--- conflicted
+++ resolved
@@ -4032,8 +4032,6 @@
 	spia_pedr=
 	spia_peddr=
 
-<<<<<<< HEAD
-=======
 	ssbd=		[ARM64,HW]
 			Speculative Store Bypass Disable control
 
@@ -4051,14 +4049,6 @@
 				   to allow userspace to register its
 				   interest in being mitigated too.
 
-	stack_guard_gap=	[MM]
-			override the default stack gap protection. The value
-			is in page units and it defines how many pages prior
-			to (for stacks growing down) resp. after (for stacks
-			growing up) the main stack are reserved for no other
-			mapping. Default value is 256 pages.
-
->>>>>>> dbcdf42b
 	stacktrace	[FTRACE]
 			Enabled the stack tracer on boot up.
 
