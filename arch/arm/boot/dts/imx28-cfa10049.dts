--- conflicted
+++ resolved
@@ -23,32 +23,6 @@
 		apbh@80000000 {
 			pinctrl@80018000 {
 				usb_pins_cfa10049: usb-10049@0 {
-<<<<<<< HEAD
-					reg = <0>;
-					fsl,pinmux-ids = <
-						0x0073 /* MX28_PAD_GPMI_D7__GPIO_0_7 */
-					>;
-					fsl,drive-strength = <0>;
-					fsl,voltage = <1>;
-					fsl,pull-up = <0>;
-				};
-
-				i2cmux_pins_cfa10049: i2cmux-10049@0 {
-					reg = <0>;
-					fsl,pinmux-ids = <
-						0x1163 /* MX28_PAD_LCD_D22__GPIO_1_22 */
-						0x1173 /* MX28_PAD_LCD_D22__GPIO_1_23 */
-					>;
-					fsl,drive-strength = <0>;
-					fsl,voltage = <1>;
-					fsl,pull-up = <0>;
-				};
-
-				mac0_pins_cfa10049: mac0-10049@0 {
-					reg = <0>;
-					fsl,pinmux-ids = <
-						0x2153 /* MX28_PAD_SSP2_D5__GPIO_2_21 */
-=======
 					reg = <0>;
 					fsl,pinmux-ids = <
 						MX28_PAD_GPMI_D07__GPIO_0_7
@@ -83,46 +57,17 @@
 					reg = <0>;
 					fsl,pinmux-ids = <
 						MX28_PAD_SSP2_SS0__GPIO_2_19
->>>>>>> d8ec26d7
-					>;
-					fsl,drive-strength = <MXS_DRIVE_4mA>;
-					fsl,voltage = <MXS_VOLTAGE_HIGH>;
-					fsl,pull-up = <MXS_PULL_ENABLE>;
-				};
-
-<<<<<<< HEAD
-				pca_pins_cfa10049: pca-10049@0 {
-					reg = <0>;
-					fsl,pinmux-ids = <
-						0x2133 /* MX28_PAD_SSP2_D3__GPIO_2_19 */
-					>;
-					fsl,drive-strength = <0>;
-					fsl,voltage = <1>;
-					fsl,pull-up = <1>;
-				};
-
-				rotary_pins_cfa10049: rotary-10049@0 {
-					reg = <0>;
-					fsl,pinmux-ids = <
-						0x3183 /* MX28_PAD_I2C0_SCL__GPIO_3_24 */
-						0x3193 /* MX28_PAD_I2C0_SDA__GPIO_3_25 */
-					>;
-					fsl,drive-strength = <0>;
-					fsl,voltage = <1>;
-					fsl,pull-up = <1>;
-				};
-
-				rotary_btn_pins_cfa10049: rotary-btn-10049@0 {
-					reg = <0>;
-					fsl,pinmux-ids = <
-						0x31a3 /* MX28_PAD_SAIF_SDATA0__GPIO_3_26 */
-=======
+					>;
+					fsl,drive-strength = <MXS_DRIVE_4mA>;
+					fsl,voltage = <MXS_VOLTAGE_HIGH>;
+					fsl,pull-up = <MXS_PULL_ENABLE>;
+				};
+
 				rotary_pins_cfa10049: rotary-10049@0 {
 					reg = <0>;
 					fsl,pinmux-ids = <
 						MX28_PAD_I2C0_SCL__GPIO_3_24
 						MX28_PAD_I2C0_SDA__GPIO_3_25
->>>>>>> d8ec26d7
 					>;
 					fsl,drive-strength = <MXS_DRIVE_4mA>;
 					fsl,voltage = <MXS_VOLTAGE_HIGH>;
@@ -142,17 +87,10 @@
 				spi2_pins_cfa10049: spi2-cfa10049@0 {
 					reg = <0>;
 					fsl,pinmux-ids = <
-<<<<<<< HEAD
-						0x2103 /* MX28_PAD_SSP2_SCK__GPIO_2_16 */
-						0x2113 /* MX28_PAD_SSP2_CMD__GPIO_2_17 */
-						0x2123 /* MX28_PAD_SSP2_D0__GPIO_2_18 */
-						0x3053 /* MX28_PAD_AUART1_TX__GPIO_3_5 */
-=======
 						MX28_PAD_SSP2_SCK__GPIO_2_16
 						MX28_PAD_SSP2_MOSI__GPIO_2_17
 						MX28_PAD_SSP2_MISO__GPIO_2_18
 						MX28_PAD_AUART1_TX__GPIO_3_5
->>>>>>> d8ec26d7
 					>;
 					fsl,drive-strength = <MXS_DRIVE_8mA>;
 					fsl,voltage = <MXS_VOLTAGE_HIGH>;
@@ -223,16 +161,6 @@
 					fsl,pull-up = <MXS_PULL_ENABLE>;
 				};
 
-				lcdif_pins_cfa10049_pullup: lcdif-10049-pullup@0 {
-					reg = <0>;
-					fsl,pinmux-ids = <
-						0x31e3 /* MX28_PAD_LCD_RESET__GPIO_3_30 */
-					>;
-					fsl,drive-strength = <0>;
-					fsl,voltage = <1>;
-					fsl,pull-up = <1>;
-				};
-
 				w1_gpio_pins: w1-gpio@0 {
 					reg = <0>;
 					fsl,pinmux-ids = <
