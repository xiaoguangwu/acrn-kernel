/*
 * Based on arch/arm/mm/proc.S
 *
 * Copyright (C) 2001 Deep Blue Solutions Ltd.
 * Copyright (C) 2012 ARM Ltd.
 * Author: Catalin Marinas <catalin.marinas@arm.com>
 *
 * This program is free software; you can redistribute it and/or modify
 * it under the terms of the GNU General Public License version 2 as
 * published by the Free Software Foundation.
 *
 * This program is distributed in the hope that it will be useful,
 * but WITHOUT ANY WARRANTY; without even the implied warranty of
 * MERCHANTABILITY or FITNESS FOR A PARTICULAR PURPOSE.  See the
 * GNU General Public License for more details.
 *
 * You should have received a copy of the GNU General Public License
 * along with this program.  If not, see <http://www.gnu.org/licenses/>.
 */

#include <linux/init.h>
#include <linux/linkage.h>
#include <asm/assembler.h>
#include <asm/asm-offsets.h>
#include <asm/hwcap.h>
#include <asm/pgtable.h>
#include <asm/pgtable-hwdef.h>
#include <asm/cpufeature.h>
#include <asm/alternative.h>

#ifdef CONFIG_ARM64_64K_PAGES
#define TCR_TG_FLAGS	TCR_TG0_64K | TCR_TG1_64K
#elif defined(CONFIG_ARM64_16K_PAGES)
#define TCR_TG_FLAGS	TCR_TG0_16K | TCR_TG1_16K
#else /* CONFIG_ARM64_4K_PAGES */
#define TCR_TG_FLAGS	TCR_TG0_4K | TCR_TG1_4K
#endif

#define TCR_SMP_FLAGS	TCR_SHARED

/* PTWs cacheable, inner/outer WBWA */
#define TCR_CACHE_FLAGS	TCR_IRGN_WBWA | TCR_ORGN_WBWA

#define MAIR(attr, mt)	((attr) << ((mt) * 8))

/*
 *	cpu_do_idle()
 *
 *	Idle the processor (wait for interrupt).
 */
ENTRY(cpu_do_idle)
	dsb	sy				// WFI may enter a low-power mode
	wfi
	ret
ENDPROC(cpu_do_idle)

#ifdef CONFIG_CPU_PM
/**
 * cpu_do_suspend - save CPU registers context
 *
 * x0: virtual address of context pointer
 */
ENTRY(cpu_do_suspend)
	mrs	x2, tpidr_el0
	mrs	x3, tpidrro_el0
	mrs	x4, contextidr_el1
	mrs	x5, cpacr_el1
	mrs	x6, tcr_el1
	mrs	x7, vbar_el1
	mrs	x8, mdscr_el1
	mrs	x9, oslsr_el1
	mrs	x10, sctlr_el1
	stp	x2, x3, [x0]
	stp	x4, xzr, [x0, #16]
	stp	x5, x6, [x0, #32]
	stp	x7, x8, [x0, #48]
	stp	x9, x10, [x0, #64]
	ret
ENDPROC(cpu_do_suspend)

/**
 * cpu_do_resume - restore CPU register context
 *
 * x0: Address of context pointer
 */
	.pushsection ".idmap.text", "awx"
ENTRY(cpu_do_resume)
	ldp	x2, x3, [x0]
	ldp	x4, x5, [x0, #16]
	ldp	x6, x8, [x0, #32]
	ldp	x9, x10, [x0, #48]
	ldp	x11, x12, [x0, #64]
	msr	tpidr_el0, x2
	msr	tpidrro_el0, x3
	msr	contextidr_el1, x4
	msr	cpacr_el1, x6

	/* Don't change t0sz here, mask those bits when restoring */
	mrs	x5, tcr_el1
	bfi	x8, x5, TCR_T0SZ_OFFSET, TCR_TxSZ_WIDTH

	msr	tcr_el1, x8
	msr	vbar_el1, x9

	/*
	 * __cpu_setup() cleared MDSCR_EL1.MDE and friends, before unmasking
	 * debug exceptions. By restoring MDSCR_EL1 here, we may take a debug
	 * exception. Mask them until local_dbg_restore() in cpu_suspend()
	 * resets them.
	 */
	disable_dbg
	msr	mdscr_el1, x10

	msr	sctlr_el1, x12
	/*
	 * Restore oslsr_el1 by writing oslar_el1
	 */
	ubfx	x11, x11, #1, #1
	msr	oslar_el1, x11
	reset_pmuserenr_el0 x0			// Disable PMU access from EL0
	isb
	ret
ENDPROC(cpu_do_resume)
	.popsection
#endif

/*
 *	cpu_do_switch_mm(pgd_phys, tsk)
 *
 *	Set the translation table base pointer to be pgd_phys.
 *
 *	- pgd_phys - physical address of new TTB
 */
ENTRY(cpu_do_switch_mm)
	mrs	x2, ttbr1_el1
	mmid	x1, x1				// get mm->context.id
	bfi	x2, x1, #48, #16		// set the ASID
	msr	ttbr1_el1, x2			// in TTBR1 (since TCR.A1 is set)
	isb
<<<<<<< HEAD
	post_ttbr0_update_workaround
	ret
=======
	msr	ttbr0_el1, x0			// now update TTBR0
	isb
	b	post_ttbr_update_workaround	// Back to C code...
>>>>>>> 5cd35f3e
ENDPROC(cpu_do_switch_mm)

	.pushsection ".idmap.text", "awx"

.macro	__idmap_cpu_set_reserved_ttbr1, tmp1, tmp2
	adrp	\tmp1, empty_zero_page
	msr	ttbr1_el1, \tmp1
	isb
	tlbi	vmalle1
	dsb	nsh
	isb
.endm

/*
 * void idmap_cpu_replace_ttbr1(phys_addr_t new_pgd)
 *
 * This is the low-level counterpart to cpu_replace_ttbr1, and should not be
 * called by anything else. It can only be executed from a TTBR0 mapping.
 */
ENTRY(idmap_cpu_replace_ttbr1)
	mrs	x2, daif
	msr	daifset, #0xf

	__idmap_cpu_set_reserved_ttbr1 x1, x3

	msr	ttbr1_el1, x0
	isb

	msr	daif, x2

	ret
ENDPROC(idmap_cpu_replace_ttbr1)
	.popsection

#ifdef CONFIG_UNMAP_KERNEL_AT_EL0
	.pushsection ".idmap.text", "awx"

	.macro	__idmap_kpti_get_pgtable_ent, type
	dc	cvac, cur_\()\type\()p		// Ensure any existing dirty
	dmb	sy				// lines are written back before
	ldr	\type, [cur_\()\type\()p]	// loading the entry
	tbz	\type, #0, next_\()\type	// Skip invalid entries
	.endm

	.macro __idmap_kpti_put_pgtable_ent_ng, type
	orr	\type, \type, #PTE_NG		// Same bit for blocks and pages
	str	\type, [cur_\()\type\()p]	// Update the entry and ensure it
	dc	civac, cur_\()\type\()p		// is visible to all CPUs.
	.endm

/*
 * void __kpti_install_ng_mappings(int cpu, int num_cpus, phys_addr_t swapper)
 *
 * Called exactly once from stop_machine context by each CPU found during boot.
 */
__idmap_kpti_flag:
	.long	1
ENTRY(idmap_kpti_install_ng_mappings)
	cpu		.req	w0
	num_cpus	.req	w1
	swapper_pa	.req	x2
	swapper_ttb	.req	x3
	flag_ptr	.req	x4
	cur_pgdp	.req	x5
	end_pgdp	.req	x6
	pgd		.req	x7
	cur_pudp	.req	x8
	end_pudp	.req	x9
	pud		.req	x10
	cur_pmdp	.req	x11
	end_pmdp	.req	x12
	pmd		.req	x13
	cur_ptep	.req	x14
	end_ptep	.req	x15
	pte		.req	x16

	mrs	swapper_ttb, ttbr1_el1
	adr	flag_ptr, __idmap_kpti_flag

	cbnz	cpu, __idmap_kpti_secondary

	/* We're the boot CPU. Wait for the others to catch up */
	sevl
1:	wfe
	ldaxr	w18, [flag_ptr]
	eor	w18, w18, num_cpus
	cbnz	w18, 1b

	/* We need to walk swapper, so turn off the MMU. */
	mrs	x18, sctlr_el1
	bic	x18, x18, #SCTLR_ELx_M
	msr	sctlr_el1, x18
	isb

	/* Everybody is enjoying the idmap, so we can rewrite swapper. */
	/* PGD */
	mov	cur_pgdp, swapper_pa
	add	end_pgdp, cur_pgdp, #(PTRS_PER_PGD * 8)
do_pgd:	__idmap_kpti_get_pgtable_ent	pgd
	tbnz	pgd, #1, walk_puds
	__idmap_kpti_put_pgtable_ent_ng	pgd
next_pgd:
	add	cur_pgdp, cur_pgdp, #8
	cmp	cur_pgdp, end_pgdp
	b.ne	do_pgd

	/* Publish the updated tables and nuke all the TLBs */
	dsb	sy
	tlbi	vmalle1is
	dsb	ish
	isb

	/* We're done: fire up the MMU again */
	mrs	x18, sctlr_el1
	orr	x18, x18, #SCTLR_ELx_M
	msr	sctlr_el1, x18
	isb

	/* Set the flag to zero to indicate that we're all done */
	str	wzr, [flag_ptr]
	ret

	/* PUD */
walk_puds:
	.if CONFIG_PGTABLE_LEVELS > 3
	pte_to_phys	cur_pudp, pgd
	add	end_pudp, cur_pudp, #(PTRS_PER_PUD * 8)
do_pud:	__idmap_kpti_get_pgtable_ent	pud
	tbnz	pud, #1, walk_pmds
	__idmap_kpti_put_pgtable_ent_ng	pud
next_pud:
	add	cur_pudp, cur_pudp, 8
	cmp	cur_pudp, end_pudp
	b.ne	do_pud
	b	next_pgd
	.else /* CONFIG_PGTABLE_LEVELS <= 3 */
	mov	pud, pgd
	b	walk_pmds
next_pud:
	b	next_pgd
	.endif

	/* PMD */
walk_pmds:
	.if CONFIG_PGTABLE_LEVELS > 2
	pte_to_phys	cur_pmdp, pud
	add	end_pmdp, cur_pmdp, #(PTRS_PER_PMD * 8)
do_pmd:	__idmap_kpti_get_pgtable_ent	pmd
	tbnz	pmd, #1, walk_ptes
	__idmap_kpti_put_pgtable_ent_ng	pmd
next_pmd:
	add	cur_pmdp, cur_pmdp, #8
	cmp	cur_pmdp, end_pmdp
	b.ne	do_pmd
	b	next_pud
	.else /* CONFIG_PGTABLE_LEVELS <= 2 */
	mov	pmd, pud
	b	walk_ptes
next_pmd:
	b	next_pud
	.endif

	/* PTE */
walk_ptes:
	pte_to_phys	cur_ptep, pmd
	add	end_ptep, cur_ptep, #(PTRS_PER_PTE * 8)
do_pte:	__idmap_kpti_get_pgtable_ent	pte
	__idmap_kpti_put_pgtable_ent_ng	pte
next_pte:
	add	cur_ptep, cur_ptep, #8
	cmp	cur_ptep, end_ptep
	b.ne	do_pte
	b	next_pmd

	/* Secondary CPUs end up here */
__idmap_kpti_secondary:
	/* Uninstall swapper before surgery begins */
	__idmap_cpu_set_reserved_ttbr1 x18, x17

	/* Increment the flag to let the boot CPU we're ready */
1:	ldxr	w18, [flag_ptr]
	add	w18, w18, #1
	stxr	w17, w18, [flag_ptr]
	cbnz	w17, 1b

	/* Wait for the boot CPU to finish messing around with swapper */
	sevl
1:	wfe
	ldxr	w18, [flag_ptr]
	cbnz	w18, 1b

	/* All done, act like nothing happened */
	msr	ttbr1_el1, swapper_ttb
	isb
	ret

	.unreq	cpu
	.unreq	num_cpus
	.unreq	swapper_pa
	.unreq	swapper_ttb
	.unreq	flag_ptr
	.unreq	cur_pgdp
	.unreq	end_pgdp
	.unreq	pgd
	.unreq	cur_pudp
	.unreq	end_pudp
	.unreq	pud
	.unreq	cur_pmdp
	.unreq	end_pmdp
	.unreq	pmd
	.unreq	cur_ptep
	.unreq	end_ptep
	.unreq	pte
ENDPROC(idmap_kpti_install_ng_mappings)
	.popsection
#endif

/*
 *	__cpu_setup
 *
 *	Initialise the processor for turning the MMU on.  Return in x0 the
 *	value of the SCTLR_EL1 register.
 */
	.pushsection ".idmap.text", "awx"
ENTRY(__cpu_setup)
	tlbi	vmalle1				// Invalidate local TLB
	dsb	nsh

	mov	x0, #3 << 20
	msr	cpacr_el1, x0			// Enable FP/ASIMD
	mov	x0, #1 << 12			// Reset mdscr_el1 and disable
	msr	mdscr_el1, x0			// access to the DCC from EL0
	isb					// Unmask debug exceptions now,
	enable_dbg				// since this is per-cpu
	reset_pmuserenr_el0 x0			// Disable PMU access from EL0
	/*
	 * Memory region attributes for LPAE:
	 *
	 *   n = AttrIndx[2:0]
	 *			n	MAIR
	 *   DEVICE_nGnRnE	000	00000000
	 *   DEVICE_nGnRE	001	00000100
	 *   DEVICE_GRE		010	00001100
	 *   NORMAL_NC		011	01000100
	 *   NORMAL		100	11111111
	 *   NORMAL_WT		101	10111011
	 */
	ldr	x5, =MAIR(0x00, MT_DEVICE_nGnRnE) | \
		     MAIR(0x04, MT_DEVICE_nGnRE) | \
		     MAIR(0x0c, MT_DEVICE_GRE) | \
		     MAIR(0x44, MT_NORMAL_NC) | \
		     MAIR(0xff, MT_NORMAL) | \
		     MAIR(0xbb, MT_NORMAL_WT)
	msr	mair_el1, x5
	/*
	 * Prepare SCTLR
	 */
	adr	x5, crval
	ldp	w5, w6, [x5]
	mrs	x0, sctlr_el1
	bic	x0, x0, x5			// clear bits
	orr	x0, x0, x6			// set bits
	/*
	 * Set/prepare TCR and TTBR. We use 512GB (39-bit) address range for
	 * both user and kernel.
	 */
	ldr	x10, =TCR_TxSZ(VA_BITS) | TCR_CACHE_FLAGS | TCR_SMP_FLAGS | \
			TCR_TG_FLAGS | TCR_ASID16 | TCR_TBI0 | TCR_A1
	tcr_set_idmap_t0sz	x10, x9

	/*
	 * Read the PARange bits from ID_AA64MMFR0_EL1 and set the IPS bits in
	 * TCR_EL1.
	 */
	mrs	x9, ID_AA64MMFR0_EL1
	bfi	x10, x9, #32, #3
#ifdef CONFIG_ARM64_HW_AFDBM
	/*
	 * Hardware update of the Access and Dirty bits.
	 */
	mrs	x9, ID_AA64MMFR1_EL1
	and	x9, x9, #0xf
	cbz	x9, 2f
	cmp	x9, #2
	b.lt	1f
	orr	x10, x10, #TCR_HD		// hardware Dirty flag update
1:	orr	x10, x10, #TCR_HA		// hardware Access flag update
2:
#endif	/* CONFIG_ARM64_HW_AFDBM */
	msr	tcr_el1, x10
	ret					// return to head.S
ENDPROC(__cpu_setup)

	/*
	 * We set the desired value explicitly, including those of the
	 * reserved bits. The values of bits EE & E0E were set early in
	 * el2_setup, which are left untouched below.
	 *
	 *                 n n            T
	 *       U E      WT T UD     US IHBS
	 *       CE0      XWHW CZ     ME TEEA S
	 * .... .IEE .... NEAI TE.I ..AD DEN0 ACAM
	 * 0011 0... 1101 ..0. ..0. 10.. .0.. .... < hardware reserved
	 * .... .1.. .... 01.1 11.1 ..01 0.01 1101 < software settings
	 */
	.type	crval, #object
crval:
	.word	0xfcffffff			// clear
	.word	0x34d5d91d			// set
	.popsection<|MERGE_RESOLUTION|>--- conflicted
+++ resolved
@@ -137,14 +137,10 @@
 	bfi	x2, x1, #48, #16		// set the ASID
 	msr	ttbr1_el1, x2			// in TTBR1 (since TCR.A1 is set)
 	isb
-<<<<<<< HEAD
+	msr	ttbr0_el1, x0			// now update TTBR0
+	isb
 	post_ttbr0_update_workaround
 	ret
-=======
-	msr	ttbr0_el1, x0			// now update TTBR0
-	isb
-	b	post_ttbr_update_workaround	// Back to C code...
->>>>>>> 5cd35f3e
 ENDPROC(cpu_do_switch_mm)
 
 	.pushsection ".idmap.text", "awx"
