--- conflicted
+++ resolved
@@ -6,12 +6,9 @@
 extern void ack_bad_irq(unsigned int irq);
 #define ack_bad_irq ack_bad_irq
 
-<<<<<<< HEAD
-=======
 /* Define until common code gets sane defaults */
 #define HARDIRQ_BITS 9
 
->>>>>>> 80ffb3cc
 #include <asm-generic/hardirq.h>
 
 #endif