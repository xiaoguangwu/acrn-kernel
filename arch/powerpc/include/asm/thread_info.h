--- conflicted
+++ resolved
@@ -83,10 +83,6 @@
 #define TIF_SIGPENDING		1	/* signal pending */
 #define TIF_NEED_RESCHED	2	/* rescheduling necessary */
 #define TIF_FSCHECK		3	/* Check FS is USER_DS on return */
-<<<<<<< HEAD
-#define TIF_NEED_RESCHED_LAZY	4       /* lazy rescheduling necessary */
-=======
->>>>>>> 5c15b762
 #define TIF_RESTORE_TM		5	/* need to restore TM FP/VEC/VSX */
 #define TIF_PATCH_PENDING	6	/* pending live patching update */
 #define TIF_SYSCALL_AUDIT	7	/* syscall auditing active */
@@ -107,12 +103,9 @@
 #endif
 #define TIF_POLLING_NRFLAG	19	/* true if poll_idle() is polling TIF_NEED_RESCHED */
 #define TIF_32BIT		20	/* 32 bit binary */
-<<<<<<< HEAD
-=======
 #define TIF_RESTOREALL		21	/* Restore all regs (implies NOERROR) */
 #define TIF_NOERROR		22	/* Force successful syscall return */
 
->>>>>>> 5c15b762
 
 /* as above, but as bit values */
 #define _TIF_SYSCALL_TRACE	(1<<TIF_SYSCALL_TRACE)
