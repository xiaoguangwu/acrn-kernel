/*
 *
 * Programmable Interrupt Controller functions for the Freescale MPC52xx.
 *
 * Copyright (C) 2008 Secret Lab Technologies Ltd.
 * Copyright (C) 2006 bplan GmbH
 * Copyright (C) 2004 Sylvain Munaut <tnt@246tNt.com>
 * Copyright (C) 2003 Montavista Software, Inc
 *
 * Based on the code from the 2.4 kernel by
 * Dale Farnsworth <dfarnsworth@mvista.com> and Kent Borg.
 *
 * This file is licensed under the terms of the GNU General Public License
 * version 2. This program is licensed "as is" without any warranty of any
 * kind, whether express or implied.
 *
 */

/*
 * This is the device driver for the MPC5200 interrupt controller.
 *
 * hardware overview
 * -----------------
 * The MPC5200 interrupt controller groups the all interrupt sources into
 * three groups called 'critical', 'main', and 'peripheral'.  The critical
 * group has 3 irqs, External IRQ0, slice timer 0 irq, and wake from deep
 * sleep.  Main group include the other 3 external IRQs, slice timer 1, RTC,
 * gpios, and the general purpose timers.  Peripheral group contains the
 * remaining irq sources from all of the on-chip peripherals (PSCs, Ethernet,
 * USB, DMA, etc).
 *
 * virqs
 * -----
 * The Linux IRQ subsystem requires that each irq source be assigned a
 * system wide unique IRQ number starting at 1 (0 means no irq).  Since
 * systems can have multiple interrupt controllers, the virtual IRQ (virq)
 * infrastructure lets each interrupt controller to define a local set
 * of IRQ numbers and the virq infrastructure maps those numbers into
 * a unique range of the global IRQ# space.
 *
 * To define a range of virq numbers for this controller, this driver first
 * assigns a number to each of the irq groups (called the level 1 or L1
 * value).  Within each group individual irq sources are also assigned a
 * number, as defined by the MPC5200 user guide, and refers to it as the
 * level 2 or L2 value.  The virq number is determined by shifting up the
 * L1 value by MPC52xx_IRQ_L1_OFFSET and ORing it with the L2 value.
 *
 * For example, the TMR0 interrupt is irq 9 in the main group.  The
 * virq for TMR0 is calculated by ((1 << MPC52xx_IRQ_L1_OFFSET) | 9).
 *
 * The observant reader will also notice that this driver defines a 4th
 * interrupt group called 'bestcomm'.  The bestcomm group isn't physically
 * part of the MPC5200 interrupt controller, but it is used here to assign
 * a separate virq number for each bestcomm task (since any of the 16
 * bestcomm tasks can cause the bestcomm interrupt to be raised).  When a
 * bestcomm interrupt occurs (peripheral group, irq 0) this driver determines
 * which task needs servicing and returns the irq number for that task.  This
 * allows drivers which use bestcomm to define their own interrupt handlers.
 *
 * irq_chip structures
 * -------------------
 * For actually manipulating IRQs (masking, enabling, clearing, etc) this
 * driver defines four separate 'irq_chip' structures, one for the main
 * group, one for the peripherals group, one for the bestcomm group and one
 * for external interrupts.  The irq_chip structures provide the hooks needed
 * to manipulate each IRQ source, and since each group is has a separate set
 * of registers for controlling the irq, it makes sense to divide up the
 * hooks along those lines.
 *
 * You'll notice that there is not an irq_chip for the critical group and
 * you'll also notice that there is an irq_chip defined for external
 * interrupts even though there is no external interrupt group.  The reason
 * for this is that the four external interrupts are all managed with the same
 * register even though one of the external IRQs is in the critical group and
 * the other three are in the main group.  For this reason it makes sense for
 * the 4 external irqs to be managed using a separate set of hooks.  The
 * reason there is no crit irq_chip is that of the 3 irqs in the critical
 * group, only external interrupt is actually support at this time by this
 * driver and since external interrupt is the only one used, it can just
 * be directed to make use of the external irq irq_chip.
 *
 * device tree bindings
 * --------------------
 * The device tree bindings for this controller reflect the two level
 * organization of irqs in the device.  #interrupt-cells = <3> where the
 * first cell is the group number [0..3], the second cell is the irq
 * number in the group, and the third cell is the sense type (level/edge).
 * For reference, the following is a list of the interrupt property values
 * associated with external interrupt sources on the MPC5200 (just because
 * it is non-obvious to determine what the interrupts property should be
 * when reading the mpc5200 manual and it is a frequently asked question).
 *
 * External interrupts:
 * <0 0 n>	external irq0, n is sense	(n=0: level high,
 * <1 1 n>	external irq1, n is sense	 n=1: edge rising,
 * <1 2 n>	external irq2, n is sense	 n=2: edge falling,
 * <1 3 n>	external irq3, n is sense	 n=3: level low)
 */
#undef DEBUG

#include <linux/interrupt.h>
#include <linux/irq.h>
#include <linux/of.h>
#include <asm/io.h>
#include <asm/prom.h>
#include <asm/mpc52xx.h>

/* HW IRQ mapping */
#define MPC52xx_IRQ_L1_CRIT	(0)
#define MPC52xx_IRQ_L1_MAIN	(1)
#define MPC52xx_IRQ_L1_PERP	(2)
#define MPC52xx_IRQ_L1_SDMA	(3)

#define MPC52xx_IRQ_L1_OFFSET	(6)
#define MPC52xx_IRQ_L1_MASK	(0x00c0)
#define MPC52xx_IRQ_L2_MASK	(0x003f)

#define MPC52xx_IRQ_HIGHTESTHWIRQ (0xd0)


/* MPC5200 device tree match tables */
static struct of_device_id mpc52xx_pic_ids[] __initdata = {
	{ .compatible = "fsl,mpc5200-pic", },
	{ .compatible = "mpc5200-pic", },
	{}
};
static struct of_device_id mpc52xx_sdma_ids[] __initdata = {
	{ .compatible = "fsl,mpc5200-bestcomm", },
	{ .compatible = "mpc5200-bestcomm", },
	{}
};

static struct mpc52xx_intr __iomem *intr;
static struct mpc52xx_sdma __iomem *sdma;
static struct irq_host *mpc52xx_irqhost = NULL;

static unsigned char mpc52xx_map_senses[4] = {
	IRQ_TYPE_LEVEL_HIGH,
	IRQ_TYPE_EDGE_RISING,
	IRQ_TYPE_EDGE_FALLING,
	IRQ_TYPE_LEVEL_LOW,
};

/* Utility functions */
static inline void io_be_setbit(u32 __iomem *addr, int bitno)
{
	out_be32(addr, in_be32(addr) | (1 << bitno));
}

static inline void io_be_clrbit(u32 __iomem *addr, int bitno)
{
	out_be32(addr, in_be32(addr) & ~(1 << bitno));
}

/*
 * IRQ[0-3] interrupt irq_chip
 */
static void mpc52xx_extirq_mask(struct irq_data *d)
{
<<<<<<< HEAD
	int irq;
	int l2irq;

	irq = irq_map[d->irq].hwirq;
	l2irq = irq & MPC52xx_IRQ_L2_MASK;

=======
	int l2irq = irqd_to_hwirq(d) & MPC52xx_IRQ_L2_MASK;
>>>>>>> d762f438
	io_be_clrbit(&intr->ctrl, 11 - l2irq);
}

static void mpc52xx_extirq_unmask(struct irq_data *d)
{
<<<<<<< HEAD
	int irq;
	int l2irq;

	irq = irq_map[d->irq].hwirq;
	l2irq = irq & MPC52xx_IRQ_L2_MASK;

=======
	int l2irq = irqd_to_hwirq(d) & MPC52xx_IRQ_L2_MASK;
>>>>>>> d762f438
	io_be_setbit(&intr->ctrl, 11 - l2irq);
}

static void mpc52xx_extirq_ack(struct irq_data *d)
{
<<<<<<< HEAD
	int irq;
	int l2irq;

	irq = irq_map[d->irq].hwirq;
	l2irq = irq & MPC52xx_IRQ_L2_MASK;

=======
	int l2irq = irqd_to_hwirq(d) & MPC52xx_IRQ_L2_MASK;
>>>>>>> d762f438
	io_be_setbit(&intr->ctrl, 27-l2irq);
}

static int mpc52xx_extirq_set_type(struct irq_data *d, unsigned int flow_type)
{
	u32 ctrl_reg, type;
	int l2irq = irqd_to_hwirq(d) & MPC52xx_IRQ_L2_MASK;
	void *handler = handle_level_irq;

<<<<<<< HEAD
	irq = irq_map[d->irq].hwirq;
	l2irq = irq & MPC52xx_IRQ_L2_MASK;

	pr_debug("%s: irq=%x. l2=%d flow_type=%d\n", __func__, irq, l2irq, flow_type);
=======
	pr_debug("%s: irq=%x. l2=%d flow_type=%d\n", __func__,
		(int) irqd_to_hwirq(d), l2irq, flow_type);
>>>>>>> d762f438

	switch (flow_type) {
	case IRQF_TRIGGER_HIGH: type = 0; break;
	case IRQF_TRIGGER_RISING: type = 1; handler = handle_edge_irq; break;
	case IRQF_TRIGGER_FALLING: type = 2; handler = handle_edge_irq; break;
	case IRQF_TRIGGER_LOW: type = 3; break;
	default:
		type = 0;
	}

	ctrl_reg = in_be32(&intr->ctrl);
	ctrl_reg &= ~(0x3 << (22 - (l2irq * 2)));
	ctrl_reg |= (type << (22 - (l2irq * 2)));
	out_be32(&intr->ctrl, ctrl_reg);

	__irq_set_handler_locked(d->irq, handler);

	return 0;
}

static struct irq_chip mpc52xx_extirq_irqchip = {
	.name = "MPC52xx External",
	.irq_mask = mpc52xx_extirq_mask,
	.irq_unmask = mpc52xx_extirq_unmask,
	.irq_ack = mpc52xx_extirq_ack,
	.irq_set_type = mpc52xx_extirq_set_type,
};

/*
 * Main interrupt irq_chip
 */
static int mpc52xx_null_set_type(struct irq_data *d, unsigned int flow_type)
{
	return 0; /* Do nothing so that the sense mask will get updated */
}

static void mpc52xx_main_mask(struct irq_data *d)
{
<<<<<<< HEAD
	int irq;
	int l2irq;

	irq = irq_map[d->irq].hwirq;
	l2irq = irq & MPC52xx_IRQ_L2_MASK;

=======
	int l2irq = irqd_to_hwirq(d) & MPC52xx_IRQ_L2_MASK;
>>>>>>> d762f438
	io_be_setbit(&intr->main_mask, 16 - l2irq);
}

static void mpc52xx_main_unmask(struct irq_data *d)
{
<<<<<<< HEAD
	int irq;
	int l2irq;

	irq = irq_map[d->irq].hwirq;
	l2irq = irq & MPC52xx_IRQ_L2_MASK;

=======
	int l2irq = irqd_to_hwirq(d) & MPC52xx_IRQ_L2_MASK;
>>>>>>> d762f438
	io_be_clrbit(&intr->main_mask, 16 - l2irq);
}

static struct irq_chip mpc52xx_main_irqchip = {
	.name = "MPC52xx Main",
	.irq_mask = mpc52xx_main_mask,
	.irq_mask_ack = mpc52xx_main_mask,
	.irq_unmask = mpc52xx_main_unmask,
	.irq_set_type = mpc52xx_null_set_type,
};

/*
 * Peripherals interrupt irq_chip
 */
static void mpc52xx_periph_mask(struct irq_data *d)
{
<<<<<<< HEAD
	int irq;
	int l2irq;

	irq = irq_map[d->irq].hwirq;
	l2irq = irq & MPC52xx_IRQ_L2_MASK;

=======
	int l2irq = irqd_to_hwirq(d) & MPC52xx_IRQ_L2_MASK;
>>>>>>> d762f438
	io_be_setbit(&intr->per_mask, 31 - l2irq);
}

static void mpc52xx_periph_unmask(struct irq_data *d)
{
<<<<<<< HEAD
	int irq;
	int l2irq;

	irq = irq_map[d->irq].hwirq;
	l2irq = irq & MPC52xx_IRQ_L2_MASK;

=======
	int l2irq = irqd_to_hwirq(d) & MPC52xx_IRQ_L2_MASK;
>>>>>>> d762f438
	io_be_clrbit(&intr->per_mask, 31 - l2irq);
}

static struct irq_chip mpc52xx_periph_irqchip = {
	.name = "MPC52xx Peripherals",
	.irq_mask = mpc52xx_periph_mask,
	.irq_mask_ack = mpc52xx_periph_mask,
	.irq_unmask = mpc52xx_periph_unmask,
	.irq_set_type = mpc52xx_null_set_type,
};

/*
 * SDMA interrupt irq_chip
 */
static void mpc52xx_sdma_mask(struct irq_data *d)
{
<<<<<<< HEAD
	int irq;
	int l2irq;

	irq = irq_map[d->irq].hwirq;
	l2irq = irq & MPC52xx_IRQ_L2_MASK;

=======
	int l2irq = irqd_to_hwirq(d) & MPC52xx_IRQ_L2_MASK;
>>>>>>> d762f438
	io_be_setbit(&sdma->IntMask, l2irq);
}

static void mpc52xx_sdma_unmask(struct irq_data *d)
{
<<<<<<< HEAD
	int irq;
	int l2irq;

	irq = irq_map[d->irq].hwirq;
	l2irq = irq & MPC52xx_IRQ_L2_MASK;

=======
	int l2irq = irqd_to_hwirq(d) & MPC52xx_IRQ_L2_MASK;
>>>>>>> d762f438
	io_be_clrbit(&sdma->IntMask, l2irq);
}

static void mpc52xx_sdma_ack(struct irq_data *d)
{
<<<<<<< HEAD
	int irq;
	int l2irq;

	irq = irq_map[d->irq].hwirq;
	l2irq = irq & MPC52xx_IRQ_L2_MASK;

=======
	int l2irq = irqd_to_hwirq(d) & MPC52xx_IRQ_L2_MASK;
>>>>>>> d762f438
	out_be32(&sdma->IntPend, 1 << l2irq);
}

static struct irq_chip mpc52xx_sdma_irqchip = {
	.name = "MPC52xx SDMA",
	.irq_mask = mpc52xx_sdma_mask,
	.irq_unmask = mpc52xx_sdma_unmask,
	.irq_ack = mpc52xx_sdma_ack,
	.irq_set_type = mpc52xx_null_set_type,
};

/**
 * mpc52xx_is_extirq - Returns true if hwirq number is for an external IRQ
 */
static int mpc52xx_is_extirq(int l1, int l2)
{
	return ((l1 == 0) && (l2 == 0)) ||
	       ((l1 == 1) && (l2 >= 1) && (l2 <= 3));
}

/**
 * mpc52xx_irqhost_xlate - translate virq# from device tree interrupts property
 */
static int mpc52xx_irqhost_xlate(struct irq_host *h, struct device_node *ct,
				 const u32 *intspec, unsigned int intsize,
				 irq_hw_number_t *out_hwirq,
				 unsigned int *out_flags)
{
	int intrvect_l1;
	int intrvect_l2;
	int intrvect_type;
	int intrvect_linux;

	if (intsize != 3)
		return -1;

	intrvect_l1 = (int)intspec[0];
	intrvect_l2 = (int)intspec[1];
	intrvect_type = (int)intspec[2] & 0x3;

	intrvect_linux = (intrvect_l1 << MPC52xx_IRQ_L1_OFFSET) &
			 MPC52xx_IRQ_L1_MASK;
	intrvect_linux |= intrvect_l2 & MPC52xx_IRQ_L2_MASK;

	*out_hwirq = intrvect_linux;
	*out_flags = IRQ_TYPE_LEVEL_LOW;
	if (mpc52xx_is_extirq(intrvect_l1, intrvect_l2))
		*out_flags = mpc52xx_map_senses[intrvect_type];

	pr_debug("return %x, l1=%d, l2=%d\n", intrvect_linux, intrvect_l1,
		 intrvect_l2);
	return 0;
}

/**
 * mpc52xx_irqhost_map - Hook to map from virq to an irq_chip structure
 */
static int mpc52xx_irqhost_map(struct irq_host *h, unsigned int virq,
			       irq_hw_number_t irq)
{
	int l1irq;
	int l2irq;
	struct irq_chip *irqchip;
	void *hndlr;
	int type;
	u32 reg;

	l1irq = (irq & MPC52xx_IRQ_L1_MASK) >> MPC52xx_IRQ_L1_OFFSET;
	l2irq = irq & MPC52xx_IRQ_L2_MASK;

	/*
	 * External IRQs are handled differently by the hardware so they are
	 * handled by a dedicated irq_chip structure.
	 */
	if (mpc52xx_is_extirq(l1irq, l2irq)) {
		reg = in_be32(&intr->ctrl);
		type = mpc52xx_map_senses[(reg >> (22 - l2irq * 2)) & 0x3];
		if ((type == IRQ_TYPE_EDGE_FALLING) ||
		    (type == IRQ_TYPE_EDGE_RISING))
			hndlr = handle_edge_irq;
		else
			hndlr = handle_level_irq;

		irq_set_chip_and_handler(virq, &mpc52xx_extirq_irqchip, hndlr);
		pr_debug("%s: External IRQ%i virq=%x, hw=%x. type=%x\n",
			 __func__, l2irq, virq, (int)irq, type);
		return 0;
	}

	/* It is an internal SOC irq.  Choose the correct irq_chip */
	switch (l1irq) {
	case MPC52xx_IRQ_L1_MAIN: irqchip = &mpc52xx_main_irqchip; break;
	case MPC52xx_IRQ_L1_PERP: irqchip = &mpc52xx_periph_irqchip; break;
	case MPC52xx_IRQ_L1_SDMA: irqchip = &mpc52xx_sdma_irqchip; break;
	default:
		pr_err("%s: invalid irq: virq=%i, l1=%i, l2=%i\n",
		       __func__, virq, l1irq, l2irq);
		return -EINVAL;
	}

	irq_set_chip_and_handler(virq, irqchip, handle_level_irq);
	pr_debug("%s: virq=%x, l1=%i, l2=%i\n", __func__, virq, l1irq, l2irq);

	return 0;
}

static struct irq_host_ops mpc52xx_irqhost_ops = {
	.xlate = mpc52xx_irqhost_xlate,
	.map = mpc52xx_irqhost_map,
};

/**
 * mpc52xx_init_irq - Initialize and register with the virq subsystem
 *
 * Hook for setting up IRQs on an mpc5200 system.  A pointer to this function
 * is to be put into the machine definition structure.
 *
 * This function searches the device tree for an MPC5200 interrupt controller,
 * initializes it, and registers it with the virq subsystem.
 */
void __init mpc52xx_init_irq(void)
{
	u32 intr_ctrl;
	struct device_node *picnode;
	struct device_node *np;

	/* Remap the necessary zones */
	picnode = of_find_matching_node(NULL, mpc52xx_pic_ids);
	intr = of_iomap(picnode, 0);
	if (!intr)
		panic(__FILE__	": find_and_map failed on 'mpc5200-pic'. "
				"Check node !");

	np = of_find_matching_node(NULL, mpc52xx_sdma_ids);
	sdma = of_iomap(np, 0);
	of_node_put(np);
	if (!sdma)
		panic(__FILE__	": find_and_map failed on 'mpc5200-bestcomm'. "
				"Check node !");

	pr_debug("MPC5200 IRQ controller mapped to 0x%p\n", intr);

	/* Disable all interrupt sources. */
	out_be32(&sdma->IntPend, 0xffffffff);	/* 1 means clear pending */
	out_be32(&sdma->IntMask, 0xffffffff);	/* 1 means disabled */
	out_be32(&intr->per_mask, 0x7ffffc00);	/* 1 means disabled */
	out_be32(&intr->main_mask, 0x00010fff);	/* 1 means disabled */
	intr_ctrl = in_be32(&intr->ctrl);
	intr_ctrl &= 0x00ff0000;	/* Keeps IRQ[0-3] config */
	intr_ctrl |=	0x0f000000 |	/* clear IRQ 0-3 */
			0x00001000 |	/* MEE master external enable */
			0x00000000 |	/* 0 means disable IRQ 0-3 */
			0x00000001;	/* CEb route critical normally */
	out_be32(&intr->ctrl, intr_ctrl);

	/* Zero a bunch of the priority settings. */
	out_be32(&intr->per_pri1, 0);
	out_be32(&intr->per_pri2, 0);
	out_be32(&intr->per_pri3, 0);
	out_be32(&intr->main_pri1, 0);
	out_be32(&intr->main_pri2, 0);

	/*
	 * As last step, add an irq host to translate the real
	 * hw irq information provided by the ofw to linux virq
	 */
	mpc52xx_irqhost = irq_alloc_host(picnode, IRQ_HOST_MAP_LINEAR,
	                                 MPC52xx_IRQ_HIGHTESTHWIRQ,
	                                 &mpc52xx_irqhost_ops, -1);

	if (!mpc52xx_irqhost)
		panic(__FILE__ ": Cannot allocate the IRQ host\n");

	irq_set_default_host(mpc52xx_irqhost);

	pr_info("MPC52xx PIC is up and running!\n");
}

/**
 * mpc52xx_get_irq - Get pending interrupt number hook function
 *
 * Called by the interrupt handler to determine what IRQ handler needs to be
 * executed.
 *
 * Status of pending interrupts is determined by reading the encoded status
 * register.  The encoded status register has three fields; one for each of the
 * types of interrupts defined by the controller - 'critical', 'main' and
 * 'peripheral'.  This function reads the status register and returns the IRQ
 * number associated with the highest priority pending interrupt.  'Critical'
 * interrupts have the highest priority, followed by 'main' interrupts, and
 * then 'peripheral'.
 *
 * The mpc5200 interrupt controller can be configured to boost the priority
 * of individual 'peripheral' interrupts.  If this is the case then a special
 * value will appear in either the crit or main fields indicating a high
 * or medium priority peripheral irq has occurred.
 *
 * This function checks each of the 3 irq request fields and returns the
 * first pending interrupt that it finds.
 *
 * This function also identifies a 4th type of interrupt; 'bestcomm'.  Each
 * bestcomm DMA task can raise the bestcomm peripheral interrupt.  When this
 * occurs at task-specific IRQ# is decoded so that each task can have its
 * own IRQ handler.
 */
unsigned int mpc52xx_get_irq(void)
{
	u32 status;
	int irq;

	status = in_be32(&intr->enc_status);
	if (status & 0x00000400) {	/* critical */
		irq = (status >> 8) & 0x3;
		if (irq == 2)	/* high priority peripheral */
			goto peripheral;
		irq |= (MPC52xx_IRQ_L1_CRIT << MPC52xx_IRQ_L1_OFFSET);
	} else if (status & 0x00200000) {	/* main */
		irq = (status >> 16) & 0x1f;
		if (irq == 4)	/* low priority peripheral */
			goto peripheral;
		irq |= (MPC52xx_IRQ_L1_MAIN << MPC52xx_IRQ_L1_OFFSET);
	} else if (status & 0x20000000) {	/* peripheral */
	      peripheral:
		irq = (status >> 24) & 0x1f;
		if (irq == 0) {	/* bestcomm */
			status = in_be32(&sdma->IntPend);
			irq = ffs(status) - 1;
			irq |= (MPC52xx_IRQ_L1_SDMA << MPC52xx_IRQ_L1_OFFSET);
		} else {
			irq |= (MPC52xx_IRQ_L1_PERP << MPC52xx_IRQ_L1_OFFSET);
		}
	} else {
		return NO_IRQ;
	}

	return irq_linear_revmap(mpc52xx_irqhost, irq);
}<|MERGE_RESOLUTION|>--- conflicted
+++ resolved
@@ -157,46 +157,19 @@
  */
 static void mpc52xx_extirq_mask(struct irq_data *d)
 {
-<<<<<<< HEAD
-	int irq;
-	int l2irq;
-
-	irq = irq_map[d->irq].hwirq;
-	l2irq = irq & MPC52xx_IRQ_L2_MASK;
-
-=======
-	int l2irq = irqd_to_hwirq(d) & MPC52xx_IRQ_L2_MASK;
->>>>>>> d762f438
+	int l2irq = irqd_to_hwirq(d) & MPC52xx_IRQ_L2_MASK;
 	io_be_clrbit(&intr->ctrl, 11 - l2irq);
 }
 
 static void mpc52xx_extirq_unmask(struct irq_data *d)
 {
-<<<<<<< HEAD
-	int irq;
-	int l2irq;
-
-	irq = irq_map[d->irq].hwirq;
-	l2irq = irq & MPC52xx_IRQ_L2_MASK;
-
-=======
-	int l2irq = irqd_to_hwirq(d) & MPC52xx_IRQ_L2_MASK;
->>>>>>> d762f438
+	int l2irq = irqd_to_hwirq(d) & MPC52xx_IRQ_L2_MASK;
 	io_be_setbit(&intr->ctrl, 11 - l2irq);
 }
 
 static void mpc52xx_extirq_ack(struct irq_data *d)
 {
-<<<<<<< HEAD
-	int irq;
-	int l2irq;
-
-	irq = irq_map[d->irq].hwirq;
-	l2irq = irq & MPC52xx_IRQ_L2_MASK;
-
-=======
-	int l2irq = irqd_to_hwirq(d) & MPC52xx_IRQ_L2_MASK;
->>>>>>> d762f438
+	int l2irq = irqd_to_hwirq(d) & MPC52xx_IRQ_L2_MASK;
 	io_be_setbit(&intr->ctrl, 27-l2irq);
 }
 
@@ -206,15 +179,8 @@
 	int l2irq = irqd_to_hwirq(d) & MPC52xx_IRQ_L2_MASK;
 	void *handler = handle_level_irq;
 
-<<<<<<< HEAD
-	irq = irq_map[d->irq].hwirq;
-	l2irq = irq & MPC52xx_IRQ_L2_MASK;
-
-	pr_debug("%s: irq=%x. l2=%d flow_type=%d\n", __func__, irq, l2irq, flow_type);
-=======
 	pr_debug("%s: irq=%x. l2=%d flow_type=%d\n", __func__,
 		(int) irqd_to_hwirq(d), l2irq, flow_type);
->>>>>>> d762f438
 
 	switch (flow_type) {
 	case IRQF_TRIGGER_HIGH: type = 0; break;
@@ -253,31 +219,13 @@
 
 static void mpc52xx_main_mask(struct irq_data *d)
 {
-<<<<<<< HEAD
-	int irq;
-	int l2irq;
-
-	irq = irq_map[d->irq].hwirq;
-	l2irq = irq & MPC52xx_IRQ_L2_MASK;
-
-=======
-	int l2irq = irqd_to_hwirq(d) & MPC52xx_IRQ_L2_MASK;
->>>>>>> d762f438
+	int l2irq = irqd_to_hwirq(d) & MPC52xx_IRQ_L2_MASK;
 	io_be_setbit(&intr->main_mask, 16 - l2irq);
 }
 
 static void mpc52xx_main_unmask(struct irq_data *d)
 {
-<<<<<<< HEAD
-	int irq;
-	int l2irq;
-
-	irq = irq_map[d->irq].hwirq;
-	l2irq = irq & MPC52xx_IRQ_L2_MASK;
-
-=======
-	int l2irq = irqd_to_hwirq(d) & MPC52xx_IRQ_L2_MASK;
->>>>>>> d762f438
+	int l2irq = irqd_to_hwirq(d) & MPC52xx_IRQ_L2_MASK;
 	io_be_clrbit(&intr->main_mask, 16 - l2irq);
 }
 
@@ -294,31 +242,13 @@
  */
 static void mpc52xx_periph_mask(struct irq_data *d)
 {
-<<<<<<< HEAD
-	int irq;
-	int l2irq;
-
-	irq = irq_map[d->irq].hwirq;
-	l2irq = irq & MPC52xx_IRQ_L2_MASK;
-
-=======
-	int l2irq = irqd_to_hwirq(d) & MPC52xx_IRQ_L2_MASK;
->>>>>>> d762f438
+	int l2irq = irqd_to_hwirq(d) & MPC52xx_IRQ_L2_MASK;
 	io_be_setbit(&intr->per_mask, 31 - l2irq);
 }
 
 static void mpc52xx_periph_unmask(struct irq_data *d)
 {
-<<<<<<< HEAD
-	int irq;
-	int l2irq;
-
-	irq = irq_map[d->irq].hwirq;
-	l2irq = irq & MPC52xx_IRQ_L2_MASK;
-
-=======
-	int l2irq = irqd_to_hwirq(d) & MPC52xx_IRQ_L2_MASK;
->>>>>>> d762f438
+	int l2irq = irqd_to_hwirq(d) & MPC52xx_IRQ_L2_MASK;
 	io_be_clrbit(&intr->per_mask, 31 - l2irq);
 }
 
@@ -335,46 +265,19 @@
  */
 static void mpc52xx_sdma_mask(struct irq_data *d)
 {
-<<<<<<< HEAD
-	int irq;
-	int l2irq;
-
-	irq = irq_map[d->irq].hwirq;
-	l2irq = irq & MPC52xx_IRQ_L2_MASK;
-
-=======
-	int l2irq = irqd_to_hwirq(d) & MPC52xx_IRQ_L2_MASK;
->>>>>>> d762f438
+	int l2irq = irqd_to_hwirq(d) & MPC52xx_IRQ_L2_MASK;
 	io_be_setbit(&sdma->IntMask, l2irq);
 }
 
 static void mpc52xx_sdma_unmask(struct irq_data *d)
 {
-<<<<<<< HEAD
-	int irq;
-	int l2irq;
-
-	irq = irq_map[d->irq].hwirq;
-	l2irq = irq & MPC52xx_IRQ_L2_MASK;
-
-=======
-	int l2irq = irqd_to_hwirq(d) & MPC52xx_IRQ_L2_MASK;
->>>>>>> d762f438
+	int l2irq = irqd_to_hwirq(d) & MPC52xx_IRQ_L2_MASK;
 	io_be_clrbit(&sdma->IntMask, l2irq);
 }
 
 static void mpc52xx_sdma_ack(struct irq_data *d)
 {
-<<<<<<< HEAD
-	int irq;
-	int l2irq;
-
-	irq = irq_map[d->irq].hwirq;
-	l2irq = irq & MPC52xx_IRQ_L2_MASK;
-
-=======
-	int l2irq = irqd_to_hwirq(d) & MPC52xx_IRQ_L2_MASK;
->>>>>>> d762f438
+	int l2irq = irqd_to_hwirq(d) & MPC52xx_IRQ_L2_MASK;
 	out_be32(&sdma->IntPend, 1 << l2irq);
 }
 
