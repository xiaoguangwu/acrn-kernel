--- conflicted
+++ resolved
@@ -211,10 +211,8 @@
 
 source "drivers/mux/Kconfig"
 
-<<<<<<< HEAD
 source "drivers/sdw/Kconfig"
-=======
+
 source "drivers/opp/Kconfig"
->>>>>>> 4c20eafc
 
 endmenu