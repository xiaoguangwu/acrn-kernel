--- conflicted
+++ resolved
@@ -211,14 +211,11 @@
 
 source "drivers/mux/Kconfig"
 
-<<<<<<< HEAD
 source "drivers/sdw/Kconfig"
 
 source "drivers/opp/Kconfig"
 
-=======
 source "drivers/vbs/Kconfig"
 
 source "drivers/cwp/Kconfig"
->>>>>>> 7b0c738d
 endmenu