/*
 * Compressed RAM block device
 *
 * Copyright (C) 2008, 2009, 2010  Nitin Gupta
 *               2012, 2013 Minchan Kim
 *
 * This code is released using a dual license strategy: BSD/GPL
 * You can choose the licence that better fits your requirements.
 *
 * Released under the terms of 3-clause BSD License
 * Released under the terms of GNU General Public License Version 2.0
 *
 */

#define KMSG_COMPONENT "zram"
#define pr_fmt(fmt) KMSG_COMPONENT ": " fmt

#include <linux/module.h>
#include <linux/kernel.h>
#include <linux/bio.h>
#include <linux/bitops.h>
#include <linux/blkdev.h>
#include <linux/buffer_head.h>
#include <linux/device.h>
#include <linux/genhd.h>
#include <linux/highmem.h>
#include <linux/slab.h>
#include <linux/backing-dev.h>
#include <linux/string.h>
#include <linux/vmalloc.h>
#include <linux/err.h>
#include <linux/idr.h>
#include <linux/sysfs.h>
#include <linux/debugfs.h>
#include <linux/cpuhotplug.h>

#include "zram_drv.h"

static DEFINE_IDR(zram_index_idr);
/* idr index must be protected */
static DEFINE_MUTEX(zram_index_mutex);

static int zram_major;
static const char *default_compressor = "lzo";

/* Module params (documentation at end) */
static unsigned int num_devices = 1;
/*
 * Pages that compress to sizes equals or greater than this are stored
 * uncompressed in memory.
 */
static size_t huge_class_size;

static void zram_free_page(struct zram *zram, size_t index);

#ifdef CONFIG_PREEMPT_RT_BASE
static void zram_meta_init_table_locks(struct zram *zram, size_t num_pages)
{
	size_t index;

	for (index = 0; index < num_pages; index++)
		spin_lock_init(&zram->table[index].lock);
}

<<<<<<< HEAD
=======
static int zram_slot_trylock(struct zram *zram, u32 index)
{
	int ret;

	ret = spin_trylock(&zram->table[index].lock);
	if (ret)
		__set_bit(ZRAM_LOCK, &zram->table[index].value);
	return ret;
}

>>>>>>> 402a91ab
static void zram_slot_lock(struct zram *zram, u32 index)
{
	spin_lock(&zram->table[index].lock);
	__set_bit(ZRAM_LOCK, &zram->table[index].value);
}

static void zram_slot_unlock(struct zram *zram, u32 index)
{
	__clear_bit(ZRAM_LOCK, &zram->table[index].value);
	spin_unlock(&zram->table[index].lock);
}

#else
static void zram_meta_init_table_locks(struct zram *zram, size_t num_pages) { }

<<<<<<< HEAD
=======
static int zram_slot_trylock(struct zram *zram, u32 index)
{
	return bit_spin_trylock(ZRAM_LOCK, &zram->table[index].value);
}

>>>>>>> 402a91ab
static void zram_slot_lock(struct zram *zram, u32 index)
{
	bit_spin_lock(ZRAM_LOCK, &zram->table[index].value);
}

static void zram_slot_unlock(struct zram *zram, u32 index)
{
	bit_spin_unlock(ZRAM_LOCK, &zram->table[index].value);
}
#endif

static inline bool init_done(struct zram *zram)
{
	return zram->disksize;
}

static inline bool zram_allocated(struct zram *zram, u32 index)
{

	return (zram->table[index].value >> (ZRAM_FLAG_SHIFT + 1)) ||
					zram->table[index].handle;
}

static inline struct zram *dev_to_zram(struct device *dev)
{
	return (struct zram *)dev_to_disk(dev)->private_data;
}

static unsigned long zram_get_handle(struct zram *zram, u32 index)
{
	return zram->table[index].handle;
}

static void zram_set_handle(struct zram *zram, u32 index, unsigned long handle)
{
	zram->table[index].handle = handle;
}

/* flag operations require table entry bit_spin_lock() being held */
static bool zram_test_flag(struct zram *zram, u32 index,
			enum zram_pageflags flag)
{
	return zram->table[index].value & BIT(flag);
}

static void zram_set_flag(struct zram *zram, u32 index,
			enum zram_pageflags flag)
{
	zram->table[index].value |= BIT(flag);
}

static void zram_clear_flag(struct zram *zram, u32 index,
			enum zram_pageflags flag)
{
	zram->table[index].value &= ~BIT(flag);
}

static inline void zram_set_element(struct zram *zram, u32 index,
			unsigned long element)
{
	zram->table[index].element = element;
}

static unsigned long zram_get_element(struct zram *zram, u32 index)
{
	return zram->table[index].element;
}

static size_t zram_get_obj_size(struct zram *zram, u32 index)
{
	return zram->table[index].value & (BIT(ZRAM_FLAG_SHIFT) - 1);
}

static void zram_set_obj_size(struct zram *zram,
					u32 index, size_t size)
{
	unsigned long flags = zram->table[index].value >> ZRAM_FLAG_SHIFT;

	zram->table[index].value = (flags << ZRAM_FLAG_SHIFT) | size;
}

#if PAGE_SIZE != 4096
static inline bool is_partial_io(struct bio_vec *bvec)
{
	return bvec->bv_len != PAGE_SIZE;
}
#else
static inline bool is_partial_io(struct bio_vec *bvec)
{
	return false;
}
#endif

/*
 * Check if request is within bounds and aligned on zram logical blocks.
 */
static inline bool valid_io_request(struct zram *zram,
		sector_t start, unsigned int size)
{
	u64 end, bound;

	/* unaligned request */
	if (unlikely(start & (ZRAM_SECTOR_PER_LOGICAL_BLOCK - 1)))
		return false;
	if (unlikely(size & (ZRAM_LOGICAL_BLOCK_SIZE - 1)))
		return false;

	end = start + (size >> SECTOR_SHIFT);
	bound = zram->disksize >> SECTOR_SHIFT;
	/* out of range range */
	if (unlikely(start >= bound || end > bound || start > end))
		return false;

	/* I/O request is valid */
	return true;
}

static void update_position(u32 *index, int *offset, struct bio_vec *bvec)
{
	*index  += (*offset + bvec->bv_len) / PAGE_SIZE;
	*offset = (*offset + bvec->bv_len) % PAGE_SIZE;
}

static inline void update_used_max(struct zram *zram,
					const unsigned long pages)
{
	unsigned long old_max, cur_max;

	old_max = atomic_long_read(&zram->stats.max_used_pages);

	do {
		cur_max = old_max;
		if (pages > cur_max)
			old_max = atomic_long_cmpxchg(
				&zram->stats.max_used_pages, cur_max, pages);
	} while (old_max != cur_max);
}

static inline void zram_fill_page(void *ptr, unsigned long len,
					unsigned long value)
{
	WARN_ON_ONCE(!IS_ALIGNED(len, sizeof(unsigned long)));
	memset_l(ptr, value, len / sizeof(unsigned long));
}

static bool page_same_filled(void *ptr, unsigned long *element)
{
	unsigned int pos;
	unsigned long *page;
	unsigned long val;

	page = (unsigned long *)ptr;
	val = page[0];

	for (pos = 1; pos < PAGE_SIZE / sizeof(*page); pos++) {
		if (val != page[pos])
			return false;
	}

	*element = val;

	return true;
}

static ssize_t initstate_show(struct device *dev,
		struct device_attribute *attr, char *buf)
{
	u32 val;
	struct zram *zram = dev_to_zram(dev);

	down_read(&zram->init_lock);
	val = init_done(zram);
	up_read(&zram->init_lock);

	return scnprintf(buf, PAGE_SIZE, "%u\n", val);
}

static ssize_t disksize_show(struct device *dev,
		struct device_attribute *attr, char *buf)
{
	struct zram *zram = dev_to_zram(dev);

	return scnprintf(buf, PAGE_SIZE, "%llu\n", zram->disksize);
}

static ssize_t mem_limit_store(struct device *dev,
		struct device_attribute *attr, const char *buf, size_t len)
{
	u64 limit;
	char *tmp;
	struct zram *zram = dev_to_zram(dev);

	limit = memparse(buf, &tmp);
	if (buf == tmp) /* no chars parsed, invalid input */
		return -EINVAL;

	down_write(&zram->init_lock);
	zram->limit_pages = PAGE_ALIGN(limit) >> PAGE_SHIFT;
	up_write(&zram->init_lock);

	return len;
}

static ssize_t mem_used_max_store(struct device *dev,
		struct device_attribute *attr, const char *buf, size_t len)
{
	int err;
	unsigned long val;
	struct zram *zram = dev_to_zram(dev);

	err = kstrtoul(buf, 10, &val);
	if (err || val != 0)
		return -EINVAL;

	down_read(&zram->init_lock);
	if (init_done(zram)) {
		atomic_long_set(&zram->stats.max_used_pages,
				zs_get_total_pages(zram->mem_pool));
	}
	up_read(&zram->init_lock);

	return len;
}

#ifdef CONFIG_ZRAM_WRITEBACK
static bool zram_wb_enabled(struct zram *zram)
{
	return zram->backing_dev;
}

static void reset_bdev(struct zram *zram)
{
	struct block_device *bdev;

	if (!zram_wb_enabled(zram))
		return;

	bdev = zram->bdev;
	if (zram->old_block_size)
		set_blocksize(bdev, zram->old_block_size);
	blkdev_put(bdev, FMODE_READ|FMODE_WRITE|FMODE_EXCL);
	/* hope filp_close flush all of IO */
	filp_close(zram->backing_dev, NULL);
	zram->backing_dev = NULL;
	zram->old_block_size = 0;
	zram->bdev = NULL;
	zram->disk->queue->backing_dev_info->capabilities |=
				BDI_CAP_SYNCHRONOUS_IO;
	kvfree(zram->bitmap);
	zram->bitmap = NULL;
}

static ssize_t backing_dev_show(struct device *dev,
		struct device_attribute *attr, char *buf)
{
	struct zram *zram = dev_to_zram(dev);
	struct file *file = zram->backing_dev;
	char *p;
	ssize_t ret;

	down_read(&zram->init_lock);
	if (!zram_wb_enabled(zram)) {
		memcpy(buf, "none\n", 5);
		up_read(&zram->init_lock);
		return 5;
	}

	p = file_path(file, buf, PAGE_SIZE - 1);
	if (IS_ERR(p)) {
		ret = PTR_ERR(p);
		goto out;
	}

	ret = strlen(p);
	memmove(buf, p, ret);
	buf[ret++] = '\n';
out:
	up_read(&zram->init_lock);
	return ret;
}

static ssize_t backing_dev_store(struct device *dev,
		struct device_attribute *attr, const char *buf, size_t len)
{
	char *file_name;
	size_t sz;
	struct file *backing_dev = NULL;
	struct inode *inode;
	struct address_space *mapping;
	unsigned int bitmap_sz, old_block_size = 0;
	unsigned long nr_pages, *bitmap = NULL;
	struct block_device *bdev = NULL;
	int err;
	struct zram *zram = dev_to_zram(dev);

	file_name = kmalloc(PATH_MAX, GFP_KERNEL);
	if (!file_name)
		return -ENOMEM;

	down_write(&zram->init_lock);
	if (init_done(zram)) {
		pr_info("Can't setup backing device for initialized device\n");
		err = -EBUSY;
		goto out;
	}

	strlcpy(file_name, buf, PATH_MAX);
	/* ignore trailing newline */
	sz = strlen(file_name);
	if (sz > 0 && file_name[sz - 1] == '\n')
		file_name[sz - 1] = 0x00;

	backing_dev = filp_open(file_name, O_RDWR|O_LARGEFILE, 0);
	if (IS_ERR(backing_dev)) {
		err = PTR_ERR(backing_dev);
		backing_dev = NULL;
		goto out;
	}

	mapping = backing_dev->f_mapping;
	inode = mapping->host;

	/* Support only block device in this moment */
	if (!S_ISBLK(inode->i_mode)) {
		err = -ENOTBLK;
		goto out;
	}

	bdev = bdgrab(I_BDEV(inode));
	err = blkdev_get(bdev, FMODE_READ | FMODE_WRITE | FMODE_EXCL, zram);
	if (err < 0) {
		bdev = NULL;
		goto out;
	}

	nr_pages = i_size_read(inode) >> PAGE_SHIFT;
	bitmap_sz = BITS_TO_LONGS(nr_pages) * sizeof(long);
	bitmap = kvzalloc(bitmap_sz, GFP_KERNEL);
	if (!bitmap) {
		err = -ENOMEM;
		goto out;
	}

	old_block_size = block_size(bdev);
	err = set_blocksize(bdev, PAGE_SIZE);
	if (err)
		goto out;

	reset_bdev(zram);

	zram->old_block_size = old_block_size;
	zram->bdev = bdev;
	zram->backing_dev = backing_dev;
	zram->bitmap = bitmap;
	zram->nr_pages = nr_pages;
	/*
	 * With writeback feature, zram does asynchronous IO so it's no longer
	 * synchronous device so let's remove synchronous io flag. Othewise,
	 * upper layer(e.g., swap) could wait IO completion rather than
	 * (submit and return), which will cause system sluggish.
	 * Furthermore, when the IO function returns(e.g., swap_readpage),
	 * upper layer expects IO was done so it could deallocate the page
	 * freely but in fact, IO is going on so finally could cause
	 * use-after-free when the IO is really done.
	 */
	zram->disk->queue->backing_dev_info->capabilities &=
			~BDI_CAP_SYNCHRONOUS_IO;
	up_write(&zram->init_lock);

	pr_info("setup backing device %s\n", file_name);
	kfree(file_name);

	return len;
out:
	if (bitmap)
		kvfree(bitmap);

	if (bdev)
		blkdev_put(bdev, FMODE_READ | FMODE_WRITE | FMODE_EXCL);

	if (backing_dev)
		filp_close(backing_dev, NULL);

	up_write(&zram->init_lock);

	kfree(file_name);

	return err;
}

static unsigned long get_entry_bdev(struct zram *zram)
{
	unsigned long blk_idx = 1;
retry:
	/* skip 0 bit to confuse zram.handle = 0 */
	blk_idx = find_next_zero_bit(zram->bitmap, zram->nr_pages, blk_idx);
	if (blk_idx == zram->nr_pages)
		return 0;

	if (test_and_set_bit(blk_idx, zram->bitmap))
		goto retry;

	return blk_idx;
}

static void put_entry_bdev(struct zram *zram, unsigned long entry)
{
	int was_set;

	was_set = test_and_clear_bit(entry, zram->bitmap);
	WARN_ON_ONCE(!was_set);
}

static void zram_page_end_io(struct bio *bio)
{
	struct page *page = bio_first_page_all(bio);

	page_endio(page, op_is_write(bio_op(bio)),
			blk_status_to_errno(bio->bi_status));
	bio_put(bio);
}

/*
 * Returns 1 if the submission is successful.
 */
static int read_from_bdev_async(struct zram *zram, struct bio_vec *bvec,
			unsigned long entry, struct bio *parent)
{
	struct bio *bio;

	bio = bio_alloc(GFP_ATOMIC, 1);
	if (!bio)
		return -ENOMEM;

	bio->bi_iter.bi_sector = entry * (PAGE_SIZE >> 9);
	bio_set_dev(bio, zram->bdev);
	if (!bio_add_page(bio, bvec->bv_page, bvec->bv_len, bvec->bv_offset)) {
		bio_put(bio);
		return -EIO;
	}

	if (!parent) {
		bio->bi_opf = REQ_OP_READ;
		bio->bi_end_io = zram_page_end_io;
	} else {
		bio->bi_opf = parent->bi_opf;
		bio_chain(bio, parent);
	}

	submit_bio(bio);
	return 1;
}

struct zram_work {
	struct work_struct work;
	struct zram *zram;
	unsigned long entry;
	struct bio *bio;
};

#if PAGE_SIZE != 4096
static void zram_sync_read(struct work_struct *work)
{
	struct bio_vec bvec;
	struct zram_work *zw = container_of(work, struct zram_work, work);
	struct zram *zram = zw->zram;
	unsigned long entry = zw->entry;
	struct bio *bio = zw->bio;

	read_from_bdev_async(zram, &bvec, entry, bio);
}

/*
 * Block layer want one ->make_request_fn to be active at a time
 * so if we use chained IO with parent IO in same context,
 * it's a deadlock. To avoid, it, it uses worker thread context.
 */
static int read_from_bdev_sync(struct zram *zram, struct bio_vec *bvec,
				unsigned long entry, struct bio *bio)
{
	struct zram_work work;

	work.zram = zram;
	work.entry = entry;
	work.bio = bio;

	INIT_WORK_ONSTACK(&work.work, zram_sync_read);
	queue_work(system_unbound_wq, &work.work);
	flush_work(&work.work);
	destroy_work_on_stack(&work.work);

	return 1;
}
#else
static int read_from_bdev_sync(struct zram *zram, struct bio_vec *bvec,
				unsigned long entry, struct bio *bio)
{
	WARN_ON(1);
	return -EIO;
}
#endif

static int read_from_bdev(struct zram *zram, struct bio_vec *bvec,
			unsigned long entry, struct bio *parent, bool sync)
{
	if (sync)
		return read_from_bdev_sync(zram, bvec, entry, parent);
	else
		return read_from_bdev_async(zram, bvec, entry, parent);
}

static int write_to_bdev(struct zram *zram, struct bio_vec *bvec,
					u32 index, struct bio *parent,
					unsigned long *pentry)
{
	struct bio *bio;
	unsigned long entry;

	bio = bio_alloc(GFP_ATOMIC, 1);
	if (!bio)
		return -ENOMEM;

	entry = get_entry_bdev(zram);
	if (!entry) {
		bio_put(bio);
		return -ENOSPC;
	}

	bio->bi_iter.bi_sector = entry * (PAGE_SIZE >> 9);
	bio_set_dev(bio, zram->bdev);
	if (!bio_add_page(bio, bvec->bv_page, bvec->bv_len,
					bvec->bv_offset)) {
		bio_put(bio);
		put_entry_bdev(zram, entry);
		return -EIO;
	}

	if (!parent) {
		bio->bi_opf = REQ_OP_WRITE | REQ_SYNC;
		bio->bi_end_io = zram_page_end_io;
	} else {
		bio->bi_opf = parent->bi_opf;
		bio_chain(bio, parent);
	}

	submit_bio(bio);
	*pentry = entry;

	return 0;
}

static void zram_wb_clear(struct zram *zram, u32 index)
{
	unsigned long entry;

	zram_clear_flag(zram, index, ZRAM_WB);
	entry = zram_get_element(zram, index);
	zram_set_element(zram, index, 0);
	put_entry_bdev(zram, entry);
}

#else
static bool zram_wb_enabled(struct zram *zram) { return false; }
static inline void reset_bdev(struct zram *zram) {};
static int write_to_bdev(struct zram *zram, struct bio_vec *bvec,
					u32 index, struct bio *parent,
					unsigned long *pentry)

{
	return -EIO;
}

static int read_from_bdev(struct zram *zram, struct bio_vec *bvec,
			unsigned long entry, struct bio *parent, bool sync)
{
	return -EIO;
}
static void zram_wb_clear(struct zram *zram, u32 index) {}
#endif

#ifdef CONFIG_ZRAM_MEMORY_TRACKING

static struct dentry *zram_debugfs_root;

static void zram_debugfs_create(void)
{
	zram_debugfs_root = debugfs_create_dir("zram", NULL);
}

static void zram_debugfs_destroy(void)
{
	debugfs_remove_recursive(zram_debugfs_root);
}

static void zram_accessed(struct zram *zram, u32 index)
{
	zram->table[index].ac_time = ktime_get_boottime();
}

static void zram_reset_access(struct zram *zram, u32 index)
{
	zram->table[index].ac_time = 0;
}

static ssize_t read_block_state(struct file *file, char __user *buf,
				size_t count, loff_t *ppos)
{
	char *kbuf;
	ssize_t index, written = 0;
	struct zram *zram = file->private_data;
	unsigned long nr_pages = zram->disksize >> PAGE_SHIFT;
	struct timespec64 ts;

	kbuf = kvmalloc(count, GFP_KERNEL);
	if (!kbuf)
		return -ENOMEM;

	down_read(&zram->init_lock);
	if (!init_done(zram)) {
		up_read(&zram->init_lock);
		kvfree(kbuf);
		return -EINVAL;
	}

	for (index = *ppos; index < nr_pages; index++) {
		int copied;

		zram_slot_lock(zram, index);
		if (!zram_allocated(zram, index))
			goto next;

		ts = ktime_to_timespec64(zram->table[index].ac_time);
		copied = snprintf(kbuf + written, count,
			"%12zd %12lld.%06lu %c%c%c\n",
			index, (s64)ts.tv_sec,
			ts.tv_nsec / NSEC_PER_USEC,
			zram_test_flag(zram, index, ZRAM_SAME) ? 's' : '.',
			zram_test_flag(zram, index, ZRAM_WB) ? 'w' : '.',
			zram_test_flag(zram, index, ZRAM_HUGE) ? 'h' : '.');

		if (count < copied) {
			zram_slot_unlock(zram, index);
			break;
		}
		written += copied;
		count -= copied;
next:
		zram_slot_unlock(zram, index);
		*ppos += 1;
	}

	up_read(&zram->init_lock);
	if (copy_to_user(buf, kbuf, written))
		written = -EFAULT;
	kvfree(kbuf);

	return written;
}

static const struct file_operations proc_zram_block_state_op = {
	.open = simple_open,
	.read = read_block_state,
	.llseek = default_llseek,
};

static void zram_debugfs_register(struct zram *zram)
{
	if (!zram_debugfs_root)
		return;

	zram->debugfs_dir = debugfs_create_dir(zram->disk->disk_name,
						zram_debugfs_root);
	debugfs_create_file("block_state", 0400, zram->debugfs_dir,
				zram, &proc_zram_block_state_op);
}

static void zram_debugfs_unregister(struct zram *zram)
{
	debugfs_remove_recursive(zram->debugfs_dir);
}
#else
static void zram_debugfs_create(void) {};
static void zram_debugfs_destroy(void) {};
static void zram_accessed(struct zram *zram, u32 index) {};
static void zram_reset_access(struct zram *zram, u32 index) {};
static void zram_debugfs_register(struct zram *zram) {};
static void zram_debugfs_unregister(struct zram *zram) {};
#endif

/*
 * We switched to per-cpu streams and this attr is not needed anymore.
 * However, we will keep it around for some time, because:
 * a) we may revert per-cpu streams in the future
 * b) it's visible to user space and we need to follow our 2 years
 *    retirement rule; but we already have a number of 'soon to be
 *    altered' attrs, so max_comp_streams need to wait for the next
 *    layoff cycle.
 */
static ssize_t max_comp_streams_show(struct device *dev,
		struct device_attribute *attr, char *buf)
{
	return scnprintf(buf, PAGE_SIZE, "%d\n", num_online_cpus());
}

static ssize_t max_comp_streams_store(struct device *dev,
		struct device_attribute *attr, const char *buf, size_t len)
{
	return len;
}

static ssize_t comp_algorithm_show(struct device *dev,
		struct device_attribute *attr, char *buf)
{
	size_t sz;
	struct zram *zram = dev_to_zram(dev);

	down_read(&zram->init_lock);
	sz = zcomp_available_show(zram->compressor, buf);
	up_read(&zram->init_lock);

	return sz;
}

static ssize_t comp_algorithm_store(struct device *dev,
		struct device_attribute *attr, const char *buf, size_t len)
{
	struct zram *zram = dev_to_zram(dev);
	char compressor[ARRAY_SIZE(zram->compressor)];
	size_t sz;

	strlcpy(compressor, buf, sizeof(compressor));
	/* ignore trailing newline */
	sz = strlen(compressor);
	if (sz > 0 && compressor[sz - 1] == '\n')
		compressor[sz - 1] = 0x00;

	if (!zcomp_available_algorithm(compressor))
		return -EINVAL;

	down_write(&zram->init_lock);
	if (init_done(zram)) {
		up_write(&zram->init_lock);
		pr_info("Can't change algorithm for initialized device\n");
		return -EBUSY;
	}

	strcpy(zram->compressor, compressor);
	up_write(&zram->init_lock);
	return len;
}

static ssize_t compact_store(struct device *dev,
		struct device_attribute *attr, const char *buf, size_t len)
{
	struct zram *zram = dev_to_zram(dev);

	down_read(&zram->init_lock);
	if (!init_done(zram)) {
		up_read(&zram->init_lock);
		return -EINVAL;
	}

	zs_compact(zram->mem_pool);
	up_read(&zram->init_lock);

	return len;
}

static ssize_t io_stat_show(struct device *dev,
		struct device_attribute *attr, char *buf)
{
	struct zram *zram = dev_to_zram(dev);
	ssize_t ret;

	down_read(&zram->init_lock);
	ret = scnprintf(buf, PAGE_SIZE,
			"%8llu %8llu %8llu %8llu\n",
			(u64)atomic64_read(&zram->stats.failed_reads),
			(u64)atomic64_read(&zram->stats.failed_writes),
			(u64)atomic64_read(&zram->stats.invalid_io),
			(u64)atomic64_read(&zram->stats.notify_free));
	up_read(&zram->init_lock);

	return ret;
}

static ssize_t mm_stat_show(struct device *dev,
		struct device_attribute *attr, char *buf)
{
	struct zram *zram = dev_to_zram(dev);
	struct zs_pool_stats pool_stats;
	u64 orig_size, mem_used = 0;
	long max_used;
	ssize_t ret;

	memset(&pool_stats, 0x00, sizeof(struct zs_pool_stats));

	down_read(&zram->init_lock);
	if (init_done(zram)) {
		mem_used = zs_get_total_pages(zram->mem_pool);
		zs_pool_stats(zram->mem_pool, &pool_stats);
	}

	orig_size = atomic64_read(&zram->stats.pages_stored);
	max_used = atomic_long_read(&zram->stats.max_used_pages);

	ret = scnprintf(buf, PAGE_SIZE,
			"%8llu %8llu %8llu %8lu %8ld %8llu %8lu %8llu\n",
			orig_size << PAGE_SHIFT,
			(u64)atomic64_read(&zram->stats.compr_data_size),
			mem_used << PAGE_SHIFT,
			zram->limit_pages << PAGE_SHIFT,
			max_used << PAGE_SHIFT,
			(u64)atomic64_read(&zram->stats.same_pages),
			pool_stats.pages_compacted,
			(u64)atomic64_read(&zram->stats.huge_pages));
	up_read(&zram->init_lock);

	return ret;
}

static ssize_t debug_stat_show(struct device *dev,
		struct device_attribute *attr, char *buf)
{
	int version = 1;
	struct zram *zram = dev_to_zram(dev);
	ssize_t ret;

	down_read(&zram->init_lock);
	ret = scnprintf(buf, PAGE_SIZE,
			"version: %d\n%8llu %8llu\n",
			version,
			(u64)atomic64_read(&zram->stats.writestall),
			(u64)atomic64_read(&zram->stats.miss_free));
	up_read(&zram->init_lock);

	return ret;
}

static DEVICE_ATTR_RO(io_stat);
static DEVICE_ATTR_RO(mm_stat);
static DEVICE_ATTR_RO(debug_stat);



static void zram_meta_free(struct zram *zram, u64 disksize)
{
	size_t num_pages = disksize >> PAGE_SHIFT;
	size_t index;

	/* Free all pages that are still in this zram device */
	for (index = 0; index < num_pages; index++)
		zram_free_page(zram, index);

	zs_destroy_pool(zram->mem_pool);
	vfree(zram->table);
}

static bool zram_meta_alloc(struct zram *zram, u64 disksize)
{
	size_t num_pages;

	num_pages = disksize >> PAGE_SHIFT;
	zram->table = vzalloc(array_size(num_pages, sizeof(*zram->table)));
	if (!zram->table)
		return false;

	zram->mem_pool = zs_create_pool(zram->disk->disk_name);
	if (!zram->mem_pool) {
		vfree(zram->table);
		return false;
	}

	if (!huge_class_size)
		huge_class_size = zs_huge_class_size(zram->mem_pool);
	zram_meta_init_table_locks(zram, num_pages);
	return true;
}

/*
 * To protect concurrent access to the same index entry,
 * caller should hold this table index entry's bit_spinlock to
 * indicate this index entry is accessing.
 */
static void zram_free_page(struct zram *zram, size_t index)
{
	unsigned long handle;

	zram_reset_access(zram, index);

	if (zram_test_flag(zram, index, ZRAM_HUGE)) {
		zram_clear_flag(zram, index, ZRAM_HUGE);
		atomic64_dec(&zram->stats.huge_pages);
	}

	if (zram_wb_enabled(zram) && zram_test_flag(zram, index, ZRAM_WB)) {
		zram_wb_clear(zram, index);
		atomic64_dec(&zram->stats.pages_stored);
		return;
	}

	/*
	 * No memory is allocated for same element filled pages.
	 * Simply clear same page flag.
	 */
	if (zram_test_flag(zram, index, ZRAM_SAME)) {
		zram_clear_flag(zram, index, ZRAM_SAME);
		zram_set_element(zram, index, 0);
		atomic64_dec(&zram->stats.same_pages);
		atomic64_dec(&zram->stats.pages_stored);
		return;
	}

	handle = zram_get_handle(zram, index);
	if (!handle)
		return;

	zs_free(zram->mem_pool, handle);

	atomic64_sub(zram_get_obj_size(zram, index),
			&zram->stats.compr_data_size);
	atomic64_dec(&zram->stats.pages_stored);

	zram_set_handle(zram, index, 0);
	zram_set_obj_size(zram, index, 0);
}

static int __zram_bvec_read(struct zram *zram, struct page *page, u32 index,
				struct bio *bio, bool partial_io)
{
	int ret;
	unsigned long handle;
	unsigned int size;
	void *src, *dst;
	struct zcomp_strm *zstrm;

	if (zram_wb_enabled(zram)) {
		zram_slot_lock(zram, index);
		if (zram_test_flag(zram, index, ZRAM_WB)) {
			struct bio_vec bvec;

			zram_slot_unlock(zram, index);

			bvec.bv_page = page;
			bvec.bv_len = PAGE_SIZE;
			bvec.bv_offset = 0;
			return read_from_bdev(zram, &bvec,
					zram_get_element(zram, index),
					bio, partial_io);
		}
		zram_slot_unlock(zram, index);
	}

	zram_slot_lock(zram, index);
	handle = zram_get_handle(zram, index);
	if (!handle || zram_test_flag(zram, index, ZRAM_SAME)) {
		unsigned long value;
		void *mem;

		value = handle ? zram_get_element(zram, index) : 0;
		mem = kmap_atomic(page);
		zram_fill_page(mem, PAGE_SIZE, value);
		kunmap_atomic(mem);
		zram_slot_unlock(zram, index);
		return 0;
	}

	size = zram_get_obj_size(zram, index);

	zstrm = zcomp_stream_get(zram->comp);
	src = zs_map_object(zram->mem_pool, handle, ZS_MM_RO);
	if (size == PAGE_SIZE) {
		dst = kmap_atomic(page);
		memcpy(dst, src, PAGE_SIZE);
		kunmap_atomic(dst);
		ret = 0;
	} else {

		dst = kmap_atomic(page);
		ret = zcomp_decompress(zstrm, src, size, dst);
		kunmap_atomic(dst);
	}
	zs_unmap_object(zram->mem_pool, handle);
	zcomp_stream_put(zram->comp);
	zram_slot_unlock(zram, index);

	/* Should NEVER happen. Return bio error if it does. */
	if (unlikely(ret))
		pr_err("Decompression failed! err=%d, page=%u\n", ret, index);

	return ret;
}

static int zram_bvec_read(struct zram *zram, struct bio_vec *bvec,
				u32 index, int offset, struct bio *bio)
{
	int ret;
	struct page *page;

	page = bvec->bv_page;
	if (is_partial_io(bvec)) {
		/* Use a temporary buffer to decompress the page */
		page = alloc_page(GFP_NOIO|__GFP_HIGHMEM);
		if (!page)
			return -ENOMEM;
	}

	ret = __zram_bvec_read(zram, page, index, bio, is_partial_io(bvec));
	if (unlikely(ret))
		goto out;

	if (is_partial_io(bvec)) {
		void *dst = kmap_atomic(bvec->bv_page);
		void *src = kmap_atomic(page);

		memcpy(dst + bvec->bv_offset, src + offset, bvec->bv_len);
		kunmap_atomic(src);
		kunmap_atomic(dst);
	}
out:
	if (is_partial_io(bvec))
		__free_page(page);

	return ret;
}

static int __zram_bvec_write(struct zram *zram, struct bio_vec *bvec,
				u32 index, struct bio *bio)
{
	int ret = 0;
	unsigned long alloced_pages;
	unsigned long handle = 0;
	unsigned int comp_len = 0;
	void *src, *dst, *mem;
	struct zcomp_strm *zstrm;
	struct page *page = bvec->bv_page;
	unsigned long element = 0;
	enum zram_pageflags flags = 0;
	bool allow_wb = true;

	mem = kmap_atomic(page);
	if (page_same_filled(mem, &element)) {
		kunmap_atomic(mem);
		/* Free memory associated with this sector now. */
		flags = ZRAM_SAME;
		atomic64_inc(&zram->stats.same_pages);
		goto out;
	}
	kunmap_atomic(mem);

compress_again:
	zstrm = zcomp_stream_get(zram->comp);
	src = kmap_atomic(page);
	ret = zcomp_compress(zstrm, src, &comp_len);
	kunmap_atomic(src);

	if (unlikely(ret)) {
		zcomp_stream_put(zram->comp);
		pr_err("Compression failed! err=%d\n", ret);
		zs_free(zram->mem_pool, handle);
		return ret;
	}

	if (unlikely(comp_len >= huge_class_size)) {
		comp_len = PAGE_SIZE;
		if (zram_wb_enabled(zram) && allow_wb) {
			zcomp_stream_put(zram->comp);
			ret = write_to_bdev(zram, bvec, index, bio, &element);
			if (!ret) {
				flags = ZRAM_WB;
				ret = 1;
				goto out;
			}
			allow_wb = false;
			goto compress_again;
		}
	}

	/*
	 * handle allocation has 2 paths:
	 * a) fast path is executed with preemption disabled (for
	 *  per-cpu streams) and has __GFP_DIRECT_RECLAIM bit clear,
	 *  since we can't sleep;
	 * b) slow path enables preemption and attempts to allocate
	 *  the page with __GFP_DIRECT_RECLAIM bit set. we have to
	 *  put per-cpu compression stream and, thus, to re-do
	 *  the compression once handle is allocated.
	 *
	 * if we have a 'non-null' handle here then we are coming
	 * from the slow path and handle has already been allocated.
	 */
	if (!handle)
		handle = zs_malloc(zram->mem_pool, comp_len,
				__GFP_KSWAPD_RECLAIM |
				__GFP_NOWARN |
				__GFP_HIGHMEM |
				__GFP_MOVABLE);
	if (!handle) {
		zcomp_stream_put(zram->comp);
		atomic64_inc(&zram->stats.writestall);
		handle = zs_malloc(zram->mem_pool, comp_len,
				GFP_NOIO | __GFP_HIGHMEM |
				__GFP_MOVABLE);
		if (handle)
			goto compress_again;
		return -ENOMEM;
	}

	alloced_pages = zs_get_total_pages(zram->mem_pool);
	update_used_max(zram, alloced_pages);

	if (zram->limit_pages && alloced_pages > zram->limit_pages) {
		zcomp_stream_put(zram->comp);
		zs_free(zram->mem_pool, handle);
		return -ENOMEM;
	}

	dst = zs_map_object(zram->mem_pool, handle, ZS_MM_WO);

	src = zstrm->buffer;
	if (comp_len == PAGE_SIZE)
		src = kmap_atomic(page);
	memcpy(dst, src, comp_len);
	if (comp_len == PAGE_SIZE)
		kunmap_atomic(src);

	zcomp_stream_put(zram->comp);
	zs_unmap_object(zram->mem_pool, handle);
	atomic64_add(comp_len, &zram->stats.compr_data_size);
out:
	/*
	 * Free memory associated with this sector
	 * before overwriting unused sectors.
	 */
	zram_slot_lock(zram, index);
	zram_free_page(zram, index);

	if (comp_len == PAGE_SIZE) {
		zram_set_flag(zram, index, ZRAM_HUGE);
		atomic64_inc(&zram->stats.huge_pages);
	}

	if (flags) {
		zram_set_flag(zram, index, flags);
		zram_set_element(zram, index, element);
	}  else {
		zram_set_handle(zram, index, handle);
		zram_set_obj_size(zram, index, comp_len);
	}
	zram_slot_unlock(zram, index);

	/* Update stats */
	atomic64_inc(&zram->stats.pages_stored);
	return ret;
}

static int zram_bvec_write(struct zram *zram, struct bio_vec *bvec,
				u32 index, int offset, struct bio *bio)
{
	int ret;
	struct page *page = NULL;
	void *src;
	struct bio_vec vec;

	vec = *bvec;
	if (is_partial_io(bvec)) {
		void *dst;
		/*
		 * This is a partial IO. We need to read the full page
		 * before to write the changes.
		 */
		page = alloc_page(GFP_NOIO|__GFP_HIGHMEM);
		if (!page)
			return -ENOMEM;

		ret = __zram_bvec_read(zram, page, index, bio, true);
		if (ret)
			goto out;

		src = kmap_atomic(bvec->bv_page);
		dst = kmap_atomic(page);
		memcpy(dst + offset, src + bvec->bv_offset, bvec->bv_len);
		kunmap_atomic(dst);
		kunmap_atomic(src);

		vec.bv_page = page;
		vec.bv_len = PAGE_SIZE;
		vec.bv_offset = 0;
	}

	ret = __zram_bvec_write(zram, &vec, index, bio);
out:
	if (is_partial_io(bvec))
		__free_page(page);
	return ret;
}

/*
 * zram_bio_discard - handler on discard request
 * @index: physical block index in PAGE_SIZE units
 * @offset: byte offset within physical block
 */
static void zram_bio_discard(struct zram *zram, u32 index,
			     int offset, struct bio *bio)
{
	size_t n = bio->bi_iter.bi_size;

	/*
	 * zram manages data in physical block size units. Because logical block
	 * size isn't identical with physical block size on some arch, we
	 * could get a discard request pointing to a specific offset within a
	 * certain physical block.  Although we can handle this request by
	 * reading that physiclal block and decompressing and partially zeroing
	 * and re-compressing and then re-storing it, this isn't reasonable
	 * because our intent with a discard request is to save memory.  So
	 * skipping this logical block is appropriate here.
	 */
	if (offset) {
		if (n <= (PAGE_SIZE - offset))
			return;

		n -= (PAGE_SIZE - offset);
		index++;
	}

	while (n >= PAGE_SIZE) {
		zram_slot_lock(zram, index);
		zram_free_page(zram, index);
		zram_slot_unlock(zram, index);
		atomic64_inc(&zram->stats.notify_free);
		index++;
		n -= PAGE_SIZE;
	}
}

/*
 * Returns errno if it has some problem. Otherwise return 0 or 1.
 * Returns 0 if IO request was done synchronously
 * Returns 1 if IO request was successfully submitted.
 */
static int zram_bvec_rw(struct zram *zram, struct bio_vec *bvec, u32 index,
			int offset, unsigned int op, struct bio *bio)
{
	unsigned long start_time = jiffies;
	struct request_queue *q = zram->disk->queue;
	int ret;

	generic_start_io_acct(q, op, bvec->bv_len >> SECTOR_SHIFT,
			&zram->disk->part0);

	if (!op_is_write(op)) {
		atomic64_inc(&zram->stats.num_reads);
		ret = zram_bvec_read(zram, bvec, index, offset, bio);
		flush_dcache_page(bvec->bv_page);
	} else {
		atomic64_inc(&zram->stats.num_writes);
		ret = zram_bvec_write(zram, bvec, index, offset, bio);
	}

	generic_end_io_acct(q, op, &zram->disk->part0, start_time);

	zram_slot_lock(zram, index);
	zram_accessed(zram, index);
	zram_slot_unlock(zram, index);

	if (unlikely(ret < 0)) {
		if (!op_is_write(op))
			atomic64_inc(&zram->stats.failed_reads);
		else
			atomic64_inc(&zram->stats.failed_writes);
	}

	return ret;
}

static void __zram_make_request(struct zram *zram, struct bio *bio)
{
	int offset;
	u32 index;
	struct bio_vec bvec;
	struct bvec_iter iter;

	index = bio->bi_iter.bi_sector >> SECTORS_PER_PAGE_SHIFT;
	offset = (bio->bi_iter.bi_sector &
		  (SECTORS_PER_PAGE - 1)) << SECTOR_SHIFT;

	switch (bio_op(bio)) {
	case REQ_OP_DISCARD:
	case REQ_OP_WRITE_ZEROES:
		zram_bio_discard(zram, index, offset, bio);
		bio_endio(bio);
		return;
	default:
		break;
	}

	bio_for_each_segment(bvec, bio, iter) {
		struct bio_vec bv = bvec;
		unsigned int unwritten = bvec.bv_len;

		do {
			bv.bv_len = min_t(unsigned int, PAGE_SIZE - offset,
							unwritten);
			if (zram_bvec_rw(zram, &bv, index, offset,
					 bio_op(bio), bio) < 0)
				goto out;

			bv.bv_offset += bv.bv_len;
			unwritten -= bv.bv_len;

			update_position(&index, &offset, &bv);
		} while (unwritten);
	}

	bio_endio(bio);
	return;

out:
	bio_io_error(bio);
}

/*
 * Handler function for all zram I/O requests.
 */
static blk_qc_t zram_make_request(struct request_queue *queue, struct bio *bio)
{
	struct zram *zram = queue->queuedata;

	if (!valid_io_request(zram, bio->bi_iter.bi_sector,
					bio->bi_iter.bi_size)) {
		atomic64_inc(&zram->stats.invalid_io);
		goto error;
	}

	__zram_make_request(zram, bio);
	return BLK_QC_T_NONE;

error:
	bio_io_error(bio);
	return BLK_QC_T_NONE;
}

static void zram_slot_free_notify(struct block_device *bdev,
				unsigned long index)
{
	struct zram *zram;

	zram = bdev->bd_disk->private_data;

	atomic64_inc(&zram->stats.notify_free);
	if (!zram_slot_trylock(zram, index)) {
		atomic64_inc(&zram->stats.miss_free);
		return;
	}

	zram_free_page(zram, index);
	zram_slot_unlock(zram, index);
}

static int zram_rw_page(struct block_device *bdev, sector_t sector,
		       struct page *page, unsigned int op)
{
	int offset, ret;
	u32 index;
	struct zram *zram;
	struct bio_vec bv;

	if (PageTransHuge(page))
		return -ENOTSUPP;
	zram = bdev->bd_disk->private_data;

	if (!valid_io_request(zram, sector, PAGE_SIZE)) {
		atomic64_inc(&zram->stats.invalid_io);
		ret = -EINVAL;
		goto out;
	}

	index = sector >> SECTORS_PER_PAGE_SHIFT;
	offset = (sector & (SECTORS_PER_PAGE - 1)) << SECTOR_SHIFT;

	bv.bv_page = page;
	bv.bv_len = PAGE_SIZE;
	bv.bv_offset = 0;

	ret = zram_bvec_rw(zram, &bv, index, offset, op, NULL);
out:
	/*
	 * If I/O fails, just return error(ie, non-zero) without
	 * calling page_endio.
	 * It causes resubmit the I/O with bio request by upper functions
	 * of rw_page(e.g., swap_readpage, __swap_writepage) and
	 * bio->bi_end_io does things to handle the error
	 * (e.g., SetPageError, set_page_dirty and extra works).
	 */
	if (unlikely(ret < 0))
		return ret;

	switch (ret) {
	case 0:
		page_endio(page, op_is_write(op), 0);
		break;
	case 1:
		ret = 0;
		break;
	default:
		WARN_ON(1);
	}
	return ret;
}

static void zram_reset_device(struct zram *zram)
{
	struct zcomp *comp;
	u64 disksize;

	down_write(&zram->init_lock);

	zram->limit_pages = 0;

	if (!init_done(zram)) {
		up_write(&zram->init_lock);
		return;
	}

	comp = zram->comp;
	disksize = zram->disksize;
	zram->disksize = 0;

	set_capacity(zram->disk, 0);
	part_stat_set_all(&zram->disk->part0, 0);

	up_write(&zram->init_lock);
	/* I/O operation under all of CPU are done so let's free */
	zram_meta_free(zram, disksize);
	memset(&zram->stats, 0, sizeof(zram->stats));
	zcomp_destroy(comp);
	reset_bdev(zram);
}

static ssize_t disksize_store(struct device *dev,
		struct device_attribute *attr, const char *buf, size_t len)
{
	u64 disksize;
	struct zcomp *comp;
	struct zram *zram = dev_to_zram(dev);
	int err;

	disksize = memparse(buf, NULL);
	if (!disksize)
		return -EINVAL;

	down_write(&zram->init_lock);
	if (init_done(zram)) {
		pr_info("Cannot change disksize for initialized device\n");
		err = -EBUSY;
		goto out_unlock;
	}

	disksize = PAGE_ALIGN(disksize);
	if (!zram_meta_alloc(zram, disksize)) {
		err = -ENOMEM;
		goto out_unlock;
	}

	comp = zcomp_create(zram->compressor);
	if (IS_ERR(comp)) {
		pr_err("Cannot initialise %s compressing backend\n",
				zram->compressor);
		err = PTR_ERR(comp);
		goto out_free_meta;
	}

	zram->comp = comp;
	zram->disksize = disksize;
	set_capacity(zram->disk, zram->disksize >> SECTOR_SHIFT);

	revalidate_disk(zram->disk);
	up_write(&zram->init_lock);

	return len;

out_free_meta:
	zram_meta_free(zram, disksize);
out_unlock:
	up_write(&zram->init_lock);
	return err;
}

static ssize_t reset_store(struct device *dev,
		struct device_attribute *attr, const char *buf, size_t len)
{
	int ret;
	unsigned short do_reset;
	struct zram *zram;
	struct block_device *bdev;

	ret = kstrtou16(buf, 10, &do_reset);
	if (ret)
		return ret;

	if (!do_reset)
		return -EINVAL;

	zram = dev_to_zram(dev);
	bdev = bdget_disk(zram->disk, 0);
	if (!bdev)
		return -ENOMEM;

	mutex_lock(&bdev->bd_mutex);
	/* Do not reset an active device or claimed device */
	if (bdev->bd_openers || zram->claim) {
		mutex_unlock(&bdev->bd_mutex);
		bdput(bdev);
		return -EBUSY;
	}

	/* From now on, anyone can't open /dev/zram[0-9] */
	zram->claim = true;
	mutex_unlock(&bdev->bd_mutex);

	/* Make sure all the pending I/O are finished */
	fsync_bdev(bdev);
	zram_reset_device(zram);
	revalidate_disk(zram->disk);
	bdput(bdev);

	mutex_lock(&bdev->bd_mutex);
	zram->claim = false;
	mutex_unlock(&bdev->bd_mutex);

	return len;
}

static int zram_open(struct block_device *bdev, fmode_t mode)
{
	int ret = 0;
	struct zram *zram;

	WARN_ON(!mutex_is_locked(&bdev->bd_mutex));

	zram = bdev->bd_disk->private_data;
	/* zram was claimed to reset so open request fails */
	if (zram->claim)
		ret = -EBUSY;

	return ret;
}

static const struct block_device_operations zram_devops = {
	.open = zram_open,
	.swap_slot_free_notify = zram_slot_free_notify,
	.rw_page = zram_rw_page,
	.owner = THIS_MODULE
};

static DEVICE_ATTR_WO(compact);
static DEVICE_ATTR_RW(disksize);
static DEVICE_ATTR_RO(initstate);
static DEVICE_ATTR_WO(reset);
static DEVICE_ATTR_WO(mem_limit);
static DEVICE_ATTR_WO(mem_used_max);
static DEVICE_ATTR_RW(max_comp_streams);
static DEVICE_ATTR_RW(comp_algorithm);
#ifdef CONFIG_ZRAM_WRITEBACK
static DEVICE_ATTR_RW(backing_dev);
#endif

static struct attribute *zram_disk_attrs[] = {
	&dev_attr_disksize.attr,
	&dev_attr_initstate.attr,
	&dev_attr_reset.attr,
	&dev_attr_compact.attr,
	&dev_attr_mem_limit.attr,
	&dev_attr_mem_used_max.attr,
	&dev_attr_max_comp_streams.attr,
	&dev_attr_comp_algorithm.attr,
#ifdef CONFIG_ZRAM_WRITEBACK
	&dev_attr_backing_dev.attr,
#endif
	&dev_attr_io_stat.attr,
	&dev_attr_mm_stat.attr,
	&dev_attr_debug_stat.attr,
	NULL,
};

static const struct attribute_group zram_disk_attr_group = {
	.attrs = zram_disk_attrs,
};

static const struct attribute_group *zram_disk_attr_groups[] = {
	&zram_disk_attr_group,
	NULL,
};

/*
 * Allocate and initialize new zram device. the function returns
 * '>= 0' device_id upon success, and negative value otherwise.
 */
static int zram_add(void)
{
	struct zram *zram;
	struct request_queue *queue;
	int ret, device_id;

	zram = kzalloc(sizeof(struct zram), GFP_KERNEL);
	if (!zram)
		return -ENOMEM;

	ret = idr_alloc(&zram_index_idr, zram, 0, 0, GFP_KERNEL);
	if (ret < 0)
		goto out_free_dev;
	device_id = ret;

	init_rwsem(&zram->init_lock);

	queue = blk_alloc_queue(GFP_KERNEL);
	if (!queue) {
		pr_err("Error allocating disk queue for device %d\n",
			device_id);
		ret = -ENOMEM;
		goto out_free_idr;
	}

	blk_queue_make_request(queue, zram_make_request);

	/* gendisk structure */
	zram->disk = alloc_disk(1);
	if (!zram->disk) {
		pr_err("Error allocating disk structure for device %d\n",
			device_id);
		ret = -ENOMEM;
		goto out_free_queue;
	}

	zram->disk->major = zram_major;
	zram->disk->first_minor = device_id;
	zram->disk->fops = &zram_devops;
	zram->disk->queue = queue;
	zram->disk->queue->queuedata = zram;
	zram->disk->private_data = zram;
	snprintf(zram->disk->disk_name, 16, "zram%d", device_id);

	/* Actual capacity set using syfs (/sys/block/zram<id>/disksize */
	set_capacity(zram->disk, 0);
	/* zram devices sort of resembles non-rotational disks */
	blk_queue_flag_set(QUEUE_FLAG_NONROT, zram->disk->queue);
	blk_queue_flag_clear(QUEUE_FLAG_ADD_RANDOM, zram->disk->queue);

	/*
	 * To ensure that we always get PAGE_SIZE aligned
	 * and n*PAGE_SIZED sized I/O requests.
	 */
	blk_queue_physical_block_size(zram->disk->queue, PAGE_SIZE);
	blk_queue_logical_block_size(zram->disk->queue,
					ZRAM_LOGICAL_BLOCK_SIZE);
	blk_queue_io_min(zram->disk->queue, PAGE_SIZE);
	blk_queue_io_opt(zram->disk->queue, PAGE_SIZE);
	zram->disk->queue->limits.discard_granularity = PAGE_SIZE;
	blk_queue_max_discard_sectors(zram->disk->queue, UINT_MAX);
	blk_queue_flag_set(QUEUE_FLAG_DISCARD, zram->disk->queue);

	/*
	 * zram_bio_discard() will clear all logical blocks if logical block
	 * size is identical with physical block size(PAGE_SIZE). But if it is
	 * different, we will skip discarding some parts of logical blocks in
	 * the part of the request range which isn't aligned to physical block
	 * size.  So we can't ensure that all discarded logical blocks are
	 * zeroed.
	 */
	if (ZRAM_LOGICAL_BLOCK_SIZE == PAGE_SIZE)
		blk_queue_max_write_zeroes_sectors(zram->disk->queue, UINT_MAX);

	zram->disk->queue->backing_dev_info->capabilities |=
			(BDI_CAP_STABLE_WRITES | BDI_CAP_SYNCHRONOUS_IO);
	disk_to_dev(zram->disk)->groups = zram_disk_attr_groups;
	add_disk(zram->disk);

	strlcpy(zram->compressor, default_compressor, sizeof(zram->compressor));

	zram_debugfs_register(zram);
	pr_info("Added device: %s\n", zram->disk->disk_name);
	return device_id;

out_free_queue:
	blk_cleanup_queue(queue);
out_free_idr:
	idr_remove(&zram_index_idr, device_id);
out_free_dev:
	kfree(zram);
	return ret;
}

static int zram_remove(struct zram *zram)
{
	struct block_device *bdev;

	bdev = bdget_disk(zram->disk, 0);
	if (!bdev)
		return -ENOMEM;

	mutex_lock(&bdev->bd_mutex);
	if (bdev->bd_openers || zram->claim) {
		mutex_unlock(&bdev->bd_mutex);
		bdput(bdev);
		return -EBUSY;
	}

	zram->claim = true;
	mutex_unlock(&bdev->bd_mutex);

	zram_debugfs_unregister(zram);
	/* Make sure all the pending I/O are finished */
	fsync_bdev(bdev);
	zram_reset_device(zram);
	bdput(bdev);

	pr_info("Removed device: %s\n", zram->disk->disk_name);

	del_gendisk(zram->disk);
	blk_cleanup_queue(zram->disk->queue);
	put_disk(zram->disk);
	kfree(zram);
	return 0;
}

/* zram-control sysfs attributes */

/*
 * NOTE: hot_add attribute is not the usual read-only sysfs attribute. In a
 * sense that reading from this file does alter the state of your system -- it
 * creates a new un-initialized zram device and returns back this device's
 * device_id (or an error code if it fails to create a new device).
 */
static ssize_t hot_add_show(struct class *class,
			struct class_attribute *attr,
			char *buf)
{
	int ret;

	mutex_lock(&zram_index_mutex);
	ret = zram_add();
	mutex_unlock(&zram_index_mutex);

	if (ret < 0)
		return ret;
	return scnprintf(buf, PAGE_SIZE, "%d\n", ret);
}
static CLASS_ATTR_RO(hot_add);

static ssize_t hot_remove_store(struct class *class,
			struct class_attribute *attr,
			const char *buf,
			size_t count)
{
	struct zram *zram;
	int ret, dev_id;

	/* dev_id is gendisk->first_minor, which is `int' */
	ret = kstrtoint(buf, 10, &dev_id);
	if (ret)
		return ret;
	if (dev_id < 0)
		return -EINVAL;

	mutex_lock(&zram_index_mutex);

	zram = idr_find(&zram_index_idr, dev_id);
	if (zram) {
		ret = zram_remove(zram);
		if (!ret)
			idr_remove(&zram_index_idr, dev_id);
	} else {
		ret = -ENODEV;
	}

	mutex_unlock(&zram_index_mutex);
	return ret ? ret : count;
}
static CLASS_ATTR_WO(hot_remove);

static struct attribute *zram_control_class_attrs[] = {
	&class_attr_hot_add.attr,
	&class_attr_hot_remove.attr,
	NULL,
};
ATTRIBUTE_GROUPS(zram_control_class);

static struct class zram_control_class = {
	.name		= "zram-control",
	.owner		= THIS_MODULE,
	.class_groups	= zram_control_class_groups,
};

static int zram_remove_cb(int id, void *ptr, void *data)
{
	zram_remove(ptr);
	return 0;
}

static void destroy_devices(void)
{
	class_unregister(&zram_control_class);
	idr_for_each(&zram_index_idr, &zram_remove_cb, NULL);
	zram_debugfs_destroy();
	idr_destroy(&zram_index_idr);
	unregister_blkdev(zram_major, "zram");
	cpuhp_remove_multi_state(CPUHP_ZCOMP_PREPARE);
}

static int __init zram_init(void)
{
	int ret;

	ret = cpuhp_setup_state_multi(CPUHP_ZCOMP_PREPARE, "block/zram:prepare",
				      zcomp_cpu_up_prepare, zcomp_cpu_dead);
	if (ret < 0)
		return ret;

	ret = class_register(&zram_control_class);
	if (ret) {
		pr_err("Unable to register zram-control class\n");
		cpuhp_remove_multi_state(CPUHP_ZCOMP_PREPARE);
		return ret;
	}

	zram_debugfs_create();
	zram_major = register_blkdev(0, "zram");
	if (zram_major <= 0) {
		pr_err("Unable to get major number\n");
		class_unregister(&zram_control_class);
		cpuhp_remove_multi_state(CPUHP_ZCOMP_PREPARE);
		return -EBUSY;
	}

	while (num_devices != 0) {
		mutex_lock(&zram_index_mutex);
		ret = zram_add();
		mutex_unlock(&zram_index_mutex);
		if (ret < 0)
			goto out_error;
		num_devices--;
	}

	return 0;

out_error:
	destroy_devices();
	return ret;
}

static void __exit zram_exit(void)
{
	destroy_devices();
}

module_init(zram_init);
module_exit(zram_exit);

module_param(num_devices, uint, 0);
MODULE_PARM_DESC(num_devices, "Number of pre-created zram devices");

MODULE_LICENSE("Dual BSD/GPL");
MODULE_AUTHOR("Nitin Gupta <ngupta@vflare.org>");
MODULE_DESCRIPTION("Compressed RAM Block Device");<|MERGE_RESOLUTION|>--- conflicted
+++ resolved
@@ -62,8 +62,6 @@
 		spin_lock_init(&zram->table[index].lock);
 }
 
-<<<<<<< HEAD
-=======
 static int zram_slot_trylock(struct zram *zram, u32 index)
 {
 	int ret;
@@ -74,7 +72,6 @@
 	return ret;
 }
 
->>>>>>> 402a91ab
 static void zram_slot_lock(struct zram *zram, u32 index)
 {
 	spin_lock(&zram->table[index].lock);
@@ -90,14 +87,11 @@
 #else
 static void zram_meta_init_table_locks(struct zram *zram, size_t num_pages) { }
 
-<<<<<<< HEAD
-=======
 static int zram_slot_trylock(struct zram *zram, u32 index)
 {
 	return bit_spin_trylock(ZRAM_LOCK, &zram->table[index].value);
 }
 
->>>>>>> 402a91ab
 static void zram_slot_lock(struct zram *zram, u32 index)
 {
 	bit_spin_lock(ZRAM_LOCK, &zram->table[index].value);
