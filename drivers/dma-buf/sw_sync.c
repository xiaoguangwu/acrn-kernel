--- conflicted
+++ resolved
@@ -234,18 +234,14 @@
 	return true;
 }
 
-<<<<<<< HEAD
+static void timeline_fence_disable_signaling(struct dma_fence *fence)
+{
+	struct sync_pt *pt = container_of(fence, struct sync_pt, base);
+
+	list_del_init(&pt->active_list);
+}
+
 static void timeline_fence_value_str(struct dma_fence *fence,
-=======
-static void timeline_fence_disable_signaling(struct fence *fence)
-{
-	struct sync_pt *pt = container_of(fence, struct sync_pt, base);
-
-	list_del_init(&pt->active_list);
-}
-
-static void timeline_fence_value_str(struct fence *fence,
->>>>>>> 80f190c3
 				    char *str, int size)
 {
 	snprintf(str, size, "%d", fence->seqno);
