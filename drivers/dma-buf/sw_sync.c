--- conflicted
+++ resolved
@@ -125,91 +125,7 @@
 	kref_put(&obj->kref, sync_timeline_free);
 }
 
-<<<<<<< HEAD
-/**
- * sync_timeline_signal() - signal a status change on a sync_timeline
- * @obj:	sync_timeline to signal
- * @inc:	num to increment on timeline->value
- *
- * A sync implementation should call this any time one of it's fences
- * has signaled or has an error condition.
- */
-static void sync_timeline_signal(struct sync_timeline *obj, unsigned int inc)
-{
-	unsigned long flags;
-	struct sync_pt *pt, *next;
-	struct dma_fence **fences;
-	int num_fences = 0;
-	int i = 0;
-
-	trace_sync_timeline(obj);
-
-	spin_lock_irqsave(&obj->child_list_lock, flags);
-
-	obj->value += inc;
-
-	list_for_each_entry_safe(pt, next, &obj->active_list_head,
-				 active_list)
-		num_fences++;
-	fences = kcalloc(num_fences, sizeof(*fences), GFP_ATOMIC | __GFP_NOFAIL);
-
-	list_for_each_entry_safe(pt, next, &obj->active_list_head,
-				 active_list) {
-		/* build fences array so we can match gets to puts. */
-		fences[i++] = &pt->base;
-		dma_fence_get(&pt->base);
-		if (dma_fence_is_signaled_locked(&pt->base))
-			list_del_init(&pt->active_list);
-	}
-
-	spin_unlock_irqrestore(&obj->child_list_lock, flags);
-
-	/* puts might call to timeline_fence_release who hold the
-	 * same spin lock as child_list_lock. It's safe that puts
-	 * and kfree are outside of the spin lock. */
-	for (i = 0; i < num_fences; i++)
-		dma_fence_put(fences[i]);
-	kfree(fences);
-}
-
-/**
- * sync_pt_create() - creates a sync pt
- * @parent:	fence's parent sync_timeline
- * @size:	size to allocate for this pt
- * @inc:	value of the fence
- *
- * Creates a new sync_pt as a child of @parent.  @size bytes will be
- * allocated allowing for implementation specific data to be kept after
- * the generic sync_timeline struct. Returns the sync_pt object or
- * NULL in case of error.
- */
-static struct sync_pt *sync_pt_create(struct sync_timeline *obj, int size,
-			     unsigned int value)
-{
-	unsigned long flags;
-	struct sync_pt *pt;
-
-	if (size < sizeof(*pt))
-		return NULL;
-
-	pt = kzalloc(size, GFP_KERNEL);
-	if (!pt)
-		return NULL;
-
-	spin_lock_irqsave(&obj->child_list_lock, flags);
-	sync_timeline_get(obj);
-	dma_fence_init(&pt->base, &timeline_fence_ops, &obj->child_list_lock,
-		       obj->context, value);
-	list_add_tail(&pt->child_list, &obj->child_list_head);
-	INIT_LIST_HEAD(&pt->active_list);
-	spin_unlock_irqrestore(&obj->child_list_lock, flags);
-	return pt;
-}
-
 static const char *timeline_fence_get_driver_name(struct dma_fence *fence)
-=======
-static const char *timeline_fence_get_driver_name(struct fence *fence)
->>>>>>> 7bbc6ca4
 {
 	return "sw_sync";
 }
@@ -223,14 +139,8 @@
 
 static void timeline_fence_release(struct dma_fence *fence)
 {
-<<<<<<< HEAD
 	struct sync_pt *pt = dma_fence_to_sync_pt(fence);
 	struct sync_timeline *parent = dma_fence_parent(fence);
-	unsigned long flags;
-=======
-	struct sync_pt *pt = fence_to_sync_pt(fence);
-	struct sync_timeline *parent = fence_parent(fence);
->>>>>>> 7bbc6ca4
 
 	if (!list_empty(&pt->link)) {
 		unsigned long flags;
@@ -251,21 +161,11 @@
 {
 	struct sync_timeline *parent = dma_fence_parent(fence);
 
-	return !__fence_is_later(fence->seqno, parent->value);
+	return !__dma_fence_is_later(fence->seqno, parent->value);
 }
 
 static bool timeline_fence_enable_signaling(struct dma_fence *fence)
 {
-<<<<<<< HEAD
-	struct sync_pt *pt = dma_fence_to_sync_pt(fence);
-	struct sync_timeline *parent = dma_fence_parent(fence);
-
-	if (timeline_fence_signaled(fence))
-		return false;
-
-	list_add_tail(&pt->active_list, &parent->active_list_head);
-=======
->>>>>>> 7bbc6ca4
 	return true;
 }
 
@@ -273,7 +173,7 @@
 {
 	struct sync_pt *pt = container_of(fence, struct sync_pt, base);
 
-	list_del_init(&pt->active_list);
+	list_del_init(&pt->link);
 }
 
 static void timeline_fence_value_str(struct dma_fence *fence,
@@ -335,7 +235,7 @@
 		 * prevent deadlocking on timeline->lock inside
 		 * timeline_fence_release().
 		 */
-		fence_signal_locked(&pt->base);
+		dma_fence_signal_locked(&pt->base);
 	}
 
 	spin_unlock_irq(&obj->lock);
@@ -361,12 +261,12 @@
 		return NULL;
 
 	sync_timeline_get(obj);
-	fence_init(&pt->base, &timeline_fence_ops, &obj->lock,
+	dma_fence_init(&pt->base, &timeline_fence_ops, &obj->lock,
 		   obj->context, value);
 	INIT_LIST_HEAD(&pt->link);
 
 	spin_lock_irq(&obj->lock);
-	if (!fence_is_signaled_locked(&pt->base)) {
+	if (!dma_fence_is_signaled_locked(&pt->base)) {
 		struct rb_node **p = &obj->pt_tree.rb_node;
 		struct rb_node *parent = NULL;
 
@@ -382,8 +282,8 @@
 			} else if (cmp < 0) {
 				p = &parent->rb_left;
 			} else {
-				if (fence_get_rcu(&other->base)) {
-					fence_put(&pt->base);
+				if (dma_fence_get_rcu(&other->base)) {
+					dma_fence_put(&pt->base);
 					pt = other;
 					goto unlock;
 				}
@@ -434,8 +334,8 @@
 	spin_lock_irq(&obj->lock);
 
 	list_for_each_entry_safe(pt, next, &obj->pt_list, link) {
-		fence_set_error(&pt->base, -ENOENT);
-		fence_signal_locked(&pt->base);
+		dma_fence_set_error(&pt->base, -ENOENT);
+		dma_fence_signal_locked(&pt->base);
 	}
 
 	spin_unlock_irq(&obj->lock);
