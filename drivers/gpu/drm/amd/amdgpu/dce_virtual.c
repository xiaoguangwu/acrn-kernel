--- conflicted
+++ resolved
@@ -416,7 +416,6 @@
 				  struct drm_display_mode *mode)
 {
 	return MODE_OK;
-<<<<<<< HEAD
 }
 
 static int
@@ -445,36 +444,6 @@
 	return;
 }
 
-=======
-}
-
-static int
-dce_virtual_dpms(struct drm_connector *connector, int mode)
-{
-	return 0;
-}
-
-static int
-dce_virtual_set_property(struct drm_connector *connector,
-			 struct drm_property *property,
-			 uint64_t val)
-{
-	return 0;
-}
-
-static void dce_virtual_destroy(struct drm_connector *connector)
-{
-	drm_connector_unregister(connector);
-	drm_connector_cleanup(connector);
-	kfree(connector);
-}
-
-static void dce_virtual_force(struct drm_connector *connector)
-{
-	return;
-}
-
->>>>>>> 786cc154
 static const struct drm_connector_helper_funcs dce_virtual_connector_helper_funcs = {
 	.get_modes = dce_virtual_get_modes,
 	.mode_valid = dce_virtual_mode_valid,
@@ -671,7 +640,6 @@
 {
 	struct drm_encoder *encoder;
 	struct drm_connector *connector;
-<<<<<<< HEAD
 
 	/* add a new encoder */
 	encoder = kzalloc(sizeof(struct drm_encoder), GFP_KERNEL);
@@ -682,18 +650,6 @@
 			 DRM_MODE_ENCODER_VIRTUAL, NULL);
 	drm_encoder_helper_add(encoder, &dce_virtual_encoder_helper_funcs);
 
-=======
-
-	/* add a new encoder */
-	encoder = kzalloc(sizeof(struct drm_encoder), GFP_KERNEL);
-	if (!encoder)
-		return -ENOMEM;
-	encoder->possible_crtcs = 1 << index;
-	drm_encoder_init(adev->ddev, encoder, &dce_virtual_encoder_funcs,
-			 DRM_MODE_ENCODER_VIRTUAL, NULL);
-	drm_encoder_helper_add(encoder, &dce_virtual_encoder_helper_funcs);
-
->>>>>>> 786cc154
 	connector = kzalloc(sizeof(struct drm_connector), GFP_KERNEL);
 	if (!connector) {
 		kfree(encoder);
