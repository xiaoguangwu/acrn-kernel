/*
 * Copyright 2014 Advanced Micro Devices, Inc.
 *
 * Permission is hereby granted, free of charge, to any person obtaining a
 * copy of this software and associated documentation files (the "Software"),
 * to deal in the Software without restriction, including without limitation
 * the rights to use, copy, modify, merge, publish, distribute, sublicense,
 * and/or sell copies of the Software, and to permit persons to whom the
 * Software is furnished to do so, subject to the following conditions:
 *
 * The above copyright notice and this permission notice shall be included in
 * all copies or substantial portions of the Software.
 *
 * THE SOFTWARE IS PROVIDED "AS IS", WITHOUT WARRANTY OF ANY KIND, EXPRESS OR
 * IMPLIED, INCLUDING BUT NOT LIMITED TO THE WARRANTIES OF MERCHANTABILITY,
 * FITNESS FOR A PARTICULAR PURPOSE AND NONINFRINGEMENT.  IN NO EVENT SHALL
 * THE COPYRIGHT HOLDER(S) OR AUTHOR(S) BE LIABLE FOR ANY CLAIM, DAMAGES OR
 * OTHER LIABILITY, WHETHER IN AN ACTION OF CONTRACT, TORT OR OTHERWISE,
 * ARISING FROM, OUT OF OR IN CONNECTION WITH THE SOFTWARE OR THE USE OR
 * OTHER DEALINGS IN THE SOFTWARE.
 *
 * Authors: Christian König <christian.koenig@amd.com>
 */

#include <linux/firmware.h>
#include <drm/drmP.h>
#include "amdgpu.h"
#include "amdgpu_uvd.h"
#include "vid.h"
#include "uvd/uvd_5_0_d.h"
#include "uvd/uvd_5_0_sh_mask.h"
#include "oss/oss_2_0_d.h"
#include "oss/oss_2_0_sh_mask.h"
#include "bif/bif_5_0_d.h"
#include "vi.h"
#include "smu/smu_7_1_2_d.h"
#include "smu/smu_7_1_2_sh_mask.h"

static void uvd_v5_0_set_ring_funcs(struct amdgpu_device *adev);
static void uvd_v5_0_set_irq_funcs(struct amdgpu_device *adev);
static int uvd_v5_0_start(struct amdgpu_device *adev);
static void uvd_v5_0_stop(struct amdgpu_device *adev);
static int uvd_v5_0_set_clockgating_state(void *handle,
					  enum amd_clockgating_state state);
static void uvd_v5_0_enable_mgcg(struct amdgpu_device *adev,
				 bool enable);
/**
 * uvd_v5_0_ring_get_rptr - get read pointer
 *
 * @ring: amdgpu_ring pointer
 *
 * Returns the current hardware read pointer
 */
static uint32_t uvd_v5_0_ring_get_rptr(struct amdgpu_ring *ring)
{
	struct amdgpu_device *adev = ring->adev;

	return RREG32(mmUVD_RBC_RB_RPTR);
}

/**
 * uvd_v5_0_ring_get_wptr - get write pointer
 *
 * @ring: amdgpu_ring pointer
 *
 * Returns the current hardware write pointer
 */
static uint32_t uvd_v5_0_ring_get_wptr(struct amdgpu_ring *ring)
{
	struct amdgpu_device *adev = ring->adev;

	return RREG32(mmUVD_RBC_RB_WPTR);
}

/**
 * uvd_v5_0_ring_set_wptr - set write pointer
 *
 * @ring: amdgpu_ring pointer
 *
 * Commits the write pointer to the hardware
 */
static void uvd_v5_0_ring_set_wptr(struct amdgpu_ring *ring)
{
	struct amdgpu_device *adev = ring->adev;

	WREG32(mmUVD_RBC_RB_WPTR, ring->wptr);
}

static int uvd_v5_0_early_init(void *handle)
{
	struct amdgpu_device *adev = (struct amdgpu_device *)handle;

	uvd_v5_0_set_ring_funcs(adev);
	uvd_v5_0_set_irq_funcs(adev);

	return 0;
}

static int uvd_v5_0_sw_init(void *handle)
{
	struct amdgpu_ring *ring;
	struct amdgpu_device *adev = (struct amdgpu_device *)handle;
	int r;

	/* UVD TRAP */
	r = amdgpu_irq_add_id(adev, 124, &adev->uvd.irq);
	if (r)
		return r;

	r = amdgpu_uvd_sw_init(adev);
	if (r)
		return r;

	r = amdgpu_uvd_resume(adev);
	if (r)
		return r;

	ring = &adev->uvd.ring;
	sprintf(ring->name, "uvd");
	r = amdgpu_ring_init(adev, ring, 512, &adev->uvd.irq, 0);

	return r;
}

static int uvd_v5_0_sw_fini(void *handle)
{
	int r;
	struct amdgpu_device *adev = (struct amdgpu_device *)handle;

	r = amdgpu_uvd_suspend(adev);
	if (r)
		return r;

	r = amdgpu_uvd_sw_fini(adev);
	if (r)
		return r;

	return r;
}

/**
 * uvd_v5_0_hw_init - start and test UVD block
 *
 * @adev: amdgpu_device pointer
 *
 * Initialize the hardware, boot up the VCPU and do some testing
 */
static int uvd_v5_0_hw_init(void *handle)
{
	struct amdgpu_device *adev = (struct amdgpu_device *)handle;
	struct amdgpu_ring *ring = &adev->uvd.ring;
	uint32_t tmp;
	int r;

<<<<<<< HEAD
	r = uvd_v5_0_start(adev);
	if (r)
		goto done;
=======
	amdgpu_asic_set_uvd_clocks(adev, 10000, 10000);
	uvd_v5_0_set_clockgating_state(adev, AMD_CG_STATE_UNGATE);
	uvd_v5_0_enable_mgcg(adev, true);
>>>>>>> 786cc154

	ring->ready = true;
	r = amdgpu_ring_test_ring(ring);
	if (r) {
		ring->ready = false;
		goto done;
	}

	r = amdgpu_ring_alloc(ring, 10);
	if (r) {
		DRM_ERROR("amdgpu: ring failed to lock UVD ring (%d).\n", r);
		goto done;
	}

	tmp = PACKET0(mmUVD_SEMA_WAIT_FAULT_TIMEOUT_CNTL, 0);
	amdgpu_ring_write(ring, tmp);
	amdgpu_ring_write(ring, 0xFFFFF);

	tmp = PACKET0(mmUVD_SEMA_WAIT_INCOMPLETE_TIMEOUT_CNTL, 0);
	amdgpu_ring_write(ring, tmp);
	amdgpu_ring_write(ring, 0xFFFFF);

	tmp = PACKET0(mmUVD_SEMA_SIGNAL_INCOMPLETE_TIMEOUT_CNTL, 0);
	amdgpu_ring_write(ring, tmp);
	amdgpu_ring_write(ring, 0xFFFFF);

	/* Clear timeout status bits */
	amdgpu_ring_write(ring, PACKET0(mmUVD_SEMA_TIMEOUT_STATUS, 0));
	amdgpu_ring_write(ring, 0x8);

	amdgpu_ring_write(ring, PACKET0(mmUVD_SEMA_CNTL, 0));
	amdgpu_ring_write(ring, 3);

	amdgpu_ring_commit(ring);
done:
	if (!r)
		DRM_INFO("UVD initialized successfully.\n");

	return r;

}

/**
 * uvd_v5_0_hw_fini - stop the hardware block
 *
 * @adev: amdgpu_device pointer
 *
 * Stop the UVD block, mark ring as not ready any more
 */
static int uvd_v5_0_hw_fini(void *handle)
{
	struct amdgpu_device *adev = (struct amdgpu_device *)handle;
	struct amdgpu_ring *ring = &adev->uvd.ring;

	if (RREG32(mmUVD_STATUS) != 0)
		uvd_v5_0_stop(adev);

	ring->ready = false;

	return 0;
}

static int uvd_v5_0_suspend(void *handle)
{
	int r;
	struct amdgpu_device *adev = (struct amdgpu_device *)handle;

	r = uvd_v5_0_hw_fini(adev);
	if (r)
		return r;
	uvd_v5_0_set_clockgating_state(adev, AMD_CG_STATE_GATE);

	r = amdgpu_uvd_suspend(adev);
	if (r)
		return r;

	return r;
}

static int uvd_v5_0_resume(void *handle)
{
	int r;
	struct amdgpu_device *adev = (struct amdgpu_device *)handle;

	r = amdgpu_uvd_resume(adev);
	if (r)
		return r;

	r = uvd_v5_0_hw_init(adev);
	if (r)
		return r;

	return r;
}

/**
 * uvd_v5_0_mc_resume - memory controller programming
 *
 * @adev: amdgpu_device pointer
 *
 * Let the UVD memory controller know it's offsets
 */
static void uvd_v5_0_mc_resume(struct amdgpu_device *adev)
{
	uint64_t offset;
	uint32_t size;

	/* programm memory controller bits 0-27 */
	WREG32(mmUVD_LMI_VCPU_CACHE_64BIT_BAR_LOW,
			lower_32_bits(adev->uvd.gpu_addr));
	WREG32(mmUVD_LMI_VCPU_CACHE_64BIT_BAR_HIGH,
			upper_32_bits(adev->uvd.gpu_addr));

	offset = AMDGPU_UVD_FIRMWARE_OFFSET;
	size = AMDGPU_GPU_PAGE_ALIGN(adev->uvd.fw->size + 4);
	WREG32(mmUVD_VCPU_CACHE_OFFSET0, offset >> 3);
	WREG32(mmUVD_VCPU_CACHE_SIZE0, size);

	offset += size;
	size = AMDGPU_UVD_HEAP_SIZE;
	WREG32(mmUVD_VCPU_CACHE_OFFSET1, offset >> 3);
	WREG32(mmUVD_VCPU_CACHE_SIZE1, size);

	offset += size;
	size = AMDGPU_UVD_STACK_SIZE +
	       (AMDGPU_UVD_SESSION_SIZE * adev->uvd.max_handles);
	WREG32(mmUVD_VCPU_CACHE_OFFSET2, offset >> 3);
	WREG32(mmUVD_VCPU_CACHE_SIZE2, size);

	WREG32(mmUVD_UDEC_ADDR_CONFIG, adev->gfx.config.gb_addr_config);
	WREG32(mmUVD_UDEC_DB_ADDR_CONFIG, adev->gfx.config.gb_addr_config);
	WREG32(mmUVD_UDEC_DBW_ADDR_CONFIG, adev->gfx.config.gb_addr_config);
}

/**
 * uvd_v5_0_start - start UVD block
 *
 * @adev: amdgpu_device pointer
 *
 * Setup and start the UVD block
 */
static int uvd_v5_0_start(struct amdgpu_device *adev)
{
	struct amdgpu_ring *ring = &adev->uvd.ring;
	uint32_t rb_bufsz, tmp;
	uint32_t lmi_swap_cntl;
	uint32_t mp_swap_cntl;
	int i, j, r;

	/*disable DPG */
	WREG32_P(mmUVD_POWER_STATUS, 0, ~(1 << 2));

	/* disable byte swapping */
	lmi_swap_cntl = 0;
	mp_swap_cntl = 0;

	uvd_v5_0_mc_resume(adev);

<<<<<<< HEAD
	amdgpu_asic_set_uvd_clocks(adev, 10000, 10000);
	uvd_v5_0_set_clockgating_state(adev, AMD_CG_STATE_UNGATE);
	uvd_v5_0_enable_mgcg(adev, true);

=======
>>>>>>> 786cc154
	/* disable interupt */
	WREG32_P(mmUVD_MASTINT_EN, 0, ~(1 << 1));

	/* stall UMC and register bus before resetting VCPU */
	WREG32_P(mmUVD_LMI_CTRL2, 1 << 8, ~(1 << 8));
	mdelay(1);

	/* put LMI, VCPU, RBC etc... into reset */
	WREG32(mmUVD_SOFT_RESET, UVD_SOFT_RESET__LMI_SOFT_RESET_MASK |
		UVD_SOFT_RESET__VCPU_SOFT_RESET_MASK | UVD_SOFT_RESET__LBSI_SOFT_RESET_MASK |
		UVD_SOFT_RESET__RBC_SOFT_RESET_MASK | UVD_SOFT_RESET__CSM_SOFT_RESET_MASK |
		UVD_SOFT_RESET__CXW_SOFT_RESET_MASK | UVD_SOFT_RESET__TAP_SOFT_RESET_MASK |
		UVD_SOFT_RESET__LMI_UMC_SOFT_RESET_MASK);
	mdelay(5);

	/* take UVD block out of reset */
	WREG32_P(mmSRBM_SOFT_RESET, 0, ~SRBM_SOFT_RESET__SOFT_RESET_UVD_MASK);
	mdelay(5);

	/* initialize UVD memory controller */
	WREG32(mmUVD_LMI_CTRL, 0x40 | (1 << 8) | (1 << 13) |
			     (1 << 21) | (1 << 9) | (1 << 20));

#ifdef __BIG_ENDIAN
	/* swap (8 in 32) RB and IB */
	lmi_swap_cntl = 0xa;
	mp_swap_cntl = 0;
#endif
	WREG32(mmUVD_LMI_SWAP_CNTL, lmi_swap_cntl);
	WREG32(mmUVD_MP_SWAP_CNTL, mp_swap_cntl);

	WREG32(mmUVD_MPC_SET_MUXA0, 0x40c2040);
	WREG32(mmUVD_MPC_SET_MUXA1, 0x0);
	WREG32(mmUVD_MPC_SET_MUXB0, 0x40c2040);
	WREG32(mmUVD_MPC_SET_MUXB1, 0x0);
	WREG32(mmUVD_MPC_SET_ALU, 0);
	WREG32(mmUVD_MPC_SET_MUX, 0x88);

	/* take all subblocks out of reset, except VCPU */
	WREG32(mmUVD_SOFT_RESET, UVD_SOFT_RESET__VCPU_SOFT_RESET_MASK);
	mdelay(5);

	/* enable VCPU clock */
	WREG32(mmUVD_VCPU_CNTL,  1 << 9);

	/* enable UMC */
	WREG32_P(mmUVD_LMI_CTRL2, 0, ~(1 << 8));

	/* boot up the VCPU */
	WREG32(mmUVD_SOFT_RESET, 0);
	mdelay(10);

	for (i = 0; i < 10; ++i) {
		uint32_t status;
		for (j = 0; j < 100; ++j) {
			status = RREG32(mmUVD_STATUS);
			if (status & 2)
				break;
			mdelay(10);
		}
		r = 0;
		if (status & 2)
			break;

		DRM_ERROR("UVD not responding, trying to reset the VCPU!!!\n");
		WREG32_P(mmUVD_SOFT_RESET, UVD_SOFT_RESET__VCPU_SOFT_RESET_MASK,
				~UVD_SOFT_RESET__VCPU_SOFT_RESET_MASK);
		mdelay(10);
		WREG32_P(mmUVD_SOFT_RESET, 0, ~UVD_SOFT_RESET__VCPU_SOFT_RESET_MASK);
		mdelay(10);
		r = -1;
	}

	if (r) {
		DRM_ERROR("UVD not responding, giving up!!!\n");
		return r;
	}
	/* enable master interrupt */
	WREG32_P(mmUVD_MASTINT_EN, 3 << 1, ~(3 << 1));

	/* clear the bit 4 of UVD_STATUS */
	WREG32_P(mmUVD_STATUS, 0, ~(2 << 1));

	rb_bufsz = order_base_2(ring->ring_size);
	tmp = 0;
	tmp = REG_SET_FIELD(tmp, UVD_RBC_RB_CNTL, RB_BUFSZ, rb_bufsz);
	tmp = REG_SET_FIELD(tmp, UVD_RBC_RB_CNTL, RB_BLKSZ, 1);
	tmp = REG_SET_FIELD(tmp, UVD_RBC_RB_CNTL, RB_NO_FETCH, 1);
	tmp = REG_SET_FIELD(tmp, UVD_RBC_RB_CNTL, RB_WPTR_POLL_EN, 0);
	tmp = REG_SET_FIELD(tmp, UVD_RBC_RB_CNTL, RB_NO_UPDATE, 1);
	tmp = REG_SET_FIELD(tmp, UVD_RBC_RB_CNTL, RB_RPTR_WR_EN, 1);
	/* force RBC into idle state */
	WREG32(mmUVD_RBC_RB_CNTL, tmp);

	/* set the write pointer delay */
	WREG32(mmUVD_RBC_RB_WPTR_CNTL, 0);

	/* set the wb address */
	WREG32(mmUVD_RBC_RB_RPTR_ADDR, (upper_32_bits(ring->gpu_addr) >> 2));

	/* programm the RB_BASE for ring buffer */
	WREG32(mmUVD_LMI_RBC_RB_64BIT_BAR_LOW,
			lower_32_bits(ring->gpu_addr));
	WREG32(mmUVD_LMI_RBC_RB_64BIT_BAR_HIGH,
			upper_32_bits(ring->gpu_addr));

	/* Initialize the ring buffer's read and write pointers */
	WREG32(mmUVD_RBC_RB_RPTR, 0);

	ring->wptr = RREG32(mmUVD_RBC_RB_RPTR);
	WREG32(mmUVD_RBC_RB_WPTR, ring->wptr);

	WREG32_P(mmUVD_RBC_RB_CNTL, 0, ~UVD_RBC_RB_CNTL__RB_NO_FETCH_MASK);

	return 0;
}

/**
 * uvd_v5_0_stop - stop UVD block
 *
 * @adev: amdgpu_device pointer
 *
 * stop the UVD block
 */
static void uvd_v5_0_stop(struct amdgpu_device *adev)
{
	/* force RBC into idle state */
	WREG32(mmUVD_RBC_RB_CNTL, 0x11010101);

	/* Stall UMC and register bus before resetting VCPU */
	WREG32_P(mmUVD_LMI_CTRL2, 1 << 8, ~(1 << 8));
	mdelay(1);

	/* put VCPU into reset */
	WREG32(mmUVD_SOFT_RESET, UVD_SOFT_RESET__VCPU_SOFT_RESET_MASK);
	mdelay(5);

	/* disable VCPU clock */
	WREG32(mmUVD_VCPU_CNTL, 0x0);

	/* Unstall UMC and register bus */
	WREG32_P(mmUVD_LMI_CTRL2, 0, ~(1 << 8));

	WREG32(mmUVD_STATUS, 0);
}

/**
 * uvd_v5_0_ring_emit_fence - emit an fence & trap command
 *
 * @ring: amdgpu_ring pointer
 * @fence: fence to emit
 *
 * Write a fence and a trap command to the ring.
 */
static void uvd_v5_0_ring_emit_fence(struct amdgpu_ring *ring, u64 addr, u64 seq,
				     unsigned flags)
{
	WARN_ON(flags & AMDGPU_FENCE_FLAG_64BIT);

	amdgpu_ring_write(ring, PACKET0(mmUVD_CONTEXT_ID, 0));
	amdgpu_ring_write(ring, seq);
	amdgpu_ring_write(ring, PACKET0(mmUVD_GPCOM_VCPU_DATA0, 0));
	amdgpu_ring_write(ring, addr & 0xffffffff);
	amdgpu_ring_write(ring, PACKET0(mmUVD_GPCOM_VCPU_DATA1, 0));
	amdgpu_ring_write(ring, upper_32_bits(addr) & 0xff);
	amdgpu_ring_write(ring, PACKET0(mmUVD_GPCOM_VCPU_CMD, 0));
	amdgpu_ring_write(ring, 0);

	amdgpu_ring_write(ring, PACKET0(mmUVD_GPCOM_VCPU_DATA0, 0));
	amdgpu_ring_write(ring, 0);
	amdgpu_ring_write(ring, PACKET0(mmUVD_GPCOM_VCPU_DATA1, 0));
	amdgpu_ring_write(ring, 0);
	amdgpu_ring_write(ring, PACKET0(mmUVD_GPCOM_VCPU_CMD, 0));
	amdgpu_ring_write(ring, 2);
}

/**
 * uvd_v5_0_ring_emit_hdp_flush - emit an hdp flush
 *
 * @ring: amdgpu_ring pointer
 *
 * Emits an hdp flush.
 */
static void uvd_v5_0_ring_emit_hdp_flush(struct amdgpu_ring *ring)
{
	amdgpu_ring_write(ring, PACKET0(mmHDP_MEM_COHERENCY_FLUSH_CNTL, 0));
	amdgpu_ring_write(ring, 0);
}

/**
 * uvd_v5_0_ring_hdp_invalidate - emit an hdp invalidate
 *
 * @ring: amdgpu_ring pointer
 *
 * Emits an hdp invalidate.
 */
static void uvd_v5_0_ring_emit_hdp_invalidate(struct amdgpu_ring *ring)
{
	amdgpu_ring_write(ring, PACKET0(mmHDP_DEBUG0, 0));
	amdgpu_ring_write(ring, 1);
}

/**
 * uvd_v5_0_ring_test_ring - register write test
 *
 * @ring: amdgpu_ring pointer
 *
 * Test if we can successfully write to the context register
 */
static int uvd_v5_0_ring_test_ring(struct amdgpu_ring *ring)
{
	struct amdgpu_device *adev = ring->adev;
	uint32_t tmp = 0;
	unsigned i;
	int r;

	WREG32(mmUVD_CONTEXT_ID, 0xCAFEDEAD);
	r = amdgpu_ring_alloc(ring, 3);
	if (r) {
		DRM_ERROR("amdgpu: cp failed to lock ring %d (%d).\n",
			  ring->idx, r);
		return r;
	}
	amdgpu_ring_write(ring, PACKET0(mmUVD_CONTEXT_ID, 0));
	amdgpu_ring_write(ring, 0xDEADBEEF);
	amdgpu_ring_commit(ring);
	for (i = 0; i < adev->usec_timeout; i++) {
		tmp = RREG32(mmUVD_CONTEXT_ID);
		if (tmp == 0xDEADBEEF)
			break;
		DRM_UDELAY(1);
	}

	if (i < adev->usec_timeout) {
		DRM_INFO("ring test on %d succeeded in %d usecs\n",
			 ring->idx, i);
	} else {
		DRM_ERROR("amdgpu: ring %d test failed (0x%08X)\n",
			  ring->idx, tmp);
		r = -EINVAL;
	}
	return r;
}

/**
 * uvd_v5_0_ring_emit_ib - execute indirect buffer
 *
 * @ring: amdgpu_ring pointer
 * @ib: indirect buffer to execute
 *
 * Write ring commands to execute the indirect buffer
 */
static void uvd_v5_0_ring_emit_ib(struct amdgpu_ring *ring,
				  struct amdgpu_ib *ib,
				  unsigned vm_id, bool ctx_switch)
{
	amdgpu_ring_write(ring, PACKET0(mmUVD_LMI_RBC_IB_64BIT_BAR_LOW, 0));
	amdgpu_ring_write(ring, lower_32_bits(ib->gpu_addr));
	amdgpu_ring_write(ring, PACKET0(mmUVD_LMI_RBC_IB_64BIT_BAR_HIGH, 0));
	amdgpu_ring_write(ring, upper_32_bits(ib->gpu_addr));
	amdgpu_ring_write(ring, PACKET0(mmUVD_RBC_IB_SIZE, 0));
	amdgpu_ring_write(ring, ib->length_dw);
}

static bool uvd_v5_0_is_idle(void *handle)
{
	struct amdgpu_device *adev = (struct amdgpu_device *)handle;

	return !(RREG32(mmSRBM_STATUS) & SRBM_STATUS__UVD_BUSY_MASK);
}

static int uvd_v5_0_wait_for_idle(void *handle)
{
	unsigned i;
	struct amdgpu_device *adev = (struct amdgpu_device *)handle;

	for (i = 0; i < adev->usec_timeout; i++) {
		if (!(RREG32(mmSRBM_STATUS) & SRBM_STATUS__UVD_BUSY_MASK))
			return 0;
	}
	return -ETIMEDOUT;
}

static int uvd_v5_0_soft_reset(void *handle)
{
	struct amdgpu_device *adev = (struct amdgpu_device *)handle;

	uvd_v5_0_stop(adev);

	WREG32_P(mmSRBM_SOFT_RESET, SRBM_SOFT_RESET__SOFT_RESET_UVD_MASK,
			~SRBM_SOFT_RESET__SOFT_RESET_UVD_MASK);
	mdelay(5);

	return uvd_v5_0_start(adev);
}

static int uvd_v5_0_set_interrupt_state(struct amdgpu_device *adev,
					struct amdgpu_irq_src *source,
					unsigned type,
					enum amdgpu_interrupt_state state)
{
	// TODO
	return 0;
}

static int uvd_v5_0_process_interrupt(struct amdgpu_device *adev,
				      struct amdgpu_irq_src *source,
				      struct amdgpu_iv_entry *entry)
{
	DRM_DEBUG("IH: UVD TRAP\n");
	amdgpu_fence_process(&adev->uvd.ring);
	return 0;
}

static void uvd_v5_0_enable_clock_gating(struct amdgpu_device *adev, bool enable)
{
	uint32_t data1, data3, suvd_flags;

	data1 = RREG32(mmUVD_SUVD_CGC_GATE);
	data3 = RREG32(mmUVD_CGC_GATE);

	suvd_flags = UVD_SUVD_CGC_GATE__SRE_MASK |
		     UVD_SUVD_CGC_GATE__SIT_MASK |
		     UVD_SUVD_CGC_GATE__SMP_MASK |
		     UVD_SUVD_CGC_GATE__SCM_MASK |
		     UVD_SUVD_CGC_GATE__SDB_MASK;

	if (enable) {
		data3 |= (UVD_CGC_GATE__SYS_MASK     |
			UVD_CGC_GATE__UDEC_MASK      |
			UVD_CGC_GATE__MPEG2_MASK     |
			UVD_CGC_GATE__RBC_MASK       |
			UVD_CGC_GATE__LMI_MC_MASK    |
			UVD_CGC_GATE__IDCT_MASK      |
			UVD_CGC_GATE__MPRD_MASK      |
			UVD_CGC_GATE__MPC_MASK       |
			UVD_CGC_GATE__LBSI_MASK      |
			UVD_CGC_GATE__LRBBM_MASK     |
			UVD_CGC_GATE__UDEC_RE_MASK   |
			UVD_CGC_GATE__UDEC_CM_MASK   |
			UVD_CGC_GATE__UDEC_IT_MASK   |
			UVD_CGC_GATE__UDEC_DB_MASK   |
			UVD_CGC_GATE__UDEC_MP_MASK   |
			UVD_CGC_GATE__WCB_MASK       |
			UVD_CGC_GATE__JPEG_MASK      |
			UVD_CGC_GATE__SCPU_MASK);
		/* only in pg enabled, we can gate clock to vcpu*/
		if (adev->pg_flags & AMD_PG_SUPPORT_UVD)
			data3 |= UVD_CGC_GATE__VCPU_MASK;
		data3 &= ~UVD_CGC_GATE__REGS_MASK;
		data1 |= suvd_flags;
	} else {
		data3 = 0;
		data1 = 0;
	}

	WREG32(mmUVD_SUVD_CGC_GATE, data1);
	WREG32(mmUVD_CGC_GATE, data3);
}

static void uvd_v5_0_set_sw_clock_gating(struct amdgpu_device *adev)
{
	uint32_t data, data2;

	data = RREG32(mmUVD_CGC_CTRL);
	data2 = RREG32(mmUVD_SUVD_CGC_CTRL);


	data &= ~(UVD_CGC_CTRL__CLK_OFF_DELAY_MASK |
		  UVD_CGC_CTRL__CLK_GATE_DLY_TIMER_MASK);


	data |= UVD_CGC_CTRL__DYN_CLOCK_MODE_MASK |
		(1 << REG_FIELD_SHIFT(UVD_CGC_CTRL, CLK_GATE_DLY_TIMER)) |
		(4 << REG_FIELD_SHIFT(UVD_CGC_CTRL, CLK_OFF_DELAY));

	data &= ~(UVD_CGC_CTRL__UDEC_RE_MODE_MASK |
			UVD_CGC_CTRL__UDEC_CM_MODE_MASK |
			UVD_CGC_CTRL__UDEC_IT_MODE_MASK |
			UVD_CGC_CTRL__UDEC_DB_MODE_MASK |
			UVD_CGC_CTRL__UDEC_MP_MODE_MASK |
			UVD_CGC_CTRL__SYS_MODE_MASK |
			UVD_CGC_CTRL__UDEC_MODE_MASK |
			UVD_CGC_CTRL__MPEG2_MODE_MASK |
			UVD_CGC_CTRL__REGS_MODE_MASK |
			UVD_CGC_CTRL__RBC_MODE_MASK |
			UVD_CGC_CTRL__LMI_MC_MODE_MASK |
			UVD_CGC_CTRL__LMI_UMC_MODE_MASK |
			UVD_CGC_CTRL__IDCT_MODE_MASK |
			UVD_CGC_CTRL__MPRD_MODE_MASK |
			UVD_CGC_CTRL__MPC_MODE_MASK |
			UVD_CGC_CTRL__LBSI_MODE_MASK |
			UVD_CGC_CTRL__LRBBM_MODE_MASK |
			UVD_CGC_CTRL__WCB_MODE_MASK |
			UVD_CGC_CTRL__VCPU_MODE_MASK |
			UVD_CGC_CTRL__JPEG_MODE_MASK |
			UVD_CGC_CTRL__SCPU_MODE_MASK);
	data2 &= ~(UVD_SUVD_CGC_CTRL__SRE_MODE_MASK |
			UVD_SUVD_CGC_CTRL__SIT_MODE_MASK |
			UVD_SUVD_CGC_CTRL__SMP_MODE_MASK |
			UVD_SUVD_CGC_CTRL__SCM_MODE_MASK |
			UVD_SUVD_CGC_CTRL__SDB_MODE_MASK);

	WREG32(mmUVD_CGC_CTRL, data);
	WREG32(mmUVD_SUVD_CGC_CTRL, data2);
}

#if 0
static void uvd_v5_0_set_hw_clock_gating(struct amdgpu_device *adev)
{
	uint32_t data, data1, cgc_flags, suvd_flags;

	data = RREG32(mmUVD_CGC_GATE);
	data1 = RREG32(mmUVD_SUVD_CGC_GATE);

	cgc_flags = UVD_CGC_GATE__SYS_MASK |
				UVD_CGC_GATE__UDEC_MASK |
				UVD_CGC_GATE__MPEG2_MASK |
				UVD_CGC_GATE__RBC_MASK |
				UVD_CGC_GATE__LMI_MC_MASK |
				UVD_CGC_GATE__IDCT_MASK |
				UVD_CGC_GATE__MPRD_MASK |
				UVD_CGC_GATE__MPC_MASK |
				UVD_CGC_GATE__LBSI_MASK |
				UVD_CGC_GATE__LRBBM_MASK |
				UVD_CGC_GATE__UDEC_RE_MASK |
				UVD_CGC_GATE__UDEC_CM_MASK |
				UVD_CGC_GATE__UDEC_IT_MASK |
				UVD_CGC_GATE__UDEC_DB_MASK |
				UVD_CGC_GATE__UDEC_MP_MASK |
				UVD_CGC_GATE__WCB_MASK |
				UVD_CGC_GATE__VCPU_MASK |
				UVD_CGC_GATE__SCPU_MASK;

	suvd_flags = UVD_SUVD_CGC_GATE__SRE_MASK |
				UVD_SUVD_CGC_GATE__SIT_MASK |
				UVD_SUVD_CGC_GATE__SMP_MASK |
				UVD_SUVD_CGC_GATE__SCM_MASK |
				UVD_SUVD_CGC_GATE__SDB_MASK;

	data |= cgc_flags;
	data1 |= suvd_flags;

	WREG32(mmUVD_CGC_GATE, data);
	WREG32(mmUVD_SUVD_CGC_GATE, data1);
}
#endif

static void uvd_v5_0_enable_mgcg(struct amdgpu_device *adev,
				 bool enable)
{
	u32 orig, data;

	if (enable && (adev->cg_flags & AMD_CG_SUPPORT_UVD_MGCG)) {
		data = RREG32_UVD_CTX(ixUVD_CGC_MEM_CTRL);
		data |= 0xfff;
		WREG32_UVD_CTX(ixUVD_CGC_MEM_CTRL, data);

		orig = data = RREG32(mmUVD_CGC_CTRL);
		data |= UVD_CGC_CTRL__DYN_CLOCK_MODE_MASK;
		if (orig != data)
			WREG32(mmUVD_CGC_CTRL, data);
	} else {
		data = RREG32_UVD_CTX(ixUVD_CGC_MEM_CTRL);
		data &= ~0xfff;
		WREG32_UVD_CTX(ixUVD_CGC_MEM_CTRL, data);

		orig = data = RREG32(mmUVD_CGC_CTRL);
		data &= ~UVD_CGC_CTRL__DYN_CLOCK_MODE_MASK;
		if (orig != data)
			WREG32(mmUVD_CGC_CTRL, data);
	}
}

static int uvd_v5_0_set_clockgating_state(void *handle,
					  enum amd_clockgating_state state)
{
	struct amdgpu_device *adev = (struct amdgpu_device *)handle;
	bool enable = (state == AMD_CG_STATE_GATE) ? true : false;
<<<<<<< HEAD

	if (!(adev->cg_flags & AMD_CG_SUPPORT_UVD_MGCG))
		return 0;
=======
>>>>>>> 786cc154

	if (enable) {
		/* wait for STATUS to clear */
		if (uvd_v5_0_wait_for_idle(handle))
			return -EBUSY;
		uvd_v5_0_enable_clock_gating(adev, true);

		/* enable HW gates because UVD is idle */
/*		uvd_v5_0_set_hw_clock_gating(adev); */
	} else {
		uvd_v5_0_enable_clock_gating(adev, false);
	}

	uvd_v5_0_set_sw_clock_gating(adev);
	return 0;
}

static int uvd_v5_0_set_powergating_state(void *handle,
					  enum amd_powergating_state state)
{
	/* This doesn't actually powergate the UVD block.
	 * That's done in the dpm code via the SMC.  This
	 * just re-inits the block as necessary.  The actual
	 * gating still happens in the dpm code.  We should
	 * revisit this when there is a cleaner line between
	 * the smc and the hw blocks
	 */
	struct amdgpu_device *adev = (struct amdgpu_device *)handle;
	int ret = 0;
<<<<<<< HEAD

	if (!(adev->pg_flags & AMD_PG_SUPPORT_UVD))
		return 0;

	if (state == AMD_PG_STATE_GATE) {
		uvd_v5_0_stop(adev);
		adev->uvd.is_powergated = true;
=======

	if (state == AMD_PG_STATE_GATE) {
		uvd_v5_0_stop(adev);
>>>>>>> 786cc154
	} else {
		ret = uvd_v5_0_start(adev);
		if (ret)
			goto out;
<<<<<<< HEAD
		adev->uvd.is_powergated = false;
	}

out:
	return ret;
}

static void uvd_v5_0_get_clockgating_state(void *handle, u32 *flags)
{
	struct amdgpu_device *adev = (struct amdgpu_device *)handle;
	int data;

	mutex_lock(&adev->pm.mutex);

	if (adev->uvd.is_powergated) {
		DRM_INFO("Cannot get clockgating state when UVD is powergated.\n");
		goto out;
	}

=======
	}

out:
	return ret;
}

static void uvd_v5_0_get_clockgating_state(void *handle, u32 *flags)
{
	struct amdgpu_device *adev = (struct amdgpu_device *)handle;
	int data;

	mutex_lock(&adev->pm.mutex);

	if (RREG32_SMC(ixCURRENT_PG_STATUS) &
				CURRENT_PG_STATUS__UVD_PG_STATUS_MASK) {
		DRM_INFO("Cannot get clockgating state when UVD is powergated.\n");
		goto out;
	}

>>>>>>> 786cc154
	/* AMD_CG_SUPPORT_UVD_MGCG */
	data = RREG32(mmUVD_CGC_CTRL);
	if (data & UVD_CGC_CTRL__DYN_CLOCK_MODE_MASK)
		*flags |= AMD_CG_SUPPORT_UVD_MGCG;

out:
	mutex_unlock(&adev->pm.mutex);
}

static const struct amd_ip_funcs uvd_v5_0_ip_funcs = {
	.name = "uvd_v5_0",
	.early_init = uvd_v5_0_early_init,
	.late_init = NULL,
	.sw_init = uvd_v5_0_sw_init,
	.sw_fini = uvd_v5_0_sw_fini,
	.hw_init = uvd_v5_0_hw_init,
	.hw_fini = uvd_v5_0_hw_fini,
	.suspend = uvd_v5_0_suspend,
	.resume = uvd_v5_0_resume,
	.is_idle = uvd_v5_0_is_idle,
	.wait_for_idle = uvd_v5_0_wait_for_idle,
	.soft_reset = uvd_v5_0_soft_reset,
	.set_clockgating_state = uvd_v5_0_set_clockgating_state,
	.set_powergating_state = uvd_v5_0_set_powergating_state,
	.get_clockgating_state = uvd_v5_0_get_clockgating_state,
};

static const struct amdgpu_ring_funcs uvd_v5_0_ring_funcs = {
	.type = AMDGPU_RING_TYPE_UVD,
	.align_mask = 0xf,
	.nop = PACKET0(mmUVD_NO_OP, 0),
	.get_rptr = uvd_v5_0_ring_get_rptr,
	.get_wptr = uvd_v5_0_ring_get_wptr,
	.set_wptr = uvd_v5_0_ring_set_wptr,
	.parse_cs = amdgpu_uvd_ring_parse_cs,
	.emit_frame_size =
		2 + /* uvd_v5_0_ring_emit_hdp_flush */
		2 + /* uvd_v5_0_ring_emit_hdp_invalidate */
		14, /* uvd_v5_0_ring_emit_fence  x1 no user fence */
	.emit_ib_size = 6, /* uvd_v5_0_ring_emit_ib */
	.emit_ib = uvd_v5_0_ring_emit_ib,
	.emit_fence = uvd_v5_0_ring_emit_fence,
	.emit_hdp_flush = uvd_v5_0_ring_emit_hdp_flush,
	.emit_hdp_invalidate = uvd_v5_0_ring_emit_hdp_invalidate,
	.test_ring = uvd_v5_0_ring_test_ring,
	.test_ib = amdgpu_uvd_ring_test_ib,
	.insert_nop = amdgpu_ring_insert_nop,
	.pad_ib = amdgpu_ring_generic_pad_ib,
	.begin_use = amdgpu_uvd_ring_begin_use,
	.end_use = amdgpu_uvd_ring_end_use,
};

static void uvd_v5_0_set_ring_funcs(struct amdgpu_device *adev)
{
	adev->uvd.ring.funcs = &uvd_v5_0_ring_funcs;
}

static const struct amdgpu_irq_src_funcs uvd_v5_0_irq_funcs = {
	.set = uvd_v5_0_set_interrupt_state,
	.process = uvd_v5_0_process_interrupt,
};

static void uvd_v5_0_set_irq_funcs(struct amdgpu_device *adev)
{
	adev->uvd.irq.num_types = 1;
	adev->uvd.irq.funcs = &uvd_v5_0_irq_funcs;
}

const struct amdgpu_ip_block_version uvd_v5_0_ip_block =
{
		.type = AMD_IP_BLOCK_TYPE_UVD,
		.major = 5,
		.minor = 0,
		.rev = 0,
		.funcs = &uvd_v5_0_ip_funcs,
};<|MERGE_RESOLUTION|>--- conflicted
+++ resolved
@@ -152,15 +152,9 @@
 	uint32_t tmp;
 	int r;
 
-<<<<<<< HEAD
-	r = uvd_v5_0_start(adev);
-	if (r)
-		goto done;
-=======
 	amdgpu_asic_set_uvd_clocks(adev, 10000, 10000);
 	uvd_v5_0_set_clockgating_state(adev, AMD_CG_STATE_UNGATE);
 	uvd_v5_0_enable_mgcg(adev, true);
->>>>>>> 786cc154
 
 	ring->ready = true;
 	r = amdgpu_ring_test_ring(ring);
@@ -195,6 +189,7 @@
 	amdgpu_ring_write(ring, 3);
 
 	amdgpu_ring_commit(ring);
+
 done:
 	if (!r)
 		DRM_INFO("UVD initialized successfully.\n");
@@ -319,13 +314,6 @@
 
 	uvd_v5_0_mc_resume(adev);
 
-<<<<<<< HEAD
-	amdgpu_asic_set_uvd_clocks(adev, 10000, 10000);
-	uvd_v5_0_set_clockgating_state(adev, AMD_CG_STATE_UNGATE);
-	uvd_v5_0_enable_mgcg(adev, true);
-
-=======
->>>>>>> 786cc154
 	/* disable interupt */
 	WREG32_P(mmUVD_MASTINT_EN, 0, ~(1 << 1));
 
@@ -805,12 +793,6 @@
 {
 	struct amdgpu_device *adev = (struct amdgpu_device *)handle;
 	bool enable = (state == AMD_CG_STATE_GATE) ? true : false;
-<<<<<<< HEAD
-
-	if (!(adev->cg_flags & AMD_CG_SUPPORT_UVD_MGCG))
-		return 0;
-=======
->>>>>>> 786cc154
 
 	if (enable) {
 		/* wait for STATUS to clear */
@@ -840,44 +822,13 @@
 	 */
 	struct amdgpu_device *adev = (struct amdgpu_device *)handle;
 	int ret = 0;
-<<<<<<< HEAD
-
-	if (!(adev->pg_flags & AMD_PG_SUPPORT_UVD))
-		return 0;
 
 	if (state == AMD_PG_STATE_GATE) {
 		uvd_v5_0_stop(adev);
-		adev->uvd.is_powergated = true;
-=======
-
-	if (state == AMD_PG_STATE_GATE) {
-		uvd_v5_0_stop(adev);
->>>>>>> 786cc154
 	} else {
 		ret = uvd_v5_0_start(adev);
 		if (ret)
 			goto out;
-<<<<<<< HEAD
-		adev->uvd.is_powergated = false;
-	}
-
-out:
-	return ret;
-}
-
-static void uvd_v5_0_get_clockgating_state(void *handle, u32 *flags)
-{
-	struct amdgpu_device *adev = (struct amdgpu_device *)handle;
-	int data;
-
-	mutex_lock(&adev->pm.mutex);
-
-	if (adev->uvd.is_powergated) {
-		DRM_INFO("Cannot get clockgating state when UVD is powergated.\n");
-		goto out;
-	}
-
-=======
 	}
 
 out:
@@ -897,7 +848,6 @@
 		goto out;
 	}
 
->>>>>>> 786cc154
 	/* AMD_CG_SUPPORT_UVD_MGCG */
 	data = RREG32(mmUVD_CGC_CTRL);
 	if (data & UVD_CGC_CTRL__DYN_CLOCK_MODE_MASK)
