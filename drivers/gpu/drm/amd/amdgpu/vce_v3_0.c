--- conflicted
+++ resolved
@@ -229,10 +229,6 @@
 {
 	struct amdgpu_ring *ring;
 	int idx, r;
-
-	vce_v3_0_override_vce_clock_gating(adev, true);
-	if (!(adev->flags & AMD_IS_APU))
-		amdgpu_asic_set_vce_clocks(adev, 10000, 10000);
 
 	ring = &adev->vce.ring[0];
 	WREG32(mmVCE_RB_RPTR, ring->wptr);
@@ -778,19 +774,6 @@
 			goto out;
 	}
 
-<<<<<<< HEAD
-	if (state == AMD_PG_STATE_GATE) {
-		adev->vce.is_powergated = true;
-		/* XXX do we need a vce_v3_0_stop()? */
-	} else {
-		ret = vce_v3_0_start(adev);
-		if (ret)
-			goto out;
-		adev->vce.is_powergated = false;
-	}
-
-=======
->>>>>>> 786cc154
 out:
 	return ret;
 }
@@ -802,12 +785,8 @@
 
 	mutex_lock(&adev->pm.mutex);
 
-<<<<<<< HEAD
-	if (adev->vce.is_powergated) {
-=======
 	if (RREG32_SMC(ixCURRENT_PG_STATUS) &
 			CURRENT_PG_STATUS__VCE_PG_STATUS_MASK) {
->>>>>>> 786cc154
 		DRM_INFO("Cannot get clockgating state when VCE is powergated.\n");
 		goto out;
 	}
