--- conflicted
+++ resolved
@@ -441,11 +441,7 @@
 	u32 value = *(u32 *)p_data;
 	int aux_data_for_write = 0;
 	int reg = get_aux_ch_reg(offset);
-<<<<<<< HEAD
-	uint8_t rxbuf[20];
-=======
 	uint8_t rxbuf[20] = {0};
->>>>>>> ff4fc1da
 	size_t rxsize;
 
 	if (reg != AUX_CH_CTL) {
@@ -454,12 +450,9 @@
 	}
 
 	msg_length = AUX_CTL_MSG_LENGTH(value);
-<<<<<<< HEAD
-=======
 	if (WARN_ON(msg_length <= 0 || msg_length > 20))
 		return;
 
->>>>>>> ff4fc1da
 	for (rxsize = 0; rxsize < msg_length; rxsize += 4)
 		intel_dp_unpack_aux(vgpu_vreg(vgpu, offset + 4 + rxsize),
 				rxbuf + rxsize, msg_length - rxsize);
@@ -507,12 +500,8 @@
 		 * operation to set block starting address
 		 */
 		if (addr == EDID_ADDR) {
-<<<<<<< HEAD
-			i2c_edid->current_edid_read = rxbuf[4];
-=======
 			if (msg_length > 4)
 				i2c_edid->current_edid_read = rxbuf[4];
->>>>>>> ff4fc1da
 		}
 	} else {
 		if (WARN_ON((op & 0x1) != GVT_AUX_I2C_READ))
