--- conflicted
+++ resolved
@@ -288,13 +288,8 @@
 	int owner;
 	struct intel_gvt *gvt;
 	struct work_struct vblank_work;
-<<<<<<< HEAD
-	struct intel_dom0_plane_regs dom0_regs[I915_MAX_PLANES - 1];
-	int plane_owner[I915_MAX_PLANES - 1];
-=======
 	struct intel_dom0_plane_regs dom0_regs[I915_MAX_PLANES];
 	int plane_owner[I915_MAX_PLANES];
->>>>>>> 5be80578
 	int scaler_owner[SKL_NUM_SCALERS];
 };
 
