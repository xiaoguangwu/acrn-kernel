/*
 * Copyright(c) 2011-2016 Intel Corporation. All rights reserved.
 *
 * Permission is hereby granted, free of charge, to any person obtaining a
 * copy of this software and associated documentation files (the "Software"),
 * to deal in the Software without restriction, including without limitation
 * the rights to use, copy, modify, merge, publish, distribute, sublicense,
 * and/or sell copies of the Software, and to permit persons to whom the
 * Software is furnished to do so, subject to the following conditions:
 *
 * The above copyright notice and this permission notice (including the next
 * paragraph) shall be included in all copies or substantial portions of the
 * Software.
 *
 * THE SOFTWARE IS PROVIDED "AS IS", WITHOUT WARRANTY OF ANY KIND, EXPRESS OR
 * IMPLIED, INCLUDING BUT NOT LIMITED TO THE WARRANTIES OF MERCHANTABILITY,
 * FITNESS FOR A PARTICULAR PURPOSE AND NONINFRINGEMENT.  IN NO EVENT SHALL
 * THE AUTHORS OR COPYRIGHT HOLDERS BE LIABLE FOR ANY CLAIM, DAMAGES OR OTHER
 * LIABILITY, WHETHER IN AN ACTION OF CONTRACT, TORT OR OTHERWISE, ARISING FROM,
 * OUT OF OR IN CONNECTION WITH THE SOFTWARE OR THE USE OR OTHER DEALINGS IN THE
 * SOFTWARE.
 *
 * Authors:
 *    Zhi Wang <zhi.a.wang@intel.com>
 *
 * Contributors:
 *    Ping Gao <ping.a.gao@intel.com>
 *    Tina Zhang <tina.zhang@intel.com>
 *    Chanbin Du <changbin.du@intel.com>
 *    Min He <min.he@intel.com>
 *    Bing Niu <bing.niu@intel.com>
 *    Zhenyu Wang <zhenyuw@linux.intel.com>
 *
 */

#include <linux/kthread.h>

#include "i915_drv.h"
#include "gvt.h"

#define RING_CTX_OFF(x) \
	offsetof(struct execlist_ring_context, x)

bool gvt_shadow_wa_ctx = false;

static void set_context_pdp_root_pointer(
		struct execlist_ring_context *ring_context,
		u32 pdp[8])
{
	int i;

	for (i = 0; i < 8; i++)
		ring_context->pdps[i].val = pdp[7 - i];
}

static void update_shadow_pdps(struct intel_vgpu_workload *workload)
{
	struct drm_i915_gem_object *ctx_obj =
		workload->req->hw_context->state->obj;
	struct execlist_ring_context *shadow_ring_context;
	struct page *page;

	if (WARN_ON(!workload->shadow_mm))
		return;

	if (WARN_ON(!atomic_read(&workload->shadow_mm->pincount)))
		return;

	page = i915_gem_object_get_page(ctx_obj, LRC_STATE_PN);
	shadow_ring_context = kmap(page);
	set_context_pdp_root_pointer(shadow_ring_context,
			(void *)workload->shadow_mm->ppgtt_mm.shadow_pdps);
	kunmap(page);
}

/*
 * when populating shadow ctx from guest, we should not overrride oa related
 * registers, so that they will not be overlapped by guest oa configs. Thus
 * made it possible to capture oa data from host for both host and guests.
 */
static void sr_oa_regs(struct intel_vgpu_workload *workload,
		u32 *reg_state, bool save)
{
	struct drm_i915_private *dev_priv = workload->vgpu->gvt->dev_priv;
	u32 ctx_oactxctrl = dev_priv->perf.oa.ctx_oactxctrl_offset;
	u32 ctx_flexeu0 = dev_priv->perf.oa.ctx_flexeu0_offset;
	int i = 0;
	u32 flex_mmio[] = {
		i915_mmio_reg_offset(EU_PERF_CNTL0),
		i915_mmio_reg_offset(EU_PERF_CNTL1),
		i915_mmio_reg_offset(EU_PERF_CNTL2),
		i915_mmio_reg_offset(EU_PERF_CNTL3),
		i915_mmio_reg_offset(EU_PERF_CNTL4),
		i915_mmio_reg_offset(EU_PERF_CNTL5),
		i915_mmio_reg_offset(EU_PERF_CNTL6),
	};

	if (workload->ring_id != RCS)
		return;

	if (save) {
		workload->oactxctrl = reg_state[ctx_oactxctrl + 1];

		for (i = 0; i < ARRAY_SIZE(workload->flex_mmio); i++) {
			u32 state_offset = ctx_flexeu0 + i * 2;

			workload->flex_mmio[i] = reg_state[state_offset + 1];
		}
	} else {
		reg_state[ctx_oactxctrl] =
			i915_mmio_reg_offset(GEN8_OACTXCONTROL);
		reg_state[ctx_oactxctrl + 1] = workload->oactxctrl;

		for (i = 0; i < ARRAY_SIZE(workload->flex_mmio); i++) {
			u32 state_offset = ctx_flexeu0 + i * 2;
			u32 mmio = flex_mmio[i];

			reg_state[state_offset] = mmio;
			reg_state[state_offset + 1] = workload->flex_mmio[i];
		}
	}
}

static bool enable_lazy_shadow_ctx = true;
static int populate_shadow_context(struct intel_vgpu_workload *workload)
{
	struct intel_vgpu *vgpu = workload->vgpu;
	struct intel_gvt *gvt = vgpu->gvt;
	int ring_id = workload->ring_id;
	struct drm_i915_gem_object *ctx_obj =
		workload->req->hw_context->state->obj;
	struct execlist_ring_context *shadow_ring_context;
	struct page *page;
	void *dst;
	unsigned long context_gpa, context_page_num;
	struct drm_i915_private *dev_priv = gvt->dev_priv;
	struct i915_ggtt *ggtt = &gvt->dev_priv->ggtt;
	dma_addr_t addr;
	gen8_pte_t __iomem *pte;
	int i;

	gvt_dbg_sched("ring id %d workload lrca %x", ring_id,
			workload->ctx_desc.lrca);

	context_page_num = gvt->dev_priv->engine[ring_id]->context_size;

	context_page_num = context_page_num >> PAGE_SHIFT;

	if (IS_BROADWELL(gvt->dev_priv) && ring_id == RCS)
		context_page_num = 19;

	i = 2;
#ifdef CONFIG_INTEL_IOMMU
	/*
	 * In case IOMMU for graphics is turned on, we don't want to
	 * turn on lazy shadow context feature because it will touch
	 * GGTT entries which require a BKL and since this is a
	 * performance enhancement feature, we will end up negating
	 * the performance.
	 */
	if(intel_iommu_gfx_mapped) {
		enable_lazy_shadow_ctx = false;
	}
#endif

	while (i < context_page_num) {
		context_gpa = intel_vgpu_gma_to_gpa(vgpu->gtt.ggtt_mm,
				(u32)((workload->ctx_desc.lrca + i) <<
				I915_GTT_PAGE_SHIFT));
		if (context_gpa == INTEL_GVT_INVALID_ADDR) {
			gvt_vgpu_err("Invalid guest context descriptor\n");
			return -EFAULT;
		}

		if (!enable_lazy_shadow_ctx) {
			page = i915_gem_object_get_page(ctx_obj,
					LRC_PPHWSP_PN + i);
			dst = kmap(page);
			intel_gvt_hypervisor_read_gpa(vgpu, context_gpa, dst,
				I915_GTT_PAGE_SIZE);
			kunmap(page);
		} else {
			unsigned long mfn;
			struct i915_gem_context *shadow_ctx =
				workload->vgpu->submission.shadow_ctx;

			addr = i915_ggtt_offset(
					shadow_ctx->__engine[ring_id].state) +
					(LRC_PPHWSP_PN + i) * PAGE_SIZE;
			pte = (gen8_pte_t __iomem *)ggtt->gsm +
					(addr >> PAGE_SHIFT);

			mfn = intel_gvt_hypervisor_gfn_to_mfn(vgpu,
					context_gpa >> 12);
			if (mfn == INTEL_GVT_INVALID_ADDR) {
				gvt_vgpu_err("fail to translate gfn during context shadow\n");
				return -ENXIO;
			}

			mfn <<= 12;
			mfn |= _PAGE_PRESENT | _PAGE_RW | PPAT_CACHED;
			writeq(mfn, pte);
		}
		i++;
	}

	I915_WRITE(GFX_FLSH_CNTL_GEN6, GFX_FLSH_CNTL_EN);
	POSTING_READ(GFX_FLSH_CNTL_GEN6);

	page = i915_gem_object_get_page(ctx_obj, LRC_STATE_PN);
	shadow_ring_context = kmap(page);

	sr_oa_regs(workload, (u32 *)shadow_ring_context, true);
#define COPY_REG(name) \
	intel_gvt_hypervisor_read_gpa(vgpu, workload->ring_context_gpa \
		+ RING_CTX_OFF(name.val), &shadow_ring_context->name.val, 4)
#define COPY_REG_MASKED(name) {\
		intel_gvt_hypervisor_read_gpa(vgpu, workload->ring_context_gpa \
					      + RING_CTX_OFF(name.val),\
					      &shadow_ring_context->name.val, 4);\
		shadow_ring_context->name.val |= 0xffff << 16;\
	}

	COPY_REG_MASKED(ctx_ctrl);
	COPY_REG(ctx_timestamp);

	if (ring_id == RCS) {
		COPY_REG(bb_per_ctx_ptr);
		COPY_REG(rcs_indirect_ctx);
		COPY_REG(rcs_indirect_ctx_offset);
	}
#undef COPY_REG
#undef COPY_REG_MASKED

	intel_gvt_hypervisor_read_gpa(vgpu,
			workload->ring_context_gpa +
			sizeof(*shadow_ring_context),
			(void *)shadow_ring_context +
			sizeof(*shadow_ring_context),
			I915_GTT_PAGE_SIZE - sizeof(*shadow_ring_context));

	sr_oa_regs(workload, (u32 *)shadow_ring_context, false);
	kunmap(page);
	return 0;
}

static inline bool is_gvt_request(struct i915_request *req)
{
	return i915_gem_context_force_single_submission(req->gem_context);
}

/*
static void save_ring_hw_state(struct intel_vgpu *vgpu, int ring_id)
{
	struct drm_i915_private *dev_priv = vgpu->gvt->dev_priv;
	u32 ring_base = dev_priv->engine[ring_id]->mmio_base;
	i915_reg_t reg;

	reg = RING_INSTDONE(ring_base);
	vgpu_vreg(vgpu, i915_mmio_reg_offset(reg)) = I915_READ_FW(reg);
	reg = RING_ACTHD(ring_base);
	vgpu_vreg(vgpu, i915_mmio_reg_offset(reg)) = I915_READ_FW(reg);
	reg = RING_ACTHD_UDW(ring_base);
	vgpu_vreg(vgpu, i915_mmio_reg_offset(reg)) = I915_READ_FW(reg);
}
*/

static void active_hp_work(struct work_struct *work)
{
	struct intel_gvt *gvt =
		container_of(work, struct intel_gvt, active_hp_work);
	struct drm_i915_private *dev_priv = gvt->dev_priv;
<<<<<<< HEAD

	gen6_disable_rps_interrupts(dev_priv);

	if (READ_ONCE(dev_priv->gt_pm.rps.cur_freq) <
	    READ_ONCE(dev_priv->gt_pm.rps.rp0_freq)) {
		mutex_lock(&dev_priv->pcu_lock);
		intel_set_rps(dev_priv, dev_priv->gt_pm.rps.rp0_freq);
=======
	u8 freq = dev_priv->gt_pm.rps.rp0_freq;

	if (IS_BROXTON(dev_priv))
		freq = intel_freq_opcode(dev_priv, 600);

	if (READ_ONCE(dev_priv->gt_pm.rps.cur_freq) < freq) {
		mutex_lock(&dev_priv->pcu_lock);
		intel_set_rps(dev_priv, freq);
>>>>>>> ee383eea
		mutex_unlock(&dev_priv->pcu_lock);
	}
}

static int shadow_context_status_change(struct notifier_block *nb,
		unsigned long action, void *data)
{
	struct i915_request *req = data;
	struct intel_gvt *gvt = container_of(nb, struct intel_gvt,
				shadow_ctx_notifier_block[req->engine->id]);
	struct intel_gvt_workload_scheduler *scheduler = &gvt->scheduler;
	enum intel_engine_id ring_id = req->engine->id;
	struct intel_vgpu_workload *workload;

	if (!is_gvt_request(req))
		return NOTIFY_OK;

	workload = scheduler->current_workload[ring_id];
	if (unlikely(!workload))
		return NOTIFY_OK;

	switch (action) {
	case INTEL_CONTEXT_SCHEDULE_IN:
		schedule_work(&gvt->active_hp_work);
		atomic_set(&workload->shadow_ctx_active, 1);
		break;
	case INTEL_CONTEXT_SCHEDULE_OUT:
		atomic_set(&workload->shadow_ctx_active, 0);
		break;
	case INTEL_CONTEXT_SCHEDULE_PREEMPTED:
		return NOTIFY_OK;
	default:
		WARN_ON(1);
		return NOTIFY_OK;
	}
	wake_up(&workload->shadow_ctx_status_wq);
	return NOTIFY_OK;
}

static void shadow_context_descriptor_update(struct intel_context *ce)
{
	u64 desc = 0;

	desc = ce->lrc_desc;

	/* Update bits 0-11 of the context descriptor which includes flags
	 * like GEN8_CTX_* cached in desc_template
	 */
	desc &= U64_MAX << 12;
	desc |= ce->gem_context->desc_template & ((1ULL << 12) - 1);

	ce->lrc_desc = desc;
}

static int copy_workload_to_ring_buffer(struct intel_vgpu_workload *workload)
{
	struct intel_vgpu *vgpu = workload->vgpu;
	struct i915_request *req = workload->req;
	void *shadow_ring_buffer_va;
	u32 *cs;

	if ((IS_KABYLAKE(req->i915) || IS_BROXTON(req->i915))
		&& is_inhibit_context(req->hw_context))
		intel_vgpu_restore_inhibit_context(vgpu, req);

	/* allocate shadow ring buffer */
	cs = intel_ring_begin(workload->req, workload->rb_len / sizeof(u32));
	if (IS_ERR(cs)) {
		gvt_vgpu_err("fail to alloc size =%ld shadow  ring buffer\n",
			workload->rb_len);
		return PTR_ERR(cs);
	}

	shadow_ring_buffer_va = workload->shadow_ring_buffer_va;

	/* get shadow ring buffer va */
	workload->shadow_ring_buffer_va = cs;

	memcpy(cs, shadow_ring_buffer_va,
			workload->rb_len);

	cs += workload->rb_len / sizeof(u32);
	intel_ring_advance(workload->req, cs);

	return 0;
}

static void release_shadow_wa_ctx(struct intel_shadow_wa_ctx *wa_ctx)
{
	if (!wa_ctx->indirect_ctx.obj)
		return;

	i915_gem_object_unpin_map(wa_ctx->indirect_ctx.obj);
	i915_gem_object_put(wa_ctx->indirect_ctx.obj);
}

/**
 * intel_gvt_scan_and_shadow_workload - audit the workload by scanning and
 * shadow it as well, include ringbuffer,wa_ctx and ctx.
 * @workload: an abstract entity for each execlist submission.
 *
 * This function is called before the workload submitting to i915, to make
 * sure the content of the workload is valid.
 */
int intel_gvt_scan_and_shadow_workload(struct intel_vgpu_workload *workload)
{
	struct intel_vgpu *vgpu = workload->vgpu;
	struct intel_vgpu_submission *s = &vgpu->submission;
	struct i915_gem_context *shadow_ctx = s->shadow_ctx;
	struct drm_i915_private *dev_priv = vgpu->gvt->dev_priv;
	struct intel_engine_cs *engine = dev_priv->engine[workload->ring_id];
	struct intel_context *ce;
	struct i915_request *rq;
	int ret;

	lockdep_assert_held(&dev_priv->drm.struct_mutex);

	if (workload->req)
		return 0;

	/* pin shadow context by gvt even the shadow context will be pinned
	 * when i915 alloc request. That is because gvt will update the guest
	 * context from shadow context when workload is completed, and at that
	 * moment, i915 may already unpined the shadow context to make the
	 * shadow_ctx pages invalid. So gvt need to pin itself. After update
	 * the guest context, gvt can unpin the shadow_ctx safely.
	 */
	ce = intel_context_pin(shadow_ctx, engine);
	if (IS_ERR(ce)) {
		gvt_vgpu_err("fail to pin shadow context\n");
		return PTR_ERR(ce);
	}

	shadow_ctx->desc_template &= ~(0x3 << GEN8_CTX_ADDRESSING_MODE_SHIFT);
	shadow_ctx->desc_template |= workload->ctx_desc.addressing_mode <<
				    GEN8_CTX_ADDRESSING_MODE_SHIFT;

	if (!test_and_set_bit(workload->ring_id, s->shadow_ctx_desc_updated))
		shadow_context_descriptor_update(ce);

	ret = intel_gvt_scan_and_shadow_ringbuffer(workload);
	if (ret)
		goto err_unpin;

	if ((workload->ring_id == RCS) &&
	    (workload->wa_ctx.indirect_ctx.size != 0)
	    && gvt_shadow_wa_ctx) {
		ret = intel_gvt_scan_and_shadow_wa_ctx(&workload->wa_ctx);
		if (ret)
			goto err_shadow;
	}

	rq = i915_request_alloc(engine, shadow_ctx);
	if (IS_ERR(rq)) {
		gvt_vgpu_err("fail to allocate gem request\n");
		ret = PTR_ERR(rq);
		goto err_shadow;
	}
	workload->req = i915_request_get(rq);

	ret = populate_shadow_context(workload);
	if (ret)
		goto err_req;

	return 0;
err_req:
	rq = fetch_and_zero(&workload->req);
	i915_request_put(rq);
err_shadow:
	release_shadow_wa_ctx(&workload->wa_ctx);
err_unpin:
	intel_context_unpin(ce);
	return ret;
}

static void gen8_shadow_pid_cid(struct intel_vgpu_workload *workload)
{
	int ring_id = workload->ring_id;
	struct drm_i915_private *dev_priv = workload->vgpu->gvt->dev_priv;
	struct intel_engine_cs *engine = dev_priv->engine[ring_id];
	u32 *cs;

	/* Copy the PID and CID from the guest's HWS page to the host's one */
	cs = intel_ring_begin(workload->req, 16);
	*cs++ = MI_LOAD_REGISTER_MEM_GEN8 | MI_SRM_LRM_GLOBAL_GTT;
	*cs++ = i915_mmio_reg_offset(NOPID);
	*cs++ = (workload->ctx_desc.lrca << I915_GTT_PAGE_SHIFT) +
			I915_GEM_HWS_PID_ADDR;
	*cs++ = 0;
	*cs++ = MI_STORE_REGISTER_MEM_GEN8 | MI_SRM_LRM_GLOBAL_GTT;
	*cs++ = i915_mmio_reg_offset(NOPID);
	*cs++ = engine->status_page.ggtt_offset + I915_GEM_HWS_PID_ADDR +
		(workload->vgpu->id << MI_STORE_DWORD_INDEX_SHIFT);
	*cs++ = 0;
	*cs++ = MI_LOAD_REGISTER_MEM_GEN8 | MI_SRM_LRM_GLOBAL_GTT;
	*cs++ = i915_mmio_reg_offset(NOPID);
	*cs++ = (workload->ctx_desc.lrca << I915_GTT_PAGE_SHIFT) +
			I915_GEM_HWS_CID_ADDR;
	*cs++ = 0;
	*cs++ = MI_STORE_REGISTER_MEM_GEN8 | MI_SRM_LRM_GLOBAL_GTT;
	*cs++ = i915_mmio_reg_offset(NOPID);
	*cs++ = engine->status_page.ggtt_offset + I915_GEM_HWS_CID_ADDR +
		(workload->vgpu->id << MI_STORE_DWORD_INDEX_SHIFT);
	*cs++ = 0;
	intel_ring_advance(workload->req, cs);
}

static int sanitize_priority(int priority)
{
	if (priority > I915_CONTEXT_MAX_USER_PRIORITY)
		return I915_CONTEXT_MAX_USER_PRIORITY;
	else if (priority < I915_CONTEXT_MIN_USER_PRIORITY)
		return I915_CONTEXT_MIN_USER_PRIORITY;
	return priority;
}

static void release_shadow_batch_buffer(struct intel_vgpu_workload *workload);

static int prepare_shadow_batch_buffer(struct intel_vgpu_workload *workload)
{
	struct intel_gvt *gvt = workload->vgpu->gvt;
	const int gmadr_bytes = gvt->device_info.gmadr_bytes_in_cmd;
	struct intel_vgpu_shadow_bb *bb;
	int ret;

	list_for_each_entry(bb, &workload->shadow_bb, list) {
		/* For privilge batch buffer and not wa_ctx, the bb_start_cmd_va
		 * is only updated into ring_scan_buffer, not real ring address
		 * allocated in later copy_workload_to_ring_buffer. pls be noted
		 * shadow_ring_buffer_va is now pointed to real ring buffer va
		 * in copy_workload_to_ring_buffer.
		 */

		if (bb->bb_offset)
			bb->bb_start_cmd_va = workload->shadow_ring_buffer_va
				+ bb->bb_offset;

		if (bb->ppgtt) {
			/* for non-priv bb, scan&shadow is only for
			 * debugging purpose, so the content of shadow bb
			 * is the same as original bb. Therefore,
			 * here, rather than switch to shadow bb's gma
			 * address, we directly use original batch buffer's
			 * gma address, and send original bb to hardware
			 * directly
			 */
			if (bb->clflush & CLFLUSH_AFTER) {
				drm_clflush_virt_range(bb->va,
						bb->obj->base.size);
				bb->clflush &= ~CLFLUSH_AFTER;
			}
			i915_gem_obj_finish_shmem_access(bb->obj);
			bb->accessing = false;

		} else {
			bb->vma = i915_gem_object_ggtt_pin(bb->obj,
					NULL, 0, 0, 0);
			if (IS_ERR(bb->vma)) {
				ret = PTR_ERR(bb->vma);
				goto err;
			}

			/* relocate shadow batch buffer */
			bb->bb_start_cmd_va[1] = i915_ggtt_offset(bb->vma);
			if (gmadr_bytes == 8)
				bb->bb_start_cmd_va[2] = 0;

			/* No one is going to touch shadow bb from now on. */
			if (bb->clflush & CLFLUSH_AFTER) {
				drm_clflush_virt_range(bb->va,
						bb->obj->base.size);
				bb->clflush &= ~CLFLUSH_AFTER;
			}

			ret = i915_gem_object_set_to_gtt_domain(bb->obj,
					false);
			if (ret)
				goto err;

			i915_gem_obj_finish_shmem_access(bb->obj);
			bb->accessing = false;

			ret = i915_vma_move_to_active(bb->vma,
						      workload->req,
						      0);
			if (ret)
				goto err;
		}
	}
	return 0;
err:
	release_shadow_batch_buffer(workload);
	return ret;
}

static void update_wa_ctx_2_shadow_ctx(struct intel_shadow_wa_ctx *wa_ctx)
{
	struct intel_vgpu_workload *workload =
		container_of(wa_ctx, struct intel_vgpu_workload, wa_ctx);
	struct i915_request *rq = workload->req;
	struct execlist_ring_context *shadow_ring_context =
		(struct execlist_ring_context *)rq->hw_context->lrc_reg_state;

	shadow_ring_context->bb_per_ctx_ptr.val =
		(shadow_ring_context->bb_per_ctx_ptr.val &
		(~PER_CTX_ADDR_MASK)) | wa_ctx->per_ctx.shadow_gma;
	shadow_ring_context->rcs_indirect_ctx.val =
		(shadow_ring_context->rcs_indirect_ctx.val &
		(~INDIRECT_CTX_ADDR_MASK)) | wa_ctx->indirect_ctx.shadow_gma;
}

static int prepare_shadow_wa_ctx(struct intel_shadow_wa_ctx *wa_ctx)
{
	struct i915_vma *vma;
	unsigned char *per_ctx_va =
		(unsigned char *)wa_ctx->indirect_ctx.shadow_va +
		wa_ctx->indirect_ctx.size;

	if (wa_ctx->indirect_ctx.size == 0)
		return 0;

	vma = i915_gem_object_ggtt_pin(wa_ctx->indirect_ctx.obj, NULL,
				       0, CACHELINE_BYTES, 0);
	if (IS_ERR(vma))
		return PTR_ERR(vma);

	/* FIXME: we are not tracking our pinned VMA leaving it
	 * up to the core to fix up the stray pin_count upon
	 * free.
	 */

	wa_ctx->indirect_ctx.shadow_gma = i915_ggtt_offset(vma);

	wa_ctx->per_ctx.shadow_gma = *((unsigned int *)per_ctx_va + 1);
	memset(per_ctx_va, 0, CACHELINE_BYTES);

	update_wa_ctx_2_shadow_ctx(wa_ctx);
	return 0;
}

static void release_shadow_batch_buffer(struct intel_vgpu_workload *workload)
{
	struct intel_vgpu *vgpu = workload->vgpu;
	struct drm_i915_private *dev_priv = vgpu->gvt->dev_priv;
	struct intel_vgpu_shadow_bb *bb, *pos;

	if (list_empty(&workload->shadow_bb))
		return;

	bb = list_first_entry(&workload->shadow_bb,
			struct intel_vgpu_shadow_bb, list);

	mutex_lock(&dev_priv->drm.struct_mutex);

	list_for_each_entry_safe(bb, pos, &workload->shadow_bb, list) {
		if (bb->obj) {
			if (bb->accessing)
				i915_gem_obj_finish_shmem_access(bb->obj);

			if (bb->va && !IS_ERR(bb->va))
				i915_gem_object_unpin_map(bb->obj);

			if (bb->vma && !IS_ERR(bb->vma)) {
				i915_vma_unpin(bb->vma);
				i915_vma_close(bb->vma);
			}
			__i915_gem_object_release_unless_active(bb->obj);
		}
		list_del(&bb->list);
		kfree(bb);
	}

	mutex_unlock(&dev_priv->drm.struct_mutex);
}

static int prepare_workload(struct intel_vgpu_workload *workload)
{
	struct intel_vgpu *vgpu = workload->vgpu;
	int ret = 0;

	ret = intel_vgpu_pin_mm(workload->shadow_mm);
	if (ret) {
		gvt_vgpu_err("fail to vgpu pin mm\n");
		return ret;
	}

	update_shadow_pdps(workload);

	ret = intel_vgpu_sync_oos_pages(workload->vgpu);
	if (ret) {
		gvt_vgpu_err("fail to vgpu sync oos pages\n");
		goto err_unpin_mm;
	}

	ret = intel_vgpu_flush_post_shadow(workload->vgpu);
	if (ret) {
		gvt_vgpu_err("fail to flush post shadow\n");
		goto err_unpin_mm;
	}

	/* we consider this as an workaround to avoid the situation that
	 * PDP's not updated, and right now we only limit it to BXT platform
	 * since it's not reported on the other platforms
	 */
	if (IS_BROXTON(vgpu->gvt->dev_priv)) {
		gvt_emit_pdps(workload);
	}

	ret = copy_workload_to_ring_buffer(workload);
	if (ret) {
		gvt_vgpu_err("fail to generate request\n");
		goto err_unpin_mm;
	}

	gen8_shadow_pid_cid(workload);

	ret = prepare_shadow_batch_buffer(workload);
	if (ret) {
		gvt_vgpu_err("fail to prepare_shadow_batch_buffer\n");
		goto err_unpin_mm;
	}

	if (gvt_shadow_wa_ctx) {
		ret = prepare_shadow_wa_ctx(&workload->wa_ctx);
		if (ret) {
			gvt_vgpu_err("fail to prepare_shadow_wa_ctx\n");
			goto err_shadow_batch;
		}
	}

	if (workload->prepare) {
		ret = workload->prepare(workload);
		if (ret)
			goto err_shadow_wa_ctx;
	}

	return 0;
err_shadow_wa_ctx:
	release_shadow_wa_ctx(&workload->wa_ctx);
err_shadow_batch:
	release_shadow_batch_buffer(workload);
err_unpin_mm:
	intel_vgpu_unpin_mm(workload->shadow_mm);
	return ret;
}

static int dispatch_workload(struct intel_vgpu_workload *workload)
{
	struct intel_vgpu *vgpu = workload->vgpu;
	struct drm_i915_private *dev_priv = vgpu->gvt->dev_priv;
	struct intel_vgpu_submission *s = &vgpu->submission;
	int ring_id = workload->ring_id;
	int ret;

	gvt_dbg_sched("ring id %d prepare to dispatch workload %p\n",
		ring_id, workload);

	mutex_lock(&vgpu->vgpu_lock);
	mutex_lock(&dev_priv->drm.struct_mutex);

	ret = intel_gvt_scan_and_shadow_workload(workload);

	if (i915_modparams.enable_conformance_check
			&& intel_gvt_vgpu_conformance_check(vgpu, ring_id))
		gvt_err("vgpu%d unconformance guest detected\n", vgpu->id);

	if (ret)
		goto out;

	ret = prepare_workload(workload);

	workload->guilty_count = atomic_read(&workload->req->gem_context->guilty_count);
out:
	if (ret)
		workload->status = ret;

	if (!IS_ERR_OR_NULL(workload->req)) {
		gvt_dbg_sched("ring id %d submit workload to i915 %p\n",
				ring_id, workload->req);
		s->shadow_ctx->sched.priority = i915_modparams.gvt_workload_priority =
			sanitize_priority(i915_modparams.gvt_workload_priority);
		i915_request_add(workload->req);
		workload->dispatched = true;
	}

	mutex_unlock(&dev_priv->drm.struct_mutex);
	mutex_unlock(&vgpu->vgpu_lock);
	return ret;
}

static struct intel_vgpu_workload *pick_next_workload(
		struct intel_gvt *gvt, int ring_id)
{
	struct intel_gvt_workload_scheduler *scheduler = &gvt->scheduler;
	struct intel_vgpu_workload *workload = NULL;

	mutex_lock(&gvt->sched_lock);

	/*
	 * no current vgpu / will be scheduled out / no workload
	 * bail out
	 */
	if (!scheduler->current_vgpu[ring_id]) {
		gvt_dbg_sched("ring id %d stop - no current vgpu\n", ring_id);
		goto out;
	}

	if (scheduler->need_reschedule[ring_id]) {
		gvt_dbg_sched("ring id %d stop - will reschedule\n", ring_id);
		goto out;
	}

	if (list_empty(workload_q_head(scheduler->current_vgpu[ring_id],
					ring_id)))
		goto out;

	/*
	 * still have current workload, maybe the workload disptacher
	 * fail to submit it for some reason, resubmit it.
	 */
	if (scheduler->current_workload[ring_id]) {
		workload = scheduler->current_workload[ring_id];
		gvt_dbg_sched("ring id %d still have current workload %p\n",
				ring_id, workload);
		goto out;
	}

	/*
	 * pick a workload as current workload
	 * once current workload is set, schedule policy routines
	 * will wait the current workload is finished when trying to
	 * schedule out a vgpu.
	 */
	scheduler->current_workload[ring_id] = container_of(
			workload_q_head(scheduler->current_vgpu[ring_id],
				ring_id)->next,
			struct intel_vgpu_workload, list);

	workload = scheduler->current_workload[ring_id];

	gvt_dbg_sched("ring id %d pick new workload %p\n", ring_id, workload);

	atomic_inc(&workload->vgpu->submission.running_workload_num);
out:
	mutex_unlock(&gvt->sched_lock);
	return workload;
}

static void update_guest_context(struct intel_vgpu_workload *workload)
{
	struct i915_request *rq = workload->req;
	struct intel_vgpu *vgpu = workload->vgpu;
	struct intel_gvt *gvt = vgpu->gvt;
	struct drm_i915_gem_object *ctx_obj = rq->hw_context->state->obj;
	struct execlist_ring_context *shadow_ring_context;
	struct page *page;
	void *src;
	unsigned long context_gpa, context_page_num;
	int i;

	gvt_dbg_sched("ring id %d workload lrca %x\n", rq->engine->id,
		      workload->ctx_desc.lrca);

	if (!enable_lazy_shadow_ctx) {
		context_page_num = rq->engine->context_size;
		context_page_num = context_page_num >> PAGE_SHIFT;

		if (IS_BROADWELL(gvt->dev_priv) && rq->engine->id == RCS)
			context_page_num = 19;

		i = 2;

		while (i < context_page_num) {
			context_gpa = intel_vgpu_gma_to_gpa(vgpu->gtt.ggtt_mm,
					(u32)((workload->ctx_desc.lrca + i) <<
						I915_GTT_PAGE_SHIFT));
			if (context_gpa == INTEL_GVT_INVALID_ADDR) {
				gvt_vgpu_err("invalid guest context descriptor\n");
				return;
			}

			page = i915_gem_object_get_page(ctx_obj, LRC_HEADER_PAGES + i);
			src = kmap(page);
			intel_gvt_hypervisor_write_gpa(vgpu, context_gpa, src,
					I915_GTT_PAGE_SIZE);
			kunmap(page);
			i++;
		}
	}

	intel_gvt_hypervisor_write_gpa(vgpu, workload->ring_context_gpa +
		RING_CTX_OFF(ring_header.val), &workload->rb_tail, 4);

	page = i915_gem_object_get_page(ctx_obj, LRC_STATE_PN);
	shadow_ring_context = kmap(page);

#define COPY_REG(name) \
	intel_gvt_hypervisor_write_gpa(vgpu, workload->ring_context_gpa + \
		RING_CTX_OFF(name.val), &shadow_ring_context->name.val, 4)

	COPY_REG(ctx_ctrl);
	COPY_REG(ctx_timestamp);

#undef COPY_REG

	intel_gvt_hypervisor_write_gpa(vgpu,
			workload->ring_context_gpa +
			sizeof(*shadow_ring_context),
			(void *)shadow_ring_context +
			sizeof(*shadow_ring_context),
			I915_GTT_PAGE_SIZE - sizeof(*shadow_ring_context));

	kunmap(page);
}

void intel_vgpu_clean_workloads(struct intel_vgpu *vgpu,
				unsigned long engine_mask)
{
	struct intel_vgpu_submission *s = &vgpu->submission;
	struct drm_i915_private *dev_priv = vgpu->gvt->dev_priv;
	struct intel_engine_cs *engine;
	struct intel_vgpu_workload *pos, *n;
	unsigned int tmp;

	/* free the unsubmited workloads in the queues. */
	for_each_engine_masked(engine, dev_priv, engine_mask, tmp) {
		list_for_each_entry_safe(pos, n,
			&s->workload_q_head[engine->id], list) {
			list_del_init(&pos->list);
			intel_vgpu_destroy_workload(pos);
		}
		clear_bit(engine->id, s->shadow_ctx_desc_updated);
	}
}

static void complete_current_workload(struct intel_gvt *gvt, int ring_id)
{
	struct intel_gvt_workload_scheduler *scheduler = &gvt->scheduler;
	struct intel_vgpu_workload *workload =
		scheduler->current_workload[ring_id];
	struct intel_vgpu *vgpu = workload->vgpu;
	struct intel_vgpu_submission *s = &vgpu->submission;
	struct i915_request *rq = workload->req;
	int event;

	mutex_lock(&vgpu->vgpu_lock);
	mutex_lock(&gvt->sched_lock);

	/* For the workload w/ request, needs to wait for the context
	 * switch to make sure request is completed.
	 * For the workload w/o request, directly complete the workload.
	 */
	if (rq) {
		wait_event(workload->shadow_ctx_status_wq,
			   !atomic_read(&workload->shadow_ctx_active));

		/* If this request caused GPU hang, req->fence.error will
		 * be set to -EIO. Use -EIO to set workload status so
		 * that when this request caused GPU hang, didn't trigger
		 * context switch interrupt to guest.
		 */
		if (likely(workload->status == -EINPROGRESS)) {
			if (workload->req->fence.error == -EIO)
				workload->status = -EIO;
			else
				workload->status = 0;
		}

		if (!workload->status && !(vgpu->resetting_eng &
					   ENGINE_MASK(ring_id))) {
			update_guest_context(workload);

			for_each_set_bit(event, workload->pending_events,
					 INTEL_GVT_EVENT_MAX)
				intel_vgpu_trigger_virtual_event(vgpu, event);
		}

		/* unpin shadow ctx as the shadow_ctx update is done */
		mutex_lock(&rq->i915->drm.struct_mutex);
		intel_context_unpin(rq->hw_context);
		mutex_unlock(&rq->i915->drm.struct_mutex);

		i915_request_put(fetch_and_zero(&workload->req));
	}

	gvt_dbg_sched("ring id %d complete workload %p status %d\n",
			ring_id, workload, workload->status);

	scheduler->current_workload[ring_id] = NULL;

	list_del_init(&workload->list);

	if (workload->status == -EIO)
		intel_vgpu_reset_submission(vgpu, 1 << ring_id);

	if (!workload->status) {
		release_shadow_batch_buffer(workload);
		if(gvt_shadow_wa_ctx)
			release_shadow_wa_ctx(&workload->wa_ctx);
	}

	if (workload->status || (vgpu->resetting_eng & ENGINE_MASK(ring_id))) {
		/* if workload->status is not successful means HW GPU
		 * has occurred GPU hang or something wrong with i915/GVT,
		 * and GVT won't inject context switch interrupt to guest.
		 * So this error is a vGPU hang actually to the guest.
		 * According to this we should emunlate a vGPU hang. If
		 * there are pending workloads which are already submitted
		 * from guest, we should clean them up like HW GPU does.
		 *
		 * if it is in middle of engine resetting, the pending
		 * workloads won't be submitted to HW GPU and will be
		 * cleaned up during the resetting process later, so doing
		 * the workload clean up here doesn't have any impact.
		 **/
		intel_vgpu_clean_workloads(vgpu, ENGINE_MASK(ring_id));
	}

	workload->complete(workload);

	atomic_dec(&s->running_workload_num);
	wake_up(&scheduler->workload_complete_wq);

	if (gvt->scheduler.need_reschedule[ring_id])
		intel_gvt_request_service(gvt, INTEL_GVT_REQUEST_EVENT_SCHED);

	mutex_unlock(&gvt->sched_lock);
	mutex_unlock(&vgpu->vgpu_lock);
}

static void inject_error_cs_irq(struct intel_vgpu *vgpu, int ring_id)
{
	enum intel_gvt_event_type events[] = {
		[RCS] = RCS_CMD_STREAMER_ERR,
		[BCS] = BCS_CMD_STREAMER_ERR,
		[VCS] = VCS_CMD_STREAMER_ERR,
		[VCS2] = VCS2_CMD_STREAMER_ERR,
		[VECS] = VECS_CMD_STREAMER_ERR,
	};

	if (unlikely(events[ring_id] == 0))
		return;

	intel_vgpu_trigger_virtual_event(vgpu, events[ring_id]);
}

struct workload_thread_param {
	struct intel_gvt *gvt;
	int ring_id;
};

static int workload_thread(void *priv)
{
	struct workload_thread_param *p = (struct workload_thread_param *)priv;
	struct intel_gvt *gvt = p->gvt;
	int ring_id = p->ring_id;
	struct intel_gvt_workload_scheduler *scheduler = &gvt->scheduler;
	struct intel_vgpu_workload *workload = NULL;
	struct intel_vgpu *vgpu = NULL;
	int ret;
	long lret;
	bool need_force_wake = IS_SKYLAKE(gvt->dev_priv)
			|| IS_KABYLAKE(gvt->dev_priv)
			|| IS_BROXTON(gvt->dev_priv);
	DEFINE_WAIT_FUNC(wait, woken_wake_function);

	kfree(p);

	gvt_dbg_core("workload thread for ring %d started\n", ring_id);

	while (!kthread_should_stop()) {
		add_wait_queue(&scheduler->waitq[ring_id], &wait);
		do {
			workload = pick_next_workload(gvt, ring_id);
			if (workload)
				break;
			wait_woken(&wait, TASK_INTERRUPTIBLE,
				   MAX_SCHEDULE_TIMEOUT);
		} while (!kthread_should_stop());
		remove_wait_queue(&scheduler->waitq[ring_id], &wait);

		if (!workload)
			break;

		gvt_dbg_sched("ring id %d next workload %p vgpu %d\n",
				workload->ring_id, workload,
				workload->vgpu->id);

		intel_runtime_pm_get(gvt->dev_priv);

		gvt_dbg_sched("ring id %d will dispatch workload %p\n",
				workload->ring_id, workload);

		if (need_force_wake)
			intel_uncore_forcewake_get(gvt->dev_priv,
					FORCEWAKE_ALL);

		ret = dispatch_workload(workload);

		if (ret) {
			vgpu = workload->vgpu;
			gvt_vgpu_err("fail to dispatch workload, skip\n");
			goto complete;
		}

		gvt_dbg_sched("ring id %d wait workload %p\n",
				workload->ring_id, workload);
		lret = i915_request_wait(workload->req, 0,
				MAX_SCHEDULE_TIMEOUT);

		gvt_dbg_sched("i915_wait_request %p returns %ld\n",
				workload, lret);
		if (lret >= 0 && workload->status == -EINPROGRESS)
			workload->status = 0;

		/*
		 * increased guilty_count means that this request triggerred
		 * a GPU reset, so we need to notify the guest about the
		 * hang.
		 */
		if (workload->guilty_count <
				atomic_read(&workload->req->gem_context->guilty_count)) {
			workload->status = -EIO;
			inject_error_cs_irq(workload->vgpu, ring_id);
		}

complete:
		gvt_dbg_sched("will complete workload %p, status: %d\n",
				workload, workload->status);

		complete_current_workload(gvt, ring_id);

		if (need_force_wake)
			intel_uncore_forcewake_put(gvt->dev_priv,
					FORCEWAKE_ALL);

		intel_runtime_pm_put(gvt->dev_priv);
		if (ret && (vgpu_is_vm_unhealthy(ret)))
			enter_failsafe_mode(vgpu, GVT_FAILSAFE_GUEST_ERR);
	}
	return 0;
}

void intel_gvt_wait_vgpu_idle(struct intel_vgpu *vgpu)
{
	struct intel_vgpu_submission *s = &vgpu->submission;
	struct intel_gvt *gvt = vgpu->gvt;
	struct intel_gvt_workload_scheduler *scheduler = &gvt->scheduler;

	if (atomic_read(&s->running_workload_num)) {
		gvt_dbg_sched("wait vgpu idle\n");

		wait_event(scheduler->workload_complete_wq,
				!atomic_read(&s->running_workload_num));
	}
}

void intel_gvt_clean_workload_scheduler(struct intel_gvt *gvt)
{
	struct intel_gvt_workload_scheduler *scheduler = &gvt->scheduler;
	struct intel_engine_cs *engine;
	enum intel_engine_id i;

	gvt_dbg_core("clean workload scheduler\n");

	for_each_engine(engine, gvt->dev_priv, i) {
		atomic_notifier_chain_unregister(
					&engine->context_status_notifier,
					&gvt->shadow_ctx_notifier_block[i]);
		kthread_stop(scheduler->thread[i]);
	}
}

int intel_gvt_init_workload_scheduler(struct intel_gvt *gvt)
{
	struct intel_gvt_workload_scheduler *scheduler = &gvt->scheduler;
	struct workload_thread_param *param = NULL;
	struct intel_engine_cs *engine;
	enum intel_engine_id i;
	int ret;

	gvt_dbg_core("init workload scheduler\n");

	init_waitqueue_head(&scheduler->workload_complete_wq);

	for_each_engine(engine, gvt->dev_priv, i) {
		init_waitqueue_head(&scheduler->waitq[i]);

		param = kzalloc(sizeof(*param), GFP_KERNEL);
		if (!param) {
			ret = -ENOMEM;
			goto err;
		}

		param->gvt = gvt;
		param->ring_id = i;

		scheduler->thread[i] = kthread_run(workload_thread, param,
			"gvt workload %d", i);
		if (IS_ERR(scheduler->thread[i])) {
			gvt_err("fail to create workload thread\n");
			ret = PTR_ERR(scheduler->thread[i]);
			goto err;
		}

		gvt->shadow_ctx_notifier_block[i].notifier_call =
					shadow_context_status_change;
		atomic_notifier_chain_register(&engine->context_status_notifier,
					&gvt->shadow_ctx_notifier_block[i]);
	}
	INIT_WORK(&gvt->active_hp_work, active_hp_work);

	return 0;
err:
	intel_gvt_clean_workload_scheduler(gvt);
	kfree(param);
	param = NULL;
	return ret;
}

/**
 * intel_vgpu_clean_submission - free submission-related resource for vGPU
 * @vgpu: a vGPU
 *
 * This function is called when a vGPU is being destroyed.
 *
 */
void intel_vgpu_clean_submission(struct intel_vgpu *vgpu)
{
	struct intel_vgpu_submission *s = &vgpu->submission;

	intel_vgpu_select_submission_ops(vgpu, ALL_ENGINES, 0);
	i915_gem_context_put(s->shadow_ctx);
	kmem_cache_destroy(s->workloads);
}


/**
 * intel_vgpu_reset_submission - reset submission-related resource for vGPU
 * @vgpu: a vGPU
 * @engine_mask: engines expected to be reset
 *
 * This function is called when a vGPU is being destroyed.
 *
 */
void intel_vgpu_reset_submission(struct intel_vgpu *vgpu,
		unsigned long engine_mask)
{
	struct intel_vgpu_submission *s = &vgpu->submission;

	if (!s->active)
		return;

	intel_vgpu_clean_workloads(vgpu, engine_mask);
	s->ops->reset(vgpu, engine_mask);
}

/**
 * intel_vgpu_setup_submission - setup submission-related resource for vGPU
 * @vgpu: a vGPU
 *
 * This function is called when a vGPU is being created.
 *
 * Returns:
 * Zero on success, negative error code if failed.
 *
 */
int intel_vgpu_setup_submission(struct intel_vgpu *vgpu)
{
	struct intel_vgpu_submission *s = &vgpu->submission;
	enum intel_engine_id i;
	struct intel_engine_cs *engine;
	int ret;

	s->shadow_ctx = i915_gem_context_create_gvt(
			&vgpu->gvt->dev_priv->drm);
	if (IS_ERR(s->shadow_ctx))
		return PTR_ERR(s->shadow_ctx);

	if (!s->shadow_ctx->name) {
		s->shadow_ctx->name = kasprintf(GFP_KERNEL, "Shadow Context %d", vgpu->id);
	}

	bitmap_zero(s->shadow_ctx_desc_updated, I915_NUM_ENGINES);

	s->workloads = kmem_cache_create_usercopy("gvt-g_vgpu_workload",
						  sizeof(struct intel_vgpu_workload), 0,
						  SLAB_HWCACHE_ALIGN,
						  offsetof(struct intel_vgpu_workload, rb_tail),
						  sizeof_field(struct intel_vgpu_workload, rb_tail),
						  NULL);

	if (!s->workloads) {
		ret = -ENOMEM;
		goto out_shadow_ctx;
	}

	for_each_engine(engine, vgpu->gvt->dev_priv, i)
		INIT_LIST_HEAD(&s->workload_q_head[i]);

	atomic_set(&s->running_workload_num, 0);
	bitmap_zero(s->tlb_handle_pending, I915_NUM_ENGINES);

	return 0;

out_shadow_ctx:
	i915_gem_context_put(s->shadow_ctx);
	return ret;
}

/**
 * intel_vgpu_select_submission_ops - select virtual submission interface
 * @vgpu: a vGPU
 * @interface: expected vGPU virtual submission interface
 *
 * This function is called when guest configures submission interface.
 *
 * Returns:
 * Zero on success, negative error code if failed.
 *
 */
int intel_vgpu_select_submission_ops(struct intel_vgpu *vgpu,
				     unsigned long engine_mask,
				     unsigned int interface)
{
	struct intel_vgpu_submission *s = &vgpu->submission;
	const struct intel_vgpu_submission_ops *ops[] = {
		[INTEL_VGPU_EXECLIST_SUBMISSION] =
			&intel_vgpu_execlist_submission_ops,
	};
	int ret;

	if (WARN_ON(interface >= ARRAY_SIZE(ops)))
		return -EINVAL;

	if (WARN_ON(interface == 0 && engine_mask != ALL_ENGINES))
		return -EINVAL;

	if (s->active)
		s->ops->clean(vgpu, engine_mask);

	if (interface == 0) {
		s->ops = NULL;
		s->virtual_submission_interface = 0;
		s->active = false;
		gvt_dbg_core("vgpu%d: remove submission ops\n", vgpu->id);
		return 0;
	}

	ret = ops[interface]->init(vgpu, engine_mask);
	if (ret)
		return ret;

	s->ops = ops[interface];
	s->virtual_submission_interface = interface;
	s->active = true;

	gvt_dbg_core("vgpu%d: activate ops [ %s ]\n",
			vgpu->id, s->ops->name);

	return 0;
}

/**
 * intel_vgpu_destroy_workload - destroy a vGPU workload
 * @vgpu: a vGPU
 *
 * This function is called when destroy a vGPU workload.
 *
 */
void intel_vgpu_destroy_workload(struct intel_vgpu_workload *workload)
{
	struct intel_vgpu_submission *s = &workload->vgpu->submission;

	if (workload->shadow_mm)
		intel_vgpu_mm_put(workload->shadow_mm);

	kmem_cache_free(s->workloads, workload);
}

static struct intel_vgpu_workload *
alloc_workload(struct intel_vgpu *vgpu)
{
	struct intel_vgpu_submission *s = &vgpu->submission;
	struct intel_vgpu_workload *workload;

	workload = kmem_cache_zalloc(s->workloads, GFP_KERNEL);
	if (!workload)
		return ERR_PTR(-ENOMEM);

	INIT_LIST_HEAD(&workload->list);
	INIT_LIST_HEAD(&workload->shadow_bb);

	init_waitqueue_head(&workload->shadow_ctx_status_wq);
	atomic_set(&workload->shadow_ctx_active, 0);

	workload->status = -EINPROGRESS;
	workload->vgpu = vgpu;

	return workload;
}

#define RING_CTX_OFF(x) \
	offsetof(struct execlist_ring_context, x)

static void read_guest_pdps(struct intel_vgpu *vgpu,
		u64 ring_context_gpa, u32 pdp[8])
{
	u64 gpa;
	int i;

	gpa = ring_context_gpa + RING_CTX_OFF(pdps[0].val);

	for (i = 0; i < 8; i++)
		intel_gvt_hypervisor_read_gpa(vgpu,
				gpa + i * 8, &pdp[7 - i], 4);
}

static int prepare_mm(struct intel_vgpu_workload *workload)
{
	struct execlist_ctx_descriptor_format *desc = &workload->ctx_desc;
	struct intel_vgpu_mm *mm;
	struct intel_vgpu *vgpu = workload->vgpu;
	intel_gvt_gtt_type_t root_entry_type;
	u64 pdps[GVT_RING_CTX_NR_PDPS];

	switch (desc->addressing_mode) {
	case 1: /* legacy 32-bit */
		root_entry_type = GTT_TYPE_PPGTT_ROOT_L3_ENTRY;
		break;
	case 3: /* legacy 64-bit */
		root_entry_type = GTT_TYPE_PPGTT_ROOT_L4_ENTRY;
		break;
	default:
		gvt_vgpu_err("Advanced Context mode(SVM) is not supported!\n");
		return -EINVAL;
	}

	read_guest_pdps(workload->vgpu, workload->ring_context_gpa, (void *)pdps);

	mm = intel_vgpu_get_ppgtt_mm(workload->vgpu, root_entry_type, pdps);
	if (IS_ERR(mm))
		return PTR_ERR(mm);

	workload->shadow_mm = mm;
	return 0;
}

#define same_context(a, b) (((a)->context_id == (b)->context_id) && \
		((a)->lrca == (b)->lrca))

#define get_last_workload(q) \
	(list_empty(q) ? NULL : container_of(q->prev, \
	struct intel_vgpu_workload, list))
/**
 * intel_vgpu_create_workload - create a vGPU workload
 * @vgpu: a vGPU
 * @desc: a guest context descriptor
 *
 * This function is called when creating a vGPU workload.
 *
 * Returns:
 * struct intel_vgpu_workload * on success, negative error code in
 * pointer if failed.
 *
 */
struct intel_vgpu_workload *
intel_vgpu_create_workload(struct intel_vgpu *vgpu, int ring_id,
			   struct execlist_ctx_descriptor_format *desc)
{
	struct intel_vgpu_submission *s = &vgpu->submission;
	struct list_head *q = workload_q_head(vgpu, ring_id);
	struct intel_vgpu_workload *last_workload = get_last_workload(q);
	struct intel_vgpu_workload *workload = NULL;
	struct drm_i915_private *dev_priv = vgpu->gvt->dev_priv;
	u64 ring_context_gpa;
	u32 head, tail, start, ctl, ctx_ctl, per_ctx, indirect_ctx;
	int ret;

	ring_context_gpa = intel_vgpu_gma_to_gpa(vgpu->gtt.ggtt_mm,
			(u32)((desc->lrca + 1) << I915_GTT_PAGE_SHIFT));
	if (ring_context_gpa == INTEL_GVT_INVALID_ADDR) {
		gvt_vgpu_err("invalid guest context LRCA: %x\n", desc->lrca);
		return ERR_PTR(-EINVAL);
	}

	intel_gvt_hypervisor_read_gpa(vgpu, ring_context_gpa +
			RING_CTX_OFF(ring_header.val), &head, 4);

	intel_gvt_hypervisor_read_gpa(vgpu, ring_context_gpa +
			RING_CTX_OFF(ring_tail.val), &tail, 4);

	head &= RB_HEAD_OFF_MASK;
	tail &= RB_TAIL_OFF_MASK;

	if (last_workload && same_context(&last_workload->ctx_desc, desc)) {
		gvt_dbg_el("ring id %d cur workload == last\n", ring_id);
		gvt_dbg_el("ctx head %x real head %lx\n", head,
				last_workload->rb_tail);
		/*
		 * cannot use guest context head pointer here,
		 * as it might not be updated at this time
		 */
		head = last_workload->rb_tail;
	}

	gvt_dbg_el("ring id %d begin a new workload\n", ring_id);

	/* record some ring buffer register values for scan and shadow */
	intel_gvt_hypervisor_read_gpa(vgpu, ring_context_gpa +
			RING_CTX_OFF(rb_start.val), &start, 4);
	intel_gvt_hypervisor_read_gpa(vgpu, ring_context_gpa +
			RING_CTX_OFF(rb_ctrl.val), &ctl, 4);
	intel_gvt_hypervisor_read_gpa(vgpu, ring_context_gpa +
			RING_CTX_OFF(ctx_ctrl.val), &ctx_ctl, 4);

	workload = alloc_workload(vgpu);
	if (IS_ERR(workload))
		return workload;

	workload->ring_id = ring_id;
	workload->ctx_desc = *desc;
	workload->ring_context_gpa = ring_context_gpa;
	workload->rb_head = head;
	workload->rb_tail = tail;
	workload->rb_start = start;
	workload->rb_ctl = ctl;

	if (ring_id == RCS) {
		intel_gvt_hypervisor_read_gpa(vgpu, ring_context_gpa +
			RING_CTX_OFF(bb_per_ctx_ptr.val), &per_ctx, 4);
		intel_gvt_hypervisor_read_gpa(vgpu, ring_context_gpa +
			RING_CTX_OFF(rcs_indirect_ctx.val), &indirect_ctx, 4);

		workload->wa_ctx.indirect_ctx.guest_gma =
			indirect_ctx & INDIRECT_CTX_ADDR_MASK;
		workload->wa_ctx.indirect_ctx.size =
			(indirect_ctx & INDIRECT_CTX_SIZE_MASK) *
			CACHELINE_BYTES;
		workload->wa_ctx.per_ctx.guest_gma =
			per_ctx & PER_CTX_ADDR_MASK;
		workload->wa_ctx.per_ctx.valid = per_ctx & 1;
	}

	gvt_dbg_el("workload %p ring id %d head %x tail %x start %x ctl %x\n",
			workload, ring_id, head, tail, start, ctl);

	ret = prepare_mm(workload);
	if (ret) {
		kmem_cache_free(s->workloads, workload);
		return ERR_PTR(ret);
	}

	/* Only scan and shadow the first workload in the queue
	 * as there is only one pre-allocated buf-obj for shadow.
	 */
	if (list_empty(workload_q_head(vgpu, ring_id))) {
		intel_runtime_pm_get(dev_priv);
		mutex_lock(&dev_priv->drm.struct_mutex);
		ret = intel_gvt_scan_and_shadow_workload(workload);
		mutex_unlock(&dev_priv->drm.struct_mutex);
		intel_runtime_pm_put(dev_priv);
	}

	if (ret && (vgpu_is_vm_unhealthy(ret))) {
		enter_failsafe_mode(vgpu, GVT_FAILSAFE_GUEST_ERR);
		intel_vgpu_destroy_workload(workload);
		return ERR_PTR(ret);
	}

	return workload;
}

/**
 * intel_vgpu_queue_workload - Qeue a vGPU workload
 * @workload: the workload to queue in
 */
void intel_vgpu_queue_workload(struct intel_vgpu_workload *workload)
{
	list_add_tail(&workload->list,
		workload_q_head(workload->vgpu, workload->ring_id));
	intel_gvt_kick_schedule(workload->vgpu->gvt);
	wake_up(&workload->vgpu->gvt->scheduler.waitq[workload->ring_id]);
}<|MERGE_RESOLUTION|>--- conflicted
+++ resolved
@@ -270,15 +270,6 @@
 	struct intel_gvt *gvt =
 		container_of(work, struct intel_gvt, active_hp_work);
 	struct drm_i915_private *dev_priv = gvt->dev_priv;
-<<<<<<< HEAD
-
-	gen6_disable_rps_interrupts(dev_priv);
-
-	if (READ_ONCE(dev_priv->gt_pm.rps.cur_freq) <
-	    READ_ONCE(dev_priv->gt_pm.rps.rp0_freq)) {
-		mutex_lock(&dev_priv->pcu_lock);
-		intel_set_rps(dev_priv, dev_priv->gt_pm.rps.rp0_freq);
-=======
 	u8 freq = dev_priv->gt_pm.rps.rp0_freq;
 
 	if (IS_BROXTON(dev_priv))
@@ -287,7 +278,6 @@
 	if (READ_ONCE(dev_priv->gt_pm.rps.cur_freq) < freq) {
 		mutex_lock(&dev_priv->pcu_lock);
 		intel_set_rps(dev_priv, freq);
->>>>>>> ee383eea
 		mutex_unlock(&dev_priv->pcu_lock);
 	}
 }
