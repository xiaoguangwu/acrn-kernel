/*
 * Copyright(c) 2011-2016 Intel Corporation. All rights reserved.
 *
 * Permission is hereby granted, free of charge, to any person obtaining a
 * copy of this software and associated documentation files (the "Software"),
 * to deal in the Software without restriction, including without limitation
 * the rights to use, copy, modify, merge, publish, distribute, sublicense,
 * and/or sell copies of the Software, and to permit persons to whom the
 * Software is furnished to do so, subject to the following conditions:
 *
 * The above copyright notice and this permission notice (including the next
 * paragraph) shall be included in all copies or substantial portions of the
 * Software.
 *
 * THE SOFTWARE IS PROVIDED "AS IS", WITHOUT WARRANTY OF ANY KIND, EXPRESS OR
 * IMPLIED, INCLUDING BUT NOT LIMITED TO THE WARRANTIES OF MERCHANTABILITY,
 * FITNESS FOR A PARTICULAR PURPOSE AND NONINFRINGEMENT.  IN NO EVENT SHALL
 * THE AUTHORS OR COPYRIGHT HOLDERS BE LIABLE FOR ANY CLAIM, DAMAGES OR OTHER
 * LIABILITY, WHETHER IN AN ACTION OF CONTRACT, TORT OR OTHERWISE, ARISING FROM,
 * OUT OF OR IN CONNECTION WITH THE SOFTWARE OR THE USE OR OTHER DEALINGS IN THE
 * SOFTWARE.
 *
 * Authors:
 *    Zhi Wang <zhi.a.wang@intel.com>
 *
 * Contributors:
 *    Ping Gao <ping.a.gao@intel.com>
 *    Tina Zhang <tina.zhang@intel.com>
 *    Chanbin Du <changbin.du@intel.com>
 *    Min He <min.he@intel.com>
 *    Bing Niu <bing.niu@intel.com>
 *    Zhenyu Wang <zhenyuw@linux.intel.com>
 *
 */

#include <linux/kthread.h>

#include "i915_drv.h"
#include "gvt.h"

#define RING_CTX_OFF(x) \
	offsetof(struct execlist_ring_context, x)

static void set_context_pdp_root_pointer(
		struct execlist_ring_context *ring_context,
		u32 pdp[8])
{
	struct execlist_mmio_pair *pdp_pair = &ring_context->pdp3_UDW;
	int i;

	for (i = 0; i < 8; i++)
		pdp_pair[i].val = pdp[7 - i];
}

static bool enable_lazy_shadow_ctx = true;
static int populate_shadow_context(struct intel_vgpu_workload *workload)
{
	struct intel_vgpu *vgpu = workload->vgpu;
	struct intel_gvt *gvt = vgpu->gvt;
	int ring_id = workload->ring_id;
	struct i915_gem_context *shadow_ctx = workload->vgpu->shadow_ctx;
	struct drm_i915_gem_object *ctx_obj =
		shadow_ctx->engine[ring_id].state->obj;
	struct execlist_ring_context *shadow_ring_context;
	struct page *page;
	void *dst;
	unsigned long context_gpa, context_page_num;
	struct drm_i915_private *dev_priv = gvt->dev_priv;
	struct i915_ggtt *ggtt = &gvt->dev_priv->ggtt;
	dma_addr_t addr;
	gen8_pte_t __iomem *pte;
	int i;

	gvt_dbg_sched("ring id %d workload lrca %x", ring_id,
			workload->ctx_desc.lrca);

	context_page_num = gvt->dev_priv->engine[ring_id]->context_size;

	context_page_num = context_page_num >> PAGE_SHIFT;

	if (IS_BROADWELL(gvt->dev_priv) && ring_id == RCS)
		context_page_num = 19;

	i = 2;
#ifdef CONFIG_INTEL_IOMMU
	/*
	 * In case IOMMU for graphics is turned on, we don't want to
	 * turn on lazy shadow context feature because it will touch
	 * GGTT entries which require a BKL and since this is a
	 * performance enhancement feature, we will end up negating
	 * the performance.
	 */
	if(intel_iommu_gfx_mapped) {
		enable_lazy_shadow_ctx = false;
	}
#endif

	while (i < context_page_num) {
		context_gpa = intel_vgpu_gma_to_gpa(vgpu->gtt.ggtt_mm,
				(u32)((workload->ctx_desc.lrca + i) <<
				GTT_PAGE_SHIFT));
		if (context_gpa == INTEL_GVT_INVALID_ADDR) {
			gvt_vgpu_err("Invalid guest context descriptor\n");
			return -EINVAL;
		}

		if (!enable_lazy_shadow_ctx) {
			page = i915_gem_object_get_page(ctx_obj,
<<<<<<< HEAD
					LRC_PPHWSP_PN + i);
=======
					LRC_HEADER_PAGES + i);
>>>>>>> ee8fc859
			dst = kmap(page);
			intel_gvt_hypervisor_read_gpa(vgpu, context_gpa, dst,
				GTT_PAGE_SIZE);
			kunmap(page);
		} else {
			unsigned long mfn;

			addr = i915_ggtt_offset(
					shadow_ctx->engine[ring_id].state) +
					(LRC_PPHWSP_PN + i) * PAGE_SIZE;
			pte = (gen8_pte_t __iomem *)ggtt->gsm +
					(addr >> PAGE_SHIFT);

			mfn = intel_gvt_hypervisor_gfn_to_mfn(vgpu,
					context_gpa >> 12);
			if (mfn == INTEL_GVT_INVALID_ADDR) {
				gvt_vgpu_err("fail to translate gfn during context shadow\n");
				return -ENXIO;
			}

			mfn <<= 12;
			mfn |= _PAGE_PRESENT | _PAGE_RW | PPAT_CACHED_INDEX;
			writeq(mfn, pte);
		}

		i++;
	}

	I915_WRITE(GFX_FLSH_CNTL_GEN6, GFX_FLSH_CNTL_EN);
	POSTING_READ(GFX_FLSH_CNTL_GEN6);

	page = i915_gem_object_get_page(ctx_obj, LRC_STATE_PN);
	shadow_ring_context = kmap(page);

#define COPY_REG(name) \
	intel_gvt_hypervisor_read_gpa(vgpu, workload->ring_context_gpa \
		+ RING_CTX_OFF(name.val), &shadow_ring_context->name.val, 4)

	COPY_REG(ctx_ctrl);
	COPY_REG(ctx_timestamp);

	if (ring_id == RCS) {
		COPY_REG(bb_per_ctx_ptr);
		COPY_REG(rcs_indirect_ctx);
		COPY_REG(rcs_indirect_ctx_offset);
	}
#undef COPY_REG

	set_context_pdp_root_pointer(shadow_ring_context,
				     workload->shadow_mm->shadow_page_table);

	intel_gvt_hypervisor_read_gpa(vgpu,
			workload->ring_context_gpa +
			sizeof(*shadow_ring_context),
			(void *)shadow_ring_context +
			sizeof(*shadow_ring_context),
			GTT_PAGE_SIZE - sizeof(*shadow_ring_context));

	kunmap(page);
	return 0;
}

<<<<<<< HEAD
=======
static inline bool is_gvt_request(struct drm_i915_gem_request *req)
{
	return i915_gem_context_force_single_submission(req->ctx);
}

static int shadow_context_status_change(struct notifier_block *nb,
		unsigned long action, void *data)
{
	struct drm_i915_gem_request *req = (struct drm_i915_gem_request *)data;
	struct intel_gvt *gvt = container_of(nb, struct intel_gvt,
				shadow_ctx_notifier_block[req->engine->id]);
	struct intel_gvt_workload_scheduler *scheduler = &gvt->scheduler;
	enum intel_engine_id ring_id = req->engine->id;
	struct intel_vgpu_workload *workload;

	if (!is_gvt_request(req)) {
		spin_lock_bh(&scheduler->mmio_context_lock);
		if (action == INTEL_CONTEXT_SCHEDULE_IN &&
		    scheduler->engine_owner[ring_id]) {
			/* Switch ring from vGPU to host. */
			intel_gvt_switch_mmio(scheduler->engine_owner[ring_id],
					      NULL, ring_id);
			scheduler->engine_owner[ring_id] = NULL;
		}
		spin_unlock_bh(&scheduler->mmio_context_lock);

		return NOTIFY_OK;
	}

	workload = scheduler->current_workload[ring_id];
	if (unlikely(!workload))
		return NOTIFY_OK;

	switch (action) {
	case INTEL_CONTEXT_SCHEDULE_IN:
		spin_lock_bh(&scheduler->mmio_context_lock);
		if (workload->vgpu != scheduler->engine_owner[ring_id]) {
			/* Switch ring from host to vGPU or vGPU to vGPU. */
			intel_gvt_switch_mmio(scheduler->engine_owner[ring_id],
					      workload->vgpu, ring_id);
			scheduler->engine_owner[ring_id] = workload->vgpu;
		} else
			gvt_dbg_sched("skip ring %d mmio switch for vgpu%d\n",
				      ring_id, workload->vgpu->id);
		spin_unlock_bh(&scheduler->mmio_context_lock);
		atomic_set(&workload->shadow_ctx_active, 1);
		break;
	case INTEL_CONTEXT_SCHEDULE_OUT:
	case INTEL_CONTEXT_SCHEDULE_PREEMPTED:
		atomic_set(&workload->shadow_ctx_active, 0);
		break;
	default:
		WARN_ON(1);
		return NOTIFY_OK;
	}
	wake_up(&workload->shadow_ctx_status_wq);
	return NOTIFY_OK;
}

>>>>>>> ee8fc859
static void shadow_context_descriptor_update(struct i915_gem_context *ctx,
		struct intel_engine_cs *engine)
{
	struct intel_context *ce = &ctx->engine[engine->id];
	u64 desc = 0;

	desc = ce->lrc_desc;

	/* Update bits 0-11 of the context descriptor which includes flags
	 * like GEN8_CTX_* cached in desc_template
	 */
	desc &= U64_MAX << 12;
	desc |= ctx->desc_template & ((1ULL << 12) - 1);

	ce->lrc_desc = desc;
}

static int copy_workload_to_ring_buffer(struct intel_vgpu_workload *workload)
{
	struct intel_vgpu *vgpu = workload->vgpu;
	void *shadow_ring_buffer_va;
	u32 *cs;

	/* allocate shadow ring buffer */
	cs = intel_ring_begin(workload->req, workload->rb_len / sizeof(u32));
	if (IS_ERR(cs)) {
		gvt_vgpu_err("fail to alloc size =%ld shadow  ring buffer\n",
			workload->rb_len);
		return PTR_ERR(cs);
	}

	shadow_ring_buffer_va = workload->shadow_ring_buffer_va;

	/* get shadow ring buffer va */
	workload->shadow_ring_buffer_va = cs;

	memcpy(cs, shadow_ring_buffer_va,
			workload->rb_len);

	cs += workload->rb_len / sizeof(u32);
	intel_ring_advance(workload->req, cs);

	return 0;
}

void release_shadow_wa_ctx(struct intel_shadow_wa_ctx *wa_ctx)
{
	if (!wa_ctx->indirect_ctx.obj)
		return;

	i915_gem_object_unpin_map(wa_ctx->indirect_ctx.obj);
	i915_gem_object_put(wa_ctx->indirect_ctx.obj);
}

/**
 * intel_gvt_scan_and_shadow_workload - audit the workload by scanning and
 * shadow it as well, include ringbuffer,wa_ctx and ctx.
 * @workload: an abstract entity for each execlist submission.
 *
 * This function is called before the workload submitting to i915, to make
 * sure the content of the workload is valid.
 */
int intel_gvt_scan_and_shadow_workload(struct intel_vgpu_workload *workload)
{
	int ring_id = workload->ring_id;
	struct i915_gem_context *shadow_ctx = workload->vgpu->shadow_ctx;
	struct drm_i915_private *dev_priv = workload->vgpu->gvt->dev_priv;
	struct intel_engine_cs *engine = dev_priv->engine[ring_id];
	struct drm_i915_gem_request *rq;
	struct intel_vgpu *vgpu = workload->vgpu;
	struct intel_ring *ring;
	int ret;

	lockdep_assert_held(&dev_priv->drm.struct_mutex);

	if (workload->shadowed)
		return 0;

	shadow_ctx->desc_template &= ~(0x3 << GEN8_CTX_ADDRESSING_MODE_SHIFT);
	shadow_ctx->desc_template |= workload->ctx_desc.addressing_mode <<
				    GEN8_CTX_ADDRESSING_MODE_SHIFT;

	if (!test_and_set_bit(ring_id, vgpu->shadow_ctx_desc_updated))
		shadow_context_descriptor_update(shadow_ctx,
					dev_priv->engine[ring_id]);

	ret = intel_gvt_scan_and_shadow_ringbuffer(workload);
	if (ret)
		goto err_scan;

	if ((workload->ring_id == RCS) &&
	    (workload->wa_ctx.indirect_ctx.size != 0)
	    && gvt_shadow_wa_ctx) {
		ret = intel_gvt_scan_and_shadow_wa_ctx(&workload->wa_ctx);
		if (ret)
			goto err_scan;
	}

	/* pin shadow context by gvt even the shadow context will be pinned
	 * when i915 alloc request. That is because gvt will update the guest
	 * context from shadow context when workload is completed, and at that
	 * moment, i915 may already unpined the shadow context to make the
	 * shadow_ctx pages invalid. So gvt need to pin itself. After update
	 * the guest context, gvt can unpin the shadow_ctx safely.
	 */
	ring = engine->context_pin(engine, shadow_ctx);
	if (IS_ERR(ring)) {
		ret = PTR_ERR(ring);
		gvt_vgpu_err("fail to pin shadow context\n");
		goto err_shadow;
	}

	ret = populate_shadow_context(workload);
	if (ret)
		goto err_unpin;

	rq = i915_gem_request_alloc(dev_priv->engine[ring_id], shadow_ctx);
	if (IS_ERR(rq)) {
		gvt_vgpu_err("fail to allocate gem request\n");
		ret = PTR_ERR(rq);
		goto err_unpin;
	}

	gvt_dbg_sched("ring id %d get i915 gem request %p\n", ring_id, rq);

	workload->req = i915_gem_request_get(rq);

<<<<<<< HEAD
	ret = intel_gvt_scan_and_shadow_ringbuffer(workload);
	if (ret)
		goto out;

	if ((workload->ring_id == RCS) &&
	    (workload->wa_ctx.indirect_ctx.size != 0)
	    && gvt_shadow_wa_ctx) {
		ret = intel_gvt_scan_and_shadow_wa_ctx(&workload->wa_ctx);
		if (ret)
			goto out;
=======
	/* we consider this as an workaround to avoid the situation that
	 * PDP's not updated, and right now we only limit it to BXT platform
	 * since it's not reported on the other platforms
	 */
	if (IS_BROXTON(vgpu->gvt->dev_priv)) {
		ret = gvt_emit_pdps(workload);
		if (ret) {
			i915_gem_request_put(rq);
			workload->req = NULL;
			goto err_unpin;
		}
>>>>>>> ee8fc859
	}

	ret = copy_workload_to_ring_buffer(workload);
	if (ret)
		goto err_unpin;
	workload->shadowed = true;
	return 0;

err_unpin:
	engine->context_unpin(engine, shadow_ctx);
err_shadow:
	release_shadow_wa_ctx(&workload->wa_ctx);
err_scan:
	return ret;
}

static void gen8_shadow_pid_cid(struct intel_vgpu_workload *workload)
{
	int ring_id = workload->ring_id;
	struct drm_i915_private *dev_priv = workload->vgpu->gvt->dev_priv;
	struct intel_engine_cs *engine = dev_priv->engine[ring_id];
	u32 *cs;

	/* Copy the PID and CID from the guest's HWS page to the host's one */
	cs = intel_ring_begin(workload->req, 16);
	*cs++ = MI_LOAD_REGISTER_MEM_GEN8 | MI_SRM_LRM_GLOBAL_GTT;
	*cs++ = i915_mmio_reg_offset(NOPID);
	*cs++ = (workload->ctx_desc.lrca << GTT_PAGE_SHIFT) + I915_GEM_HWS_PID_ADDR;
	*cs++ = 0;
	*cs++ = MI_STORE_REGISTER_MEM_GEN8 | MI_SRM_LRM_GLOBAL_GTT;
	*cs++ = i915_mmio_reg_offset(NOPID);
	*cs++ = engine->status_page.ggtt_offset + I915_GEM_HWS_PID_ADDR +
		(workload->vgpu->id << MI_STORE_DWORD_INDEX_SHIFT);
	*cs++ = 0;
	*cs++ = MI_LOAD_REGISTER_MEM_GEN8 | MI_SRM_LRM_GLOBAL_GTT;
	*cs++ = i915_mmio_reg_offset(NOPID);
	*cs++ = (workload->ctx_desc.lrca << GTT_PAGE_SHIFT) + I915_GEM_HWS_CID_ADDR;
	*cs++ = 0;
	*cs++ = MI_STORE_REGISTER_MEM_GEN8 | MI_SRM_LRM_GLOBAL_GTT;
	*cs++ = i915_mmio_reg_offset(NOPID);
	*cs++ = engine->status_page.ggtt_offset + I915_GEM_HWS_CID_ADDR +
		(workload->vgpu->id << MI_STORE_DWORD_INDEX_SHIFT);
	*cs++ = 0;
	intel_ring_advance(workload->req, cs);
}

static int dispatch_workload(struct intel_vgpu_workload *workload)
{
	int ring_id = workload->ring_id;
	struct i915_gem_context *shadow_ctx = workload->vgpu->shadow_ctx;
	struct drm_i915_private *dev_priv = workload->vgpu->gvt->dev_priv;
	struct intel_engine_cs *engine = dev_priv->engine[ring_id];
        struct intel_vgpu *vgpu = workload->vgpu;
        struct intel_ring *ring;
	int ret = 0;

	gvt_dbg_sched("ring id %d prepare to dispatch workload %p\n",
		ring_id, workload);

	mutex_lock(&dev_priv->drm.struct_mutex);

	ret = intel_gvt_scan_and_shadow_workload(workload);

<<<<<<< HEAD
	if (i915.enable_conformance_check
=======
	if (i915_modparams.enable_conformance_check
>>>>>>> ee8fc859
			&& intel_gvt_vgpu_conformance_check(vgpu, ring_id))
		gvt_err("vgpu%d unconformance guest detected\n", vgpu->id);

	if (ret)
		goto out;

	gen8_shadow_pid_cid(workload);

	if (workload->prepare) {
		mutex_unlock(&dev_priv->drm.struct_mutex);
		mutex_lock(&vgpu->gvt->lock);
		mutex_lock(&dev_priv->drm.struct_mutex);
		ret = workload->prepare(workload);
		mutex_unlock(&vgpu->gvt->lock);
		if (ret)
			goto out;
	}

	/* pin shadow context by gvt even the shadow context will be pinned
	 * when i915 alloc request. That is because gvt will update the guest
	 * context from shadow context when workload is completed, and at that
	 * moment, i915 may already unpined the shadow context to make the
	 * shadow_ctx pages invalid. So gvt need to pin itself. After update
	 * the guest context, gvt can unpin the shadow_ctx safely.
	 */
	ring = engine->context_pin(engine, shadow_ctx);
	if (IS_ERR(ring)) {
		ret = PTR_ERR(ring);
		gvt_vgpu_err("fail to pin shadow context\n");
		goto out;
	}

	workload->guilty_count = atomic_read(&workload->req->ctx->guilty_count);
out:
	if (ret)
		workload->status = ret;

	if (!IS_ERR_OR_NULL(workload->req)) {
		gvt_dbg_sched("ring id %d submit workload to i915 %p\n",
				ring_id, workload->req);
		i915_add_request(workload->req);
		workload->dispatched = true;
	}

	mutex_unlock(&dev_priv->drm.struct_mutex);
	return ret;
}

static struct intel_vgpu_workload *pick_next_workload(
		struct intel_gvt *gvt, int ring_id)
{
	struct intel_gvt_workload_scheduler *scheduler = &gvt->scheduler;
	struct intel_vgpu_workload *workload = NULL;

	mutex_lock(&gvt->sched_lock);

	/*
	 * no current vgpu / will be scheduled out / no workload
	 * bail out
	 */
	if (!scheduler->current_vgpu[ring_id]) {
		gvt_dbg_sched("ring id %d stop - no current vgpu\n", ring_id);
		goto out;
	}

	if (scheduler->need_reschedule[ring_id]) {
		gvt_dbg_sched("ring id %d stop - will reschedule\n", ring_id);
		goto out;
	}

	if (list_empty(workload_q_head(scheduler->current_vgpu[ring_id], ring_id))) {
		gvt_dbg_sched("ring id %d stop - no available workload\n",
				ring_id);
		goto out;
	}

	/*
	 * still have current workload, maybe the workload disptacher
	 * fail to submit it for some reason, resubmit it.
	 */
	if (scheduler->current_workload[ring_id]) {
		workload = scheduler->current_workload[ring_id];
		gvt_dbg_sched("ring id %d still have current workload %p\n",
				ring_id, workload);
		goto out;
	}

	/*
	 * pick a workload as current workload
	 * once current workload is set, schedule policy routines
	 * will wait the current workload is finished when trying to
	 * schedule out a vgpu.
	 */
	scheduler->current_workload[ring_id] = container_of(
			workload_q_head(scheduler->current_vgpu[ring_id], ring_id)->next,
			struct intel_vgpu_workload, list);

	workload = scheduler->current_workload[ring_id];

	gvt_dbg_sched("ring id %d pick new workload %p\n", ring_id, workload);

	atomic_inc(&workload->vgpu->running_workload_num);
out:
	mutex_unlock(&gvt->sched_lock);
	return workload;
}

static void update_guest_context(struct intel_vgpu_workload *workload)
{
	struct intel_vgpu *vgpu = workload->vgpu;
	struct intel_gvt *gvt = vgpu->gvt;
	int ring_id = workload->ring_id;
	struct i915_gem_context *shadow_ctx = workload->vgpu->shadow_ctx;
	struct drm_i915_gem_object *ctx_obj =
		shadow_ctx->engine[ring_id].state->obj;
	struct execlist_ring_context *shadow_ring_context;
	struct page *page;
	void *src;
	unsigned long context_gpa, context_page_num;
	int i;

	gvt_dbg_sched("ring id %d workload lrca %x\n", ring_id,
			workload->ctx_desc.lrca);

	if (!enable_lazy_shadow_ctx) {
		context_page_num = gvt->dev_priv->engine[ring_id]->context_size;
		context_page_num = context_page_num >> PAGE_SHIFT;

		if (IS_BROADWELL(gvt->dev_priv) && ring_id == RCS)
			context_page_num = 19;

		i = 2;

		while (i < context_page_num) {
			context_gpa = intel_vgpu_gma_to_gpa(vgpu->gtt.ggtt_mm,
				(u32)((workload->ctx_desc.lrca + i) <<
					GTT_PAGE_SHIFT));
			if (context_gpa == INTEL_GVT_INVALID_ADDR) {
				gvt_vgpu_err("invalid guest context descriptor\n");
				return;
			}

			page = i915_gem_object_get_page(ctx_obj,
<<<<<<< HEAD
					LRC_PPHWSP_PN + i);
=======
					LRC_HEADER_PAGES + i);
>>>>>>> ee8fc859
			src = kmap(page);
			intel_gvt_hypervisor_write_gpa(vgpu, context_gpa, src,
					GTT_PAGE_SIZE);
			kunmap(page);
			i++;
		}
	}
	intel_gvt_hypervisor_write_gpa(vgpu, workload->ring_context_gpa +
		RING_CTX_OFF(ring_header.val), &workload->rb_tail, 4);

	page = i915_gem_object_get_page(ctx_obj, LRC_STATE_PN);
	shadow_ring_context = kmap(page);

#define COPY_REG(name) \
	intel_gvt_hypervisor_write_gpa(vgpu, workload->ring_context_gpa + \
		RING_CTX_OFF(name.val), &shadow_ring_context->name.val, 4)

	COPY_REG(ctx_ctrl);
	COPY_REG(ctx_timestamp);

#undef COPY_REG

	intel_gvt_hypervisor_write_gpa(vgpu,
			workload->ring_context_gpa +
			sizeof(*shadow_ring_context),
			(void *)shadow_ring_context +
			sizeof(*shadow_ring_context),
			GTT_PAGE_SIZE - sizeof(*shadow_ring_context));

	kunmap(page);
}

static void complete_current_workload(struct intel_gvt *gvt, int ring_id)
{
	struct intel_gvt_workload_scheduler *scheduler = &gvt->scheduler;
	struct intel_vgpu_workload *workload;
	struct intel_vgpu *vgpu;
	int event;

	mutex_lock(&gvt->sched_lock);

	workload = scheduler->current_workload[ring_id];
	vgpu = workload->vgpu;

	/* For the workload w/ request, needs to wait for the context
	 * switch to make sure request is completed.
	 * For the workload w/o request, directly complete the workload.
	 */
	if (workload->req) {
		struct drm_i915_private *dev_priv =
			workload->vgpu->gvt->dev_priv;
		struct intel_engine_cs *engine =
			dev_priv->engine[workload->ring_id];
		wait_event(workload->shadow_ctx_status_wq,
			   !atomic_read(&workload->shadow_ctx_active));

		/* If this request caused GPU hang, req->fence.error will
		 * be set to -EIO. Use -EIO to set workload status so
		 * that when this request caused GPU hang, didn't trigger
		 * context switch interrupt to guest.
		 */
		if (likely(workload->status == -EINPROGRESS)) {
			if (workload->req->fence.error == -EIO)
				workload->status = -EIO;
			else
				workload->status = 0;
		}

		i915_gem_request_put(fetch_and_zero(&workload->req));

		if (!workload->status && !(vgpu->resetting_eng &
					   ENGINE_MASK(ring_id))) {
			update_guest_context(workload);

			mutex_lock(&gvt->lock);
			for_each_set_bit(event, workload->pending_events,
					 INTEL_GVT_EVENT_MAX)
				intel_vgpu_trigger_virtual_event(vgpu, event);
			mutex_unlock(&gvt->lock);
		}
		mutex_lock(&dev_priv->drm.struct_mutex);
		/* unpin shadow ctx as the shadow_ctx update is done */
		engine->context_unpin(engine, workload->vgpu->shadow_ctx);
		mutex_unlock(&dev_priv->drm.struct_mutex);
	}

	gvt_dbg_sched("ring id %d complete workload %p status %d\n",
			ring_id, workload, workload->status);

	scheduler->current_workload[ring_id] = NULL;

	mutex_lock(&gvt->lock);
	list_del_init(&workload->list);
	if (workload->status == -EIO)
		intel_vgpu_reset_execlist(vgpu, 1 << ring_id);

	workload->complete(workload);

	atomic_dec(&vgpu->running_workload_num);
	wake_up(&scheduler->workload_complete_wq);

	if (gvt->scheduler.need_reschedule)
		intel_gvt_request_service(gvt, INTEL_GVT_REQUEST_EVENT_SCHED);

	mutex_unlock(&gvt->lock);
	mutex_unlock(&gvt->sched_lock);
}

static void inject_error_cs_irq(struct intel_vgpu *vgpu, int ring_id)
{
	enum intel_gvt_event_type events[] = {
		RCS_CMD_STREAMER_ERR,
		BCS_CMD_STREAMER_ERR,
		VCS_CMD_STREAMER_ERR,
		VCS2_CMD_STREAMER_ERR,
		VECS_CMD_STREAMER_ERR,
	};
	intel_vgpu_trigger_virtual_event(vgpu, events[ring_id]);
}

struct workload_thread_param {
	struct intel_gvt *gvt;
	int ring_id;
};

static int workload_thread(void *priv)
{
	struct workload_thread_param *p = (struct workload_thread_param *)priv;
	struct intel_gvt *gvt = p->gvt;
	int ring_id = p->ring_id;
	struct intel_gvt_workload_scheduler *scheduler = &gvt->scheduler;
	struct intel_vgpu_workload *workload = NULL;
	struct intel_vgpu *vgpu = NULL;
	int ret;
	long lret;
	bool need_force_wake = IS_SKYLAKE(gvt->dev_priv)
			|| IS_BROXTON(gvt->dev_priv)
			|| IS_KABYLAKE(gvt->dev_priv);

	DEFINE_WAIT_FUNC(wait, woken_wake_function);

	kfree(p);

	gvt_dbg_core("workload thread for ring %d started\n", ring_id);

	while (!kthread_should_stop()) {
		add_wait_queue(&scheduler->waitq[ring_id], &wait);
		do {
			workload = pick_next_workload(gvt, ring_id);
			if (workload)
				break;
			wait_woken(&wait, TASK_INTERRUPTIBLE,
				   MAX_SCHEDULE_TIMEOUT);
		} while (!kthread_should_stop());
		remove_wait_queue(&scheduler->waitq[ring_id], &wait);

		if (!workload)
			break;

		gvt_dbg_sched("ring id %d next workload %p vgpu %d\n",
				workload->ring_id, workload,
				workload->vgpu->id);

		intel_runtime_pm_get(gvt->dev_priv);

		gvt_dbg_sched("ring id %d will dispatch workload %p\n",
				workload->ring_id, workload);

		if (need_force_wake)
			intel_uncore_forcewake_get(gvt->dev_priv,
					FORCEWAKE_ALL);

		mutex_lock(&gvt->sched_lock);
		ret = dispatch_workload(workload);
		mutex_unlock(&gvt->sched_lock);

		if (ret) {
			vgpu = workload->vgpu;
			gvt_vgpu_err("fail to dispatch workload, skip\n");
			goto complete;
		}

		gvt_dbg_sched("ring id %d wait workload %p\n",
				workload->ring_id, workload);
		lret = i915_wait_request(workload->req, 0,
				MAX_SCHEDULE_TIMEOUT);

		gvt_dbg_sched("i915_wait_request %p returns %ld\n",
				workload, lret);
		if (lret >= 0 && workload->status == -EINPROGRESS)
			workload->status = 0;

		/*
		 * increased guilty_count means that this request triggerred
		 * a GPU reset, so we need to notify the guest about the
		 * hang.
		 */
		if (workload->guilty_count <
				atomic_read(&workload->req->ctx->guilty_count)) {
			workload->status = -EIO;
			inject_error_cs_irq(workload->vgpu, ring_id);
		}

complete:
		gvt_dbg_sched("will complete workload %p, status: %d\n",
				workload, workload->status);

		complete_current_workload(gvt, ring_id);

		if (need_force_wake)
			intel_uncore_forcewake_put(gvt->dev_priv,
					FORCEWAKE_ALL);

		intel_runtime_pm_put(gvt->dev_priv);
	}
	return 0;
}

void intel_gvt_wait_vgpu_idle(struct intel_vgpu *vgpu)
{
	struct intel_gvt *gvt = vgpu->gvt;
	struct intel_gvt_workload_scheduler *scheduler = &gvt->scheduler;

	if (atomic_read(&vgpu->running_workload_num)) {
		gvt_dbg_sched("wait vgpu idle\n");

		wait_event(scheduler->workload_complete_wq,
				!atomic_read(&vgpu->running_workload_num));
	}
}

void intel_gvt_clean_workload_scheduler(struct intel_gvt *gvt)
{
	struct intel_gvt_workload_scheduler *scheduler = &gvt->scheduler;
	struct intel_engine_cs *engine;
	enum intel_engine_id i;

	gvt_dbg_core("clean workload scheduler\n");

	for_each_engine(engine, gvt->dev_priv, i) {
		kthread_stop(scheduler->thread[i]);
	}
}

int intel_gvt_init_workload_scheduler(struct intel_gvt *gvt)
{
	struct intel_gvt_workload_scheduler *scheduler = &gvt->scheduler;
	struct workload_thread_param *param = NULL;
	struct intel_engine_cs *engine;
	enum intel_engine_id i;
	int ret;

	gvt_dbg_core("init workload scheduler\n");

	init_waitqueue_head(&scheduler->workload_complete_wq);

	for_each_engine(engine, gvt->dev_priv, i) {
		init_waitqueue_head(&scheduler->waitq[i]);

		param = kzalloc(sizeof(*param), GFP_KERNEL);
		if (!param) {
			ret = -ENOMEM;
			goto err;
		}

		param->gvt = gvt;
		param->ring_id = i;

		scheduler->thread[i] = kthread_run(workload_thread, param,
			"gvt workload %d", i);
		if (IS_ERR(scheduler->thread[i])) {
			gvt_err("fail to create workload thread\n");
			ret = PTR_ERR(scheduler->thread[i]);
			goto err;
		}

<<<<<<< HEAD
=======

               gvt->shadow_ctx_notifier_block[i].notifier_call =
		       shadow_context_status_change;
               atomic_notifier_chain_register(&engine->context_status_notifier,
					      &gvt->shadow_ctx_notifier_block[i]);
>>>>>>> ee8fc859
	}
	
	return 0;
err:
	intel_gvt_clean_workload_scheduler(gvt);
	kfree(param);
	param = NULL;
	return ret;
}

void intel_vgpu_clean_gvt_context(struct intel_vgpu *vgpu)
{
	i915_gem_context_put(vgpu->shadow_ctx);
}

int intel_vgpu_init_gvt_context(struct intel_vgpu *vgpu)
{
	atomic_set(&vgpu->running_workload_num, 0);

	vgpu->shadow_ctx = i915_gem_context_create_gvt(
			&vgpu->gvt->dev_priv->drm);
	if (IS_ERR(vgpu->shadow_ctx))
		return PTR_ERR(vgpu->shadow_ctx);

	if (!vgpu->shadow_ctx->name) {
		vgpu->shadow_ctx->name = kasprintf(GFP_KERNEL, "Shadow Context %d", vgpu->id);
	}

	vgpu->shadow_ctx->engine[RCS].initialised = true;

	bitmap_zero(vgpu->shadow_ctx_desc_updated, I915_NUM_ENGINES);

	return 0;
}<|MERGE_RESOLUTION|>--- conflicted
+++ resolved
@@ -106,11 +106,7 @@
 
 		if (!enable_lazy_shadow_ctx) {
 			page = i915_gem_object_get_page(ctx_obj,
-<<<<<<< HEAD
-					LRC_PPHWSP_PN + i);
-=======
 					LRC_HEADER_PAGES + i);
->>>>>>> ee8fc859
 			dst = kmap(page);
 			intel_gvt_hypervisor_read_gpa(vgpu, context_gpa, dst,
 				GTT_PAGE_SIZE);
@@ -173,8 +169,6 @@
 	return 0;
 }
 
-<<<<<<< HEAD
-=======
 static inline bool is_gvt_request(struct drm_i915_gem_request *req)
 {
 	return i915_gem_context_force_single_submission(req->ctx);
@@ -234,7 +228,6 @@
 	return NOTIFY_OK;
 }
 
->>>>>>> ee8fc859
 static void shadow_context_descriptor_update(struct i915_gem_context *ctx,
 		struct intel_engine_cs *engine)
 {
@@ -362,18 +355,6 @@
 
 	workload->req = i915_gem_request_get(rq);
 
-<<<<<<< HEAD
-	ret = intel_gvt_scan_and_shadow_ringbuffer(workload);
-	if (ret)
-		goto out;
-
-	if ((workload->ring_id == RCS) &&
-	    (workload->wa_ctx.indirect_ctx.size != 0)
-	    && gvt_shadow_wa_ctx) {
-		ret = intel_gvt_scan_and_shadow_wa_ctx(&workload->wa_ctx);
-		if (ret)
-			goto out;
-=======
 	/* we consider this as an workaround to avoid the situation that
 	 * PDP's not updated, and right now we only limit it to BXT platform
 	 * since it's not reported on the other platforms
@@ -385,7 +366,6 @@
 			workload->req = NULL;
 			goto err_unpin;
 		}
->>>>>>> ee8fc859
 	}
 
 	ret = copy_workload_to_ring_buffer(workload);
@@ -449,11 +429,7 @@
 
 	ret = intel_gvt_scan_and_shadow_workload(workload);
 
-<<<<<<< HEAD
-	if (i915.enable_conformance_check
-=======
 	if (i915_modparams.enable_conformance_check
->>>>>>> ee8fc859
 			&& intel_gvt_vgpu_conformance_check(vgpu, ring_id))
 		gvt_err("vgpu%d unconformance guest detected\n", vgpu->id);
 
@@ -597,11 +573,7 @@
 			}
 
 			page = i915_gem_object_get_page(ctx_obj,
-<<<<<<< HEAD
-					LRC_PPHWSP_PN + i);
-=======
 					LRC_HEADER_PAGES + i);
->>>>>>> ee8fc859
 			src = kmap(page);
 			intel_gvt_hypervisor_write_gpa(vgpu, context_gpa, src,
 					GTT_PAGE_SIZE);
@@ -878,14 +850,11 @@
 			goto err;
 		}
 
-<<<<<<< HEAD
-=======
 
                gvt->shadow_ctx_notifier_block[i].notifier_call =
 		       shadow_context_status_change;
                atomic_notifier_chain_register(&engine->context_status_notifier,
 					      &gvt->shadow_ctx_notifier_block[i]);
->>>>>>> ee8fc859
 	}
 	
 	return 0;
