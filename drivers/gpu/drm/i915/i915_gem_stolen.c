--- conflicted
+++ resolved
@@ -507,8 +507,6 @@
 	/* Basic memrange allocator for stolen space. */
 	drm_mm_init(&dev_priv->mm.stolen, stolen_usable_start,
 		    ggtt->stolen_usable_size);
-<<<<<<< HEAD
-=======
 
 	/* If the stolen region can be modified behind our backs upon suspend,
 	 * then we cannot use it to store nonvolatile contents (i.e user data)
@@ -521,7 +519,6 @@
 		 */
 		dev_priv->mm.volatile_stolen = intel_detect_acpi_rst();
 	}
->>>>>>> 4c847018
 
 	return 0;
 }
@@ -549,11 +546,7 @@
 	ret = sg_alloc_table(st, 1, GFP_KERNEL);
 	if (ret) {
 		kfree(st);
-<<<<<<< HEAD
-		return ERR_PTR(-ENOMEM);
-=======
 		return ERR_PTR(ret);
->>>>>>> 4c847018
 	}
 
 	sg = st->sgl;
@@ -570,13 +563,8 @@
 i915_gem_object_get_pages_stolen(struct drm_i915_gem_object *obj)
 {
 	return i915_pages_create_for_stolen(obj->base.dev,
-<<<<<<< HEAD
-					    obj->stolen->start,
-					    obj->stolen->size);
-=======
 					    obj->stolen->base.start,
 					    obj->stolen->base.size);
->>>>>>> 4c847018
 }
 
 static void i915_gem_object_put_pages_stolen(struct drm_i915_gem_object *obj,
@@ -591,26 +579,17 @@
 i915_gem_object_release_stolen(struct drm_i915_gem_object *obj)
 {
 	struct drm_i915_private *dev_priv = to_i915(obj->base.dev);
-<<<<<<< HEAD
-	struct drm_mm_node *stolen = fetch_and_zero(&obj->stolen);
-
-=======
 	struct i915_stolen_node *stolen = fetch_and_zero(&obj->stolen);
 
 	if (obj->mm.madv == __I915_MADV_PURGED)
 		return;
 
->>>>>>> 4c847018
 	GEM_BUG_ON(!stolen);
 
 	__i915_gem_object_unpin_pages(obj);
 
-<<<<<<< HEAD
-	i915_gem_stolen_remove_node(dev_priv, stolen);
-=======
 	list_del(&stolen->mm_link);
 	i915_gem_stolen_remove_node(dev_priv, &stolen->base);
->>>>>>> 4c847018
 	kfree(stolen);
 }
 
@@ -622,11 +601,7 @@
 
 static struct drm_i915_gem_object *
 _i915_gem_object_create_stolen(struct drm_i915_private *dev_priv,
-<<<<<<< HEAD
-			       struct drm_mm_node *stolen)
-=======
 			       struct i915_stolen_node *stolen)
->>>>>>> 4c847018
 {
 	struct drm_i915_gem_object *obj;
 	int ret;
@@ -635,17 +610,6 @@
 	if (obj == NULL)
 		return ERR_PTR(-ENOMEM);
 
-<<<<<<< HEAD
-	drm_gem_private_object_init(&dev_priv->drm, &obj->base, stolen->size);
-	i915_gem_object_init(obj, &i915_gem_object_stolen_ops);
-
-	obj->stolen = stolen;
-	obj->base.read_domains = I915_GEM_DOMAIN_CPU | I915_GEM_DOMAIN_GTT;
-	obj->cache_level = HAS_LLC(dev_priv) ? I915_CACHE_LLC : I915_CACHE_NONE;
-
-	if (i915_gem_object_pin_pages(obj))
-		goto cleanup;
-=======
 	drm_gem_private_object_init(&dev_priv->drm, &obj->base, stolen->base.size);
 	i915_gem_object_init(obj, &i915_gem_object_stolen_ops);
 
@@ -661,7 +625,6 @@
 		i915_gem_object_free(obj);
 		return ERR_PTR(ret);
 	}
->>>>>>> 4c847018
 
 	return obj;
 }
@@ -682,16 +645,10 @@
 	return drm_mm_scan_add_block(scan, &obj->stolen->base);
 }
 
-<<<<<<< HEAD
-struct drm_i915_gem_object *
-i915_gem_object_create_stolen(struct drm_i915_private *dev_priv, u32 size)
-{
-=======
 static int
 stolen_evict(struct drm_i915_private *dev_priv, u64 size)
 {
 	struct i915_ggtt *ggtt = &dev_priv->ggtt;
->>>>>>> 4c847018
 	struct drm_i915_gem_object *obj;
 	struct drm_mm_scan scan;
 	struct list_head unwind, evict;
@@ -798,10 +755,6 @@
 		return ERR_PTR(ret);
 	}
 
-<<<<<<< HEAD
-	obj = _i915_gem_object_create_stolen(dev_priv, stolen);
-	if (obj)
-=======
 	return stolen;
 }
 
@@ -833,7 +786,6 @@
 
 	obj = _i915_gem_object_create_stolen(dev_priv, stolen);
 	if (!IS_ERR(obj))
->>>>>>> 4c847018
 		return obj;
 
 	i915_gem_stolen_remove_node(dev_priv, &stolen->base);
@@ -865,11 +817,7 @@
 	if (WARN_ON(size == 0) ||
 	    WARN_ON(!IS_ALIGNED(size, I915_GTT_PAGE_SIZE)) ||
 	    WARN_ON(!IS_ALIGNED(stolen_offset, I915_GTT_MIN_ALIGNMENT)))
-<<<<<<< HEAD
-		return NULL;
-=======
 		return ERR_PTR(-EINVAL);
->>>>>>> 4c847018
 
 	stolen = kzalloc(sizeof(*stolen), GFP_KERNEL);
 	if (!stolen)
@@ -887,11 +835,7 @@
 	}
 
 	obj = _i915_gem_object_create_stolen(dev_priv, stolen);
-<<<<<<< HEAD
-	if (obj == NULL) {
-=======
 	if (IS_ERR(obj)) {
->>>>>>> 4c847018
 		DRM_DEBUG_KMS("failed to allocate stolen object\n");
 		i915_gem_stolen_remove_node(dev_priv, &stolen->base);
 		kfree(stolen);
@@ -917,25 +861,6 @@
 	 * setting up the GTT space. The actual reservation will occur
 	 * later.
 	 */
-<<<<<<< HEAD
-	ret = i915_gem_gtt_reserve(&ggtt->base, &vma->node,
-				   size, gtt_offset, obj->cache_level,
-				   0);
-	if (ret) {
-		DRM_DEBUG_KMS("failed to allocate stolen GTT space\n");
-		goto err_pages;
-	}
-
-	GEM_BUG_ON(!drm_mm_node_allocated(&vma->node));
-
-	vma->pages = obj->mm.pages;
-	vma->flags |= I915_VMA_GLOBAL_BIND;
-	__i915_vma_set_map_and_fenceable(vma);
-	list_move_tail(&vma->vm_link, &ggtt->base.inactive_list);
-	list_move_tail(&obj->global_link, &dev_priv->mm.bound_list);
-	obj->bind_count++;
-
-=======
 	if (drm_mm_initialized(&ggtt->base.mm)) {
 		ret = i915_gem_gtt_reserve(&ggtt->base, &vma->node,
 					   size, gtt_offset, obj->cache_level,
@@ -955,7 +880,6 @@
 		obj->bind_count++;
 	}
 
->>>>>>> 4c847018
 	return obj;
 
 err_pages:
