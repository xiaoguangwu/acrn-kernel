/* i915_irq.c -- IRQ support for the I915 -*- linux-c -*-
 */
/*
 * Copyright 2003 Tungsten Graphics, Inc., Cedar Park, Texas.
 * All Rights Reserved.
 *
 * Permission is hereby granted, free of charge, to any person obtaining a
 * copy of this software and associated documentation files (the
 * "Software"), to deal in the Software without restriction, including
 * without limitation the rights to use, copy, modify, merge, publish,
 * distribute, sub license, and/or sell copies of the Software, and to
 * permit persons to whom the Software is furnished to do so, subject to
 * the following conditions:
 *
 * The above copyright notice and this permission notice (including the
 * next paragraph) shall be included in all copies or substantial portions
 * of the Software.
 *
 * THE SOFTWARE IS PROVIDED "AS IS", WITHOUT WARRANTY OF ANY KIND, EXPRESS
 * OR IMPLIED, INCLUDING BUT NOT LIMITED TO THE WARRANTIES OF
 * MERCHANTABILITY, FITNESS FOR A PARTICULAR PURPOSE AND NON-INFRINGEMENT.
 * IN NO EVENT SHALL TUNGSTEN GRAPHICS AND/OR ITS SUPPLIERS BE LIABLE FOR
 * ANY CLAIM, DAMAGES OR OTHER LIABILITY, WHETHER IN AN ACTION OF CONTRACT,
 * TORT OR OTHERWISE, ARISING FROM, OUT OF OR IN CONNECTION WITH THE
 * SOFTWARE OR THE USE OR OTHER DEALINGS IN THE SOFTWARE.
 *
 */

#define pr_fmt(fmt) KBUILD_MODNAME ": " fmt

#include <linux/sysrq.h>
#include <linux/slab.h>
#include <linux/circ_buf.h>
#include <drm/drmP.h>
#include <drm/i915_drm.h>
#include "i915_drv.h"
#include "i915_trace.h"
#include "intel_drv.h"

/**
 * DOC: interrupt handling
 *
 * These functions provide the basic support for enabling and disabling the
 * interrupt handling support. There's a lot more functionality in i915_irq.c
 * and related files, but that will be described in separate chapters.
 */

static const u32 hpd_ilk[HPD_NUM_PINS] = {
	[HPD_PORT_A] = DE_DP_A_HOTPLUG,
};

static const u32 hpd_ivb[HPD_NUM_PINS] = {
	[HPD_PORT_A] = DE_DP_A_HOTPLUG_IVB,
};

static const u32 hpd_bdw[HPD_NUM_PINS] = {
	[HPD_PORT_A] = GEN8_PORT_DP_A_HOTPLUG,
};

static const u32 hpd_ibx[HPD_NUM_PINS] = {
	[HPD_CRT] = SDE_CRT_HOTPLUG,
	[HPD_SDVO_B] = SDE_SDVOB_HOTPLUG,
	[HPD_PORT_B] = SDE_PORTB_HOTPLUG,
	[HPD_PORT_C] = SDE_PORTC_HOTPLUG,
	[HPD_PORT_D] = SDE_PORTD_HOTPLUG
};

static const u32 hpd_cpt[HPD_NUM_PINS] = {
	[HPD_CRT] = SDE_CRT_HOTPLUG_CPT,
	[HPD_SDVO_B] = SDE_SDVOB_HOTPLUG_CPT,
	[HPD_PORT_B] = SDE_PORTB_HOTPLUG_CPT,
	[HPD_PORT_C] = SDE_PORTC_HOTPLUG_CPT,
	[HPD_PORT_D] = SDE_PORTD_HOTPLUG_CPT
};

static const u32 hpd_spt[HPD_NUM_PINS] = {
	[HPD_PORT_A] = SDE_PORTA_HOTPLUG_SPT,
	[HPD_PORT_B] = SDE_PORTB_HOTPLUG_CPT,
	[HPD_PORT_C] = SDE_PORTC_HOTPLUG_CPT,
	[HPD_PORT_D] = SDE_PORTD_HOTPLUG_CPT,
	[HPD_PORT_E] = SDE_PORTE_HOTPLUG_SPT
};

static const u32 hpd_mask_i915[HPD_NUM_PINS] = {
	[HPD_CRT] = CRT_HOTPLUG_INT_EN,
	[HPD_SDVO_B] = SDVOB_HOTPLUG_INT_EN,
	[HPD_SDVO_C] = SDVOC_HOTPLUG_INT_EN,
	[HPD_PORT_B] = PORTB_HOTPLUG_INT_EN,
	[HPD_PORT_C] = PORTC_HOTPLUG_INT_EN,
	[HPD_PORT_D] = PORTD_HOTPLUG_INT_EN
};

static const u32 hpd_status_g4x[HPD_NUM_PINS] = {
	[HPD_CRT] = CRT_HOTPLUG_INT_STATUS,
	[HPD_SDVO_B] = SDVOB_HOTPLUG_INT_STATUS_G4X,
	[HPD_SDVO_C] = SDVOC_HOTPLUG_INT_STATUS_G4X,
	[HPD_PORT_B] = PORTB_HOTPLUG_INT_STATUS,
	[HPD_PORT_C] = PORTC_HOTPLUG_INT_STATUS,
	[HPD_PORT_D] = PORTD_HOTPLUG_INT_STATUS
};

static const u32 hpd_status_i915[HPD_NUM_PINS] = {
	[HPD_CRT] = CRT_HOTPLUG_INT_STATUS,
	[HPD_SDVO_B] = SDVOB_HOTPLUG_INT_STATUS_I915,
	[HPD_SDVO_C] = SDVOC_HOTPLUG_INT_STATUS_I915,
	[HPD_PORT_B] = PORTB_HOTPLUG_INT_STATUS,
	[HPD_PORT_C] = PORTC_HOTPLUG_INT_STATUS,
	[HPD_PORT_D] = PORTD_HOTPLUG_INT_STATUS
};

/* BXT hpd list */
static const u32 hpd_bxt[HPD_NUM_PINS] = {
	[HPD_PORT_A] = BXT_DE_PORT_HP_DDIA,
	[HPD_PORT_B] = BXT_DE_PORT_HP_DDIB,
	[HPD_PORT_C] = BXT_DE_PORT_HP_DDIC
};

/* IIR can theoretically queue up two events. Be paranoid. */
#define GEN8_IRQ_RESET_NDX(type, which) do { \
	I915_WRITE(GEN8_##type##_IMR(which), 0xffffffff); \
	POSTING_READ(GEN8_##type##_IMR(which)); \
	I915_WRITE(GEN8_##type##_IER(which), 0); \
	I915_WRITE(GEN8_##type##_IIR(which), 0xffffffff); \
	POSTING_READ(GEN8_##type##_IIR(which)); \
	I915_WRITE(GEN8_##type##_IIR(which), 0xffffffff); \
	POSTING_READ(GEN8_##type##_IIR(which)); \
} while (0)

#define GEN5_IRQ_RESET(type) do { \
	I915_WRITE(type##IMR, 0xffffffff); \
	POSTING_READ(type##IMR); \
	I915_WRITE(type##IER, 0); \
	I915_WRITE(type##IIR, 0xffffffff); \
	POSTING_READ(type##IIR); \
	I915_WRITE(type##IIR, 0xffffffff); \
	POSTING_READ(type##IIR); \
} while (0)

/*
 * We should clear IMR at preinstall/uninstall, and just check at postinstall.
 */
static void gen5_assert_iir_is_zero(struct drm_i915_private *dev_priv,
				    i915_reg_t reg)
{
	u32 val = I915_READ(reg);

	if (val == 0)
		return;

	WARN(1, "Interrupt register 0x%x is not zero: 0x%08x\n",
	     i915_mmio_reg_offset(reg), val);
	I915_WRITE(reg, 0xffffffff);
	POSTING_READ(reg);
	I915_WRITE(reg, 0xffffffff);
	POSTING_READ(reg);
}

#define GEN8_IRQ_INIT_NDX(type, which, imr_val, ier_val) do { \
	gen5_assert_iir_is_zero(dev_priv, GEN8_##type##_IIR(which)); \
	I915_WRITE(GEN8_##type##_IER(which), (ier_val)); \
	I915_WRITE(GEN8_##type##_IMR(which), (imr_val)); \
	POSTING_READ(GEN8_##type##_IMR(which)); \
} while (0)

#define GEN5_IRQ_INIT(type, imr_val, ier_val) do { \
	gen5_assert_iir_is_zero(dev_priv, type##IIR); \
	I915_WRITE(type##IER, (ier_val)); \
	I915_WRITE(type##IMR, (imr_val)); \
	POSTING_READ(type##IMR); \
} while (0)

static void gen6_rps_irq_handler(struct drm_i915_private *dev_priv, u32 pm_iir);
static void gen9_guc_irq_handler(struct drm_i915_private *dev_priv, u32 pm_iir);

/* For display hotplug interrupt */
static inline void
i915_hotplug_interrupt_update_locked(struct drm_i915_private *dev_priv,
				     uint32_t mask,
				     uint32_t bits)
{
	uint32_t val;

	assert_spin_locked(&dev_priv->irq_lock);
	WARN_ON(bits & ~mask);

	val = I915_READ(PORT_HOTPLUG_EN);
	val &= ~mask;
	val |= bits;
	I915_WRITE(PORT_HOTPLUG_EN, val);
}

/**
 * i915_hotplug_interrupt_update - update hotplug interrupt enable
 * @dev_priv: driver private
 * @mask: bits to update
 * @bits: bits to enable
 * NOTE: the HPD enable bits are modified both inside and outside
 * of an interrupt context. To avoid that read-modify-write cycles
 * interfer, these bits are protected by a spinlock. Since this
 * function is usually not called from a context where the lock is
 * held already, this function acquires the lock itself. A non-locking
 * version is also available.
 */
void i915_hotplug_interrupt_update(struct drm_i915_private *dev_priv,
				   uint32_t mask,
				   uint32_t bits)
{
	spin_lock_irq(&dev_priv->irq_lock);
	i915_hotplug_interrupt_update_locked(dev_priv, mask, bits);
	spin_unlock_irq(&dev_priv->irq_lock);
}

/**
 * ilk_update_display_irq - update DEIMR
 * @dev_priv: driver private
 * @interrupt_mask: mask of interrupt bits to update
 * @enabled_irq_mask: mask of interrupt bits to enable
 */
void ilk_update_display_irq(struct drm_i915_private *dev_priv,
			    uint32_t interrupt_mask,
			    uint32_t enabled_irq_mask)
{
	uint32_t new_val;

	assert_spin_locked(&dev_priv->irq_lock);

	WARN_ON(enabled_irq_mask & ~interrupt_mask);

	if (WARN_ON(!intel_irqs_enabled(dev_priv)))
		return;

	new_val = dev_priv->irq_mask;
	new_val &= ~interrupt_mask;
	new_val |= (~enabled_irq_mask & interrupt_mask);

	if (new_val != dev_priv->irq_mask) {
		dev_priv->irq_mask = new_val;
		I915_WRITE(DEIMR, dev_priv->irq_mask);
		POSTING_READ(DEIMR);
	}
}

/**
 * ilk_update_gt_irq - update GTIMR
 * @dev_priv: driver private
 * @interrupt_mask: mask of interrupt bits to update
 * @enabled_irq_mask: mask of interrupt bits to enable
 */
static void ilk_update_gt_irq(struct drm_i915_private *dev_priv,
			      uint32_t interrupt_mask,
			      uint32_t enabled_irq_mask)
{
	assert_spin_locked(&dev_priv->irq_lock);

	WARN_ON(enabled_irq_mask & ~interrupt_mask);

	if (WARN_ON(!intel_irqs_enabled(dev_priv)))
		return;

	dev_priv->gt_irq_mask &= ~interrupt_mask;
	dev_priv->gt_irq_mask |= (~enabled_irq_mask & interrupt_mask);
	I915_WRITE(GTIMR, dev_priv->gt_irq_mask);
}

void gen5_enable_gt_irq(struct drm_i915_private *dev_priv, uint32_t mask)
{
	ilk_update_gt_irq(dev_priv, mask, mask);
	POSTING_READ_FW(GTIMR);
}

void gen5_disable_gt_irq(struct drm_i915_private *dev_priv, uint32_t mask)
{
	ilk_update_gt_irq(dev_priv, mask, 0);
}

static i915_reg_t gen6_pm_iir(struct drm_i915_private *dev_priv)
{
	return INTEL_INFO(dev_priv)->gen >= 8 ? GEN8_GT_IIR(2) : GEN6_PMIIR;
}

static i915_reg_t gen6_pm_imr(struct drm_i915_private *dev_priv)
{
	return INTEL_INFO(dev_priv)->gen >= 8 ? GEN8_GT_IMR(2) : GEN6_PMIMR;
}

static i915_reg_t gen6_pm_ier(struct drm_i915_private *dev_priv)
{
	return INTEL_INFO(dev_priv)->gen >= 8 ? GEN8_GT_IER(2) : GEN6_PMIER;
}

/**
 * snb_update_pm_irq - update GEN6_PMIMR
 * @dev_priv: driver private
 * @interrupt_mask: mask of interrupt bits to update
 * @enabled_irq_mask: mask of interrupt bits to enable
 */
static void snb_update_pm_irq(struct drm_i915_private *dev_priv,
			      uint32_t interrupt_mask,
			      uint32_t enabled_irq_mask)
{
	uint32_t new_val;

	WARN_ON(enabled_irq_mask & ~interrupt_mask);

	assert_spin_locked(&dev_priv->irq_lock);

	new_val = dev_priv->pm_imr;
	new_val &= ~interrupt_mask;
	new_val |= (~enabled_irq_mask & interrupt_mask);

	if (new_val != dev_priv->pm_imr) {
		dev_priv->pm_imr = new_val;
		I915_WRITE(gen6_pm_imr(dev_priv), dev_priv->pm_imr);
		POSTING_READ(gen6_pm_imr(dev_priv));
	}
}

void gen6_unmask_pm_irq(struct drm_i915_private *dev_priv, u32 mask)
{
	if (WARN_ON(!intel_irqs_enabled(dev_priv)))
		return;

	snb_update_pm_irq(dev_priv, mask, mask);
}

static void __gen6_mask_pm_irq(struct drm_i915_private *dev_priv, u32 mask)
{
	snb_update_pm_irq(dev_priv, mask, 0);
}

void gen6_mask_pm_irq(struct drm_i915_private *dev_priv, u32 mask)
{
	if (WARN_ON(!intel_irqs_enabled(dev_priv)))
		return;

	__gen6_mask_pm_irq(dev_priv, mask);
}

void gen6_reset_pm_iir(struct drm_i915_private *dev_priv, u32 reset_mask)
{
	i915_reg_t reg = gen6_pm_iir(dev_priv);

	assert_spin_locked(&dev_priv->irq_lock);

	I915_WRITE(reg, reset_mask);
	I915_WRITE(reg, reset_mask);
	POSTING_READ(reg);
}

void gen6_enable_pm_irq(struct drm_i915_private *dev_priv, u32 enable_mask)
{
	assert_spin_locked(&dev_priv->irq_lock);

	dev_priv->pm_ier |= enable_mask;
	I915_WRITE(gen6_pm_ier(dev_priv), dev_priv->pm_ier);
	gen6_unmask_pm_irq(dev_priv, enable_mask);
	/* unmask_pm_irq provides an implicit barrier (POSTING_READ) */
}

void gen6_disable_pm_irq(struct drm_i915_private *dev_priv, u32 disable_mask)
{
	assert_spin_locked(&dev_priv->irq_lock);

	dev_priv->pm_ier &= ~disable_mask;
	__gen6_mask_pm_irq(dev_priv, disable_mask);
	I915_WRITE(gen6_pm_ier(dev_priv), dev_priv->pm_ier);
	/* though a barrier is missing here, but don't really need a one */
}

void gen6_reset_rps_interrupts(struct drm_i915_private *dev_priv)
{
	spin_lock_irq(&dev_priv->irq_lock);
	gen6_reset_pm_iir(dev_priv, dev_priv->pm_rps_events);
	dev_priv->rps.pm_iir = 0;
	spin_unlock_irq(&dev_priv->irq_lock);
}

void gen6_enable_rps_interrupts(struct drm_i915_private *dev_priv)
{
	if (READ_ONCE(dev_priv->rps.interrupts_enabled))
		return;

	spin_lock_irq(&dev_priv->irq_lock);
	WARN_ON_ONCE(dev_priv->rps.pm_iir);
	WARN_ON_ONCE(I915_READ(gen6_pm_iir(dev_priv)) & dev_priv->pm_rps_events);
	dev_priv->rps.interrupts_enabled = true;
	gen6_enable_pm_irq(dev_priv, dev_priv->pm_rps_events);

	spin_unlock_irq(&dev_priv->irq_lock);
}

u32 gen6_sanitize_rps_pm_mask(struct drm_i915_private *dev_priv, u32 mask)
{
	return (mask & ~dev_priv->rps.pm_intr_keep);
}

void gen6_disable_rps_interrupts(struct drm_i915_private *dev_priv)
{
	if (!READ_ONCE(dev_priv->rps.interrupts_enabled))
		return;

	spin_lock_irq(&dev_priv->irq_lock);
	dev_priv->rps.interrupts_enabled = false;

	I915_WRITE(GEN6_PMINTRMSK, gen6_sanitize_rps_pm_mask(dev_priv, ~0u));

	gen6_disable_pm_irq(dev_priv, dev_priv->pm_rps_events);

	spin_unlock_irq(&dev_priv->irq_lock);
	synchronize_irq(dev_priv->drm.irq);

	/* Now that we will not be generating any more work, flush any
	 * outsanding tasks. As we are called on the RPS idle path,
	 * we will reset the GPU to minimum frequencies, so the current
	 * state of the worker can be discarded.
	 */
	cancel_work_sync(&dev_priv->rps.work);
	gen6_reset_rps_interrupts(dev_priv);
}

void gen9_reset_guc_interrupts(struct drm_i915_private *dev_priv)
{
	spin_lock_irq(&dev_priv->irq_lock);
	gen6_reset_pm_iir(dev_priv, dev_priv->pm_guc_events);
	spin_unlock_irq(&dev_priv->irq_lock);
}

void gen9_enable_guc_interrupts(struct drm_i915_private *dev_priv)
{
	spin_lock_irq(&dev_priv->irq_lock);
	if (!dev_priv->guc.interrupts_enabled) {
		WARN_ON_ONCE(I915_READ(gen6_pm_iir(dev_priv)) &
				       dev_priv->pm_guc_events);
		dev_priv->guc.interrupts_enabled = true;
		gen6_enable_pm_irq(dev_priv, dev_priv->pm_guc_events);
	}
	spin_unlock_irq(&dev_priv->irq_lock);
}

void gen9_disable_guc_interrupts(struct drm_i915_private *dev_priv)
{
	spin_lock_irq(&dev_priv->irq_lock);
	dev_priv->guc.interrupts_enabled = false;

	gen6_disable_pm_irq(dev_priv, dev_priv->pm_guc_events);

	spin_unlock_irq(&dev_priv->irq_lock);
	synchronize_irq(dev_priv->drm.irq);

	gen9_reset_guc_interrupts(dev_priv);
}

/**
 * bdw_update_port_irq - update DE port interrupt
 * @dev_priv: driver private
 * @interrupt_mask: mask of interrupt bits to update
 * @enabled_irq_mask: mask of interrupt bits to enable
 */
static void bdw_update_port_irq(struct drm_i915_private *dev_priv,
				uint32_t interrupt_mask,
				uint32_t enabled_irq_mask)
{
	uint32_t new_val;
	uint32_t old_val;

	assert_spin_locked(&dev_priv->irq_lock);

	WARN_ON(enabled_irq_mask & ~interrupt_mask);

	if (WARN_ON(!intel_irqs_enabled(dev_priv)))
		return;

	old_val = I915_READ(GEN8_DE_PORT_IMR);

	new_val = old_val;
	new_val &= ~interrupt_mask;
	new_val |= (~enabled_irq_mask & interrupt_mask);

	if (new_val != old_val) {
		I915_WRITE(GEN8_DE_PORT_IMR, new_val);
		POSTING_READ(GEN8_DE_PORT_IMR);
	}
}

/**
 * bdw_update_pipe_irq - update DE pipe interrupt
 * @dev_priv: driver private
 * @pipe: pipe whose interrupt to update
 * @interrupt_mask: mask of interrupt bits to update
 * @enabled_irq_mask: mask of interrupt bits to enable
 */
void bdw_update_pipe_irq(struct drm_i915_private *dev_priv,
			 unsigned int crtc_index,
			 uint32_t interrupt_mask,
			 uint32_t enabled_irq_mask)
{
	uint32_t new_val;
	enum pipe pipe;

	assert_spin_locked(&dev_priv->irq_lock);

	WARN_ON(enabled_irq_mask & ~interrupt_mask);

	if (WARN_ON(!intel_irqs_enabled(dev_priv)))
		return;

	if(get_pipe_from_crtc_index(&dev_priv->drm, crtc_index, &pipe))
		return;

	new_val = dev_priv->de_irq_mask[pipe];
	new_val &= ~interrupt_mask;
	new_val |= (~enabled_irq_mask & interrupt_mask);

	if (new_val != dev_priv->de_irq_mask[pipe]) {
		dev_priv->de_irq_mask[pipe] = new_val;
		I915_WRITE(GEN8_DE_PIPE_IMR(pipe), dev_priv->de_irq_mask[pipe]);
		POSTING_READ(GEN8_DE_PIPE_IMR(pipe));
	}
}

/**
 * ibx_display_interrupt_update - update SDEIMR
 * @dev_priv: driver private
 * @interrupt_mask: mask of interrupt bits to update
 * @enabled_irq_mask: mask of interrupt bits to enable
 */
void ibx_display_interrupt_update(struct drm_i915_private *dev_priv,
				  uint32_t interrupt_mask,
				  uint32_t enabled_irq_mask)
{
	uint32_t sdeimr = I915_READ(SDEIMR);
	sdeimr &= ~interrupt_mask;
	sdeimr |= (~enabled_irq_mask & interrupt_mask);

	WARN_ON(enabled_irq_mask & ~interrupt_mask);

	assert_spin_locked(&dev_priv->irq_lock);

	if (WARN_ON(!intel_irqs_enabled(dev_priv)))
		return;

	I915_WRITE(SDEIMR, sdeimr);
	POSTING_READ(SDEIMR);
}

static void
__i915_enable_pipestat(struct drm_i915_private *dev_priv, enum pipe pipe,
		       u32 enable_mask, u32 status_mask)
{
	i915_reg_t reg = PIPESTAT(pipe);
	u32 pipestat = I915_READ(reg) & PIPESTAT_INT_ENABLE_MASK;

	assert_spin_locked(&dev_priv->irq_lock);
	WARN_ON(!intel_irqs_enabled(dev_priv));

	if (WARN_ONCE(enable_mask & ~PIPESTAT_INT_ENABLE_MASK ||
		      status_mask & ~PIPESTAT_INT_STATUS_MASK,
		      "pipe %c: enable_mask=0x%x, status_mask=0x%x\n",
		      pipe_name(pipe), enable_mask, status_mask))
		return;

	if ((pipestat & enable_mask) == enable_mask)
		return;

	dev_priv->pipestat_irq_mask[pipe] |= status_mask;

	/* Enable the interrupt, clear any pending status */
	pipestat |= enable_mask | status_mask;
	I915_WRITE(reg, pipestat);
	POSTING_READ(reg);
}

static void
__i915_disable_pipestat(struct drm_i915_private *dev_priv, enum pipe pipe,
		        u32 enable_mask, u32 status_mask)
{
	i915_reg_t reg = PIPESTAT(pipe);
	u32 pipestat = I915_READ(reg) & PIPESTAT_INT_ENABLE_MASK;

	assert_spin_locked(&dev_priv->irq_lock);
	WARN_ON(!intel_irqs_enabled(dev_priv));

	if (WARN_ONCE(enable_mask & ~PIPESTAT_INT_ENABLE_MASK ||
		      status_mask & ~PIPESTAT_INT_STATUS_MASK,
		      "pipe %c: enable_mask=0x%x, status_mask=0x%x\n",
		      pipe_name(pipe), enable_mask, status_mask))
		return;

	if ((pipestat & enable_mask) == 0)
		return;

	dev_priv->pipestat_irq_mask[pipe] &= ~status_mask;

	pipestat &= ~enable_mask;
	I915_WRITE(reg, pipestat);
	POSTING_READ(reg);
}

static u32 vlv_get_pipestat_enable_mask(struct drm_device *dev, u32 status_mask)
{
	u32 enable_mask = status_mask << 16;

	/*
	 * On pipe A we don't support the PSR interrupt yet,
	 * on pipe B and C the same bit MBZ.
	 */
	if (WARN_ON_ONCE(status_mask & PIPE_A_PSR_STATUS_VLV))
		return 0;
	/*
	 * On pipe B and C we don't support the PSR interrupt yet, on pipe
	 * A the same bit is for perf counters which we don't use either.
	 */
	if (WARN_ON_ONCE(status_mask & PIPE_B_PSR_STATUS_VLV))
		return 0;

	enable_mask &= ~(PIPE_FIFO_UNDERRUN_STATUS |
			 SPRITE0_FLIP_DONE_INT_EN_VLV |
			 SPRITE1_FLIP_DONE_INT_EN_VLV);
	if (status_mask & SPRITE0_FLIP_DONE_INT_STATUS_VLV)
		enable_mask |= SPRITE0_FLIP_DONE_INT_EN_VLV;
	if (status_mask & SPRITE1_FLIP_DONE_INT_STATUS_VLV)
		enable_mask |= SPRITE1_FLIP_DONE_INT_EN_VLV;

	return enable_mask;
}

void
i915_enable_pipestat(struct drm_i915_private *dev_priv, enum pipe pipe,
		     u32 status_mask)
{
	u32 enable_mask;

	if (IS_VALLEYVIEW(dev_priv) || IS_CHERRYVIEW(dev_priv))
		enable_mask = vlv_get_pipestat_enable_mask(&dev_priv->drm,
							   status_mask);
	else
		enable_mask = status_mask << 16;
	__i915_enable_pipestat(dev_priv, pipe, enable_mask, status_mask);
}

void
i915_disable_pipestat(struct drm_i915_private *dev_priv, enum pipe pipe,
		      u32 status_mask)
{
	u32 enable_mask;

	if (IS_VALLEYVIEW(dev_priv) || IS_CHERRYVIEW(dev_priv))
		enable_mask = vlv_get_pipestat_enable_mask(&dev_priv->drm,
							   status_mask);
	else
		enable_mask = status_mask << 16;
	__i915_disable_pipestat(dev_priv, pipe, enable_mask, status_mask);
}

/**
 * i915_enable_asle_pipestat - enable ASLE pipestat for OpRegion
 * @dev_priv: i915 device private
 */
static void i915_enable_asle_pipestat(struct drm_i915_private *dev_priv)
{
	if (!dev_priv->opregion.asle || !IS_MOBILE(dev_priv))
		return;

	spin_lock_irq(&dev_priv->irq_lock);

	i915_enable_pipestat(dev_priv, PIPE_B, PIPE_LEGACY_BLC_EVENT_STATUS);
	if (INTEL_GEN(dev_priv) >= 4)
		i915_enable_pipestat(dev_priv, PIPE_A,
				     PIPE_LEGACY_BLC_EVENT_STATUS);

	spin_unlock_irq(&dev_priv->irq_lock);
}

/*
 * This timing diagram depicts the video signal in and
 * around the vertical blanking period.
 *
 * Assumptions about the fictitious mode used in this example:
 *  vblank_start >= 3
 *  vsync_start = vblank_start + 1
 *  vsync_end = vblank_start + 2
 *  vtotal = vblank_start + 3
 *
 *           start of vblank:
 *           latch double buffered registers
 *           increment frame counter (ctg+)
 *           generate start of vblank interrupt (gen4+)
 *           |
 *           |          frame start:
 *           |          generate frame start interrupt (aka. vblank interrupt) (gmch)
 *           |          may be shifted forward 1-3 extra lines via PIPECONF
 *           |          |
 *           |          |  start of vsync:
 *           |          |  generate vsync interrupt
 *           |          |  |
 * ___xxxx___    ___xxxx___    ___xxxx___    ___xxxx___    ___xxxx___    ___xxxx
 *       .   \hs/   .      \hs/          \hs/          \hs/   .      \hs/
 * ----va---> <-----------------vb--------------------> <--------va-------------
 *       |          |       <----vs----->                     |
 * -vbs-----> <---vbs+1---> <---vbs+2---> <-----0-----> <-----1-----> <-----2--- (scanline counter gen2)
 * -vbs-2---> <---vbs-1---> <---vbs-----> <---vbs+1---> <---vbs+2---> <-----0--- (scanline counter gen3+)
 * -vbs-2---> <---vbs-2---> <---vbs-1---> <---vbs-----> <---vbs+1---> <---vbs+2- (scanline counter hsw+ hdmi)
 *       |          |                                         |
 *       last visible pixel                                   first visible pixel
 *                  |                                         increment frame counter (gen3/4)
 *                  pixel counter = vblank_start * htotal     pixel counter = 0 (gen3/4)
 *
 * x  = horizontal active
 * _  = horizontal blanking
 * hs = horizontal sync
 * va = vertical active
 * vb = vertical blanking
 * vs = vertical sync
 * vbs = vblank_start (number)
 *
 * Summary:
 * - most events happen at the start of horizontal sync
 * - frame start happens at the start of horizontal blank, 1-4 lines
 *   (depending on PIPECONF settings) after the start of vblank
 * - gen3/4 pixel and frame counter are synchronized with the start
 *   of horizontal active on the first line of vertical active
 */

/* Called from drm generic code, passed a 'crtc', which
 * we use as a pipe index
 */
static u32 i915_get_vblank_counter(struct drm_device *dev, unsigned int pipe)
{
	struct drm_i915_private *dev_priv = to_i915(dev);
	i915_reg_t high_frame, low_frame;
	u32 high1, high2, low, pixel, vbl_start, hsync_start, htotal;
	struct intel_crtc *intel_crtc = intel_get_crtc_for_pipe(dev_priv,
								pipe);
	const struct drm_display_mode *mode = &intel_crtc->base.hwmode;

	htotal = mode->crtc_htotal;
	hsync_start = mode->crtc_hsync_start;
	vbl_start = mode->crtc_vblank_start;
	if (mode->flags & DRM_MODE_FLAG_INTERLACE)
		vbl_start = DIV_ROUND_UP(vbl_start, 2);

	/* Convert to pixel count */
	vbl_start *= htotal;

	/* Start of vblank event occurs at start of hsync */
	vbl_start -= htotal - hsync_start;

	high_frame = PIPEFRAME(pipe);
	low_frame = PIPEFRAMEPIXEL(pipe);

	/*
	 * High & low register fields aren't synchronized, so make sure
	 * we get a low value that's stable across two reads of the high
	 * register.
	 */
	do {
		high1 = I915_READ(high_frame) & PIPE_FRAME_HIGH_MASK;
		low   = I915_READ(low_frame);
		high2 = I915_READ(high_frame) & PIPE_FRAME_HIGH_MASK;
	} while (high1 != high2);

	high1 >>= PIPE_FRAME_HIGH_SHIFT;
	pixel = low & PIPE_PIXEL_MASK;
	low >>= PIPE_FRAME_LOW_SHIFT;

	/*
	 * The frame counter increments at beginning of active.
	 * Cook up a vblank counter by also checking the pixel
	 * counter against vblank start.
	 */
	return (((high1 << 8) | low) + (pixel >= vbl_start)) & 0xffffff;
}

static u32 g4x_get_vblank_counter(struct drm_device *dev,
		unsigned int crtc_index)
{
	struct drm_i915_private *dev_priv = to_i915(dev);
	enum pipe pipe;

	if(get_pipe_from_crtc_index(dev, crtc_index, &pipe))
		return 0;

	return I915_READ(PIPE_FRMCOUNT_G4X(pipe));
}

/* I915_READ_FW, only for fast reads of display block, no need for forcewake etc. */
static int __intel_get_crtc_scanline(struct intel_crtc *crtc)
{
	struct drm_device *dev = crtc->base.dev;
	struct drm_i915_private *dev_priv = to_i915(dev);
	const struct drm_display_mode *mode = &crtc->base.hwmode;
	enum pipe pipe = crtc->pipe;
	int position, vtotal;

	vtotal = mode->crtc_vtotal;
	if (mode->flags & DRM_MODE_FLAG_INTERLACE)
		vtotal /= 2;

	if (IS_GEN2(dev_priv))
		position = I915_READ_FW(PIPEDSL(pipe)) & DSL_LINEMASK_GEN2;
	else
		position = I915_READ_FW(PIPEDSL(pipe)) & DSL_LINEMASK_GEN3;

	/*
	 * On HSW, the DSL reg (0x70000) appears to return 0 if we
	 * read it just before the start of vblank.  So try it again
	 * so we don't accidentally end up spanning a vblank frame
	 * increment, causing the pipe_update_end() code to squak at us.
	 *
	 * The nature of this problem means we can't simply check the ISR
	 * bit and return the vblank start value; nor can we use the scanline
	 * debug register in the transcoder as it appears to have the same
	 * problem.  We may need to extend this to include other platforms,
	 * but so far testing only shows the problem on HSW.
	 */
	if (HAS_DDI(dev_priv) && !position) {
		int i, temp;

		/* DSL register values are meaningful only for Dom0,
		 * so don't read the DSL register in DomU
		 */
		if (!intel_vgpu_active(dev_priv)) {
			for (i = 0; i < 100; i++) {
				udelay(1);
				temp = __raw_i915_read32(dev_priv, PIPEDSL(pipe)) &
					DSL_LINEMASK_GEN3;
				if (temp != position) {
					position = temp;
					break;
				}
			}
		}
	}

	/*
	 * See update_scanline_offset() for the details on the
	 * scanline_offset adjustment.
	 */
	return (position + crtc->scanline_offset) % vtotal;
}

static int i915_get_crtc_scanoutpos(struct drm_device *dev, unsigned int crtc_index,
				    unsigned int flags, int *vpos, int *hpos,
				    ktime_t *stime, ktime_t *etime,
				    const struct drm_display_mode *mode)
{
	struct drm_i915_private *dev_priv = to_i915(dev);
	struct intel_crtc *intel_crtc;
	enum pipe pipe;
	int position;
	int vbl_start, vbl_end, hsync_start, htotal, vtotal;
	bool in_vbl = true;
	int ret = 0;
	unsigned long irqflags;

	intel_crtc = get_intel_crtc_from_index(dev, crtc_index);
	pipe = intel_crtc->pipe;

	if (WARN_ON(!mode->crtc_clock)) {
		DRM_DEBUG_DRIVER("trying to get scanoutpos for disabled "
				 "pipe %c\n", pipe_name(pipe));
		return 0;
	}

	htotal = mode->crtc_htotal;
	hsync_start = mode->crtc_hsync_start;
	vtotal = mode->crtc_vtotal;
	vbl_start = mode->crtc_vblank_start;
	vbl_end = mode->crtc_vblank_end;

	if (mode->flags & DRM_MODE_FLAG_INTERLACE) {
		vbl_start = DIV_ROUND_UP(vbl_start, 2);
		vbl_end /= 2;
		vtotal /= 2;
	}

	ret |= DRM_SCANOUTPOS_VALID | DRM_SCANOUTPOS_ACCURATE;

	/*
	 * Lock uncore.lock, as we will do multiple timing critical raw
	 * register reads, potentially with preemption disabled, so the
	 * following code must not block on uncore.lock.
	 */
	spin_lock_irqsave(&dev_priv->uncore.lock, irqflags);

	/* preempt_disable_rt() should go right here in PREEMPT_RT patchset. */

	/* Get optional system timestamp before query. */
	if (stime)
		*stime = ktime_get();

	if (IS_GEN2(dev_priv) || IS_G4X(dev_priv) || INTEL_GEN(dev_priv) >= 5) {
		/* No obvious pixelcount register. Only query vertical
		 * scanout position from Display scan line register.
		 */
		position = __intel_get_crtc_scanline(intel_crtc);
	} else {
		/* Have access to pixelcount since start of frame.
		 * We can split this into vertical and horizontal
		 * scanout position.
		 */
		position = (I915_READ_FW(PIPEFRAMEPIXEL(pipe)) & PIPE_PIXEL_MASK) >> PIPE_PIXEL_SHIFT;

		/* convert to pixel counts */
		vbl_start *= htotal;
		vbl_end *= htotal;
		vtotal *= htotal;

		/*
		 * In interlaced modes, the pixel counter counts all pixels,
		 * so one field will have htotal more pixels. In order to avoid
		 * the reported position from jumping backwards when the pixel
		 * counter is beyond the length of the shorter field, just
		 * clamp the position the length of the shorter field. This
		 * matches how the scanline counter based position works since
		 * the scanline counter doesn't count the two half lines.
		 */
		if (position >= vtotal)
			position = vtotal - 1;

		/*
		 * Start of vblank interrupt is triggered at start of hsync,
		 * just prior to the first active line of vblank. However we
		 * consider lines to start at the leading edge of horizontal
		 * active. So, should we get here before we've crossed into
		 * the horizontal active of the first line in vblank, we would
		 * not set the DRM_SCANOUTPOS_INVBL flag. In order to fix that,
		 * always add htotal-hsync_start to the current pixel position.
		 */
		position = (position + htotal - hsync_start) % vtotal;
	}

	/* Get optional system timestamp after query. */
	if (etime)
		*etime = ktime_get();

	/* preempt_enable_rt() should go right here in PREEMPT_RT patchset. */

	spin_unlock_irqrestore(&dev_priv->uncore.lock, irqflags);

	in_vbl = position >= vbl_start && position < vbl_end;

	/*
	 * While in vblank, position will be negative
	 * counting up towards 0 at vbl_end. And outside
	 * vblank, position will be positive counting
	 * up since vbl_end.
	 */
	if (position >= vbl_start)
		position -= vbl_end;
	else
		position += vtotal - vbl_end;

	if (IS_GEN2(dev_priv) || IS_G4X(dev_priv) || INTEL_GEN(dev_priv) >= 5) {
		*vpos = position;
		*hpos = 0;
	} else {
		*vpos = position / htotal;
		*hpos = position - (*vpos * htotal);
	}

	/* In vblank? */
	if (in_vbl)
		ret |= DRM_SCANOUTPOS_IN_VBLANK;

	return ret;
}

int intel_get_crtc_scanline(struct intel_crtc *crtc)
{
	struct drm_i915_private *dev_priv = to_i915(crtc->base.dev);
	unsigned long irqflags;
	int position;

	spin_lock_irqsave(&dev_priv->uncore.lock, irqflags);
	position = __intel_get_crtc_scanline(crtc);
	spin_unlock_irqrestore(&dev_priv->uncore.lock, irqflags);

	return position;
}

static int i915_get_vblank_timestamp(struct drm_device *dev,
			      unsigned int crtc_index,
			      int *max_error,
			      struct timeval *vblank_time,
			      unsigned flags)
{
	struct drm_i915_private *dev_priv = to_i915(dev);
	struct intel_crtc *crtc;

	if (crtc_index >= INTEL_INFO(dev_priv)->num_pipes) {
		DRM_ERROR("Invalid crtc %u\n", crtc_index);
		return -EINVAL;
	}

	/* Get drm_crtc to timestamp: */
	crtc = get_intel_crtc_from_index(dev, crtc_index);
	if (crtc == NULL) {
		DRM_ERROR("Invalid crtc %u\n", crtc_index);
		return -EINVAL;
	}

	if (!crtc->base.hwmode.crtc_clock) {
		DRM_DEBUG_KMS("crtc %u is disabled\n", crtc_index);
		return -EBUSY;
	}

	/* Helper routine in DRM core does all the work: */
	return drm_calc_vbltimestamp_from_scanoutpos(dev, crtc_index, max_error,
						     vblank_time, flags,
						     &crtc->base.hwmode);
}

static void ironlake_rps_change_irq_handler(struct drm_i915_private *dev_priv)
{
	u32 busy_up, busy_down, max_avg, min_avg;
	u8 new_delay;

	spin_lock(&mchdev_lock);

	I915_WRITE16(MEMINTRSTS, I915_READ(MEMINTRSTS));

	new_delay = dev_priv->ips.cur_delay;

	I915_WRITE16(MEMINTRSTS, MEMINT_EVAL_CHG);
	busy_up = I915_READ(RCPREVBSYTUPAVG);
	busy_down = I915_READ(RCPREVBSYTDNAVG);
	max_avg = I915_READ(RCBMAXAVG);
	min_avg = I915_READ(RCBMINAVG);

	/* Handle RCS change request from hw */
	if (busy_up > max_avg) {
		if (dev_priv->ips.cur_delay != dev_priv->ips.max_delay)
			new_delay = dev_priv->ips.cur_delay - 1;
		if (new_delay < dev_priv->ips.max_delay)
			new_delay = dev_priv->ips.max_delay;
	} else if (busy_down < min_avg) {
		if (dev_priv->ips.cur_delay != dev_priv->ips.min_delay)
			new_delay = dev_priv->ips.cur_delay + 1;
		if (new_delay > dev_priv->ips.min_delay)
			new_delay = dev_priv->ips.min_delay;
	}

	if (ironlake_set_drps(dev_priv, new_delay))
		dev_priv->ips.cur_delay = new_delay;

	spin_unlock(&mchdev_lock);

	return;
}

static void notify_ring(struct intel_engine_cs *engine)
{
	set_bit(ENGINE_IRQ_BREADCRUMB, &engine->irq_posted);
	if (intel_engine_wakeup(engine))
		trace_i915_gem_request_notify(engine);
}

static void vlv_c0_read(struct drm_i915_private *dev_priv,
			struct intel_rps_ei *ei)
{
	ei->cz_clock = vlv_punit_read(dev_priv, PUNIT_REG_CZ_TIMESTAMP);
	ei->render_c0 = I915_READ(VLV_RENDER_C0_COUNT);
	ei->media_c0 = I915_READ(VLV_MEDIA_C0_COUNT);
}

void gen6_rps_reset_ei(struct drm_i915_private *dev_priv)
{
	memset(&dev_priv->rps.ei, 0, sizeof(dev_priv->rps.ei));
}

static u32 vlv_wa_c0_ei(struct drm_i915_private *dev_priv, u32 pm_iir)
{
	const struct intel_rps_ei *prev = &dev_priv->rps.ei;
	struct intel_rps_ei now;
	u32 events = 0;

	if ((pm_iir & GEN6_PM_RP_UP_EI_EXPIRED) == 0)
		return 0;

	vlv_c0_read(dev_priv, &now);
	if (now.cz_clock == 0)
		return 0;

	if (prev->cz_clock) {
		u64 time, c0;
		unsigned int mul;

		mul = VLV_CZ_CLOCK_TO_MILLI_SEC * 100; /* scale to threshold% */
		if (I915_READ(VLV_COUNTER_CONTROL) & VLV_COUNT_RANGE_HIGH)
			mul <<= 8;

		time = now.cz_clock - prev->cz_clock;
		time *= dev_priv->czclk_freq;

		/* Workload can be split between render + media,
		 * e.g. SwapBuffers being blitted in X after being rendered in
		 * mesa. To account for this we need to combine both engines
		 * into our activity counter.
		 */
		c0 = now.render_c0 - prev->render_c0;
		c0 += now.media_c0 - prev->media_c0;
		c0 *= mul;

		if (c0 > time * dev_priv->rps.up_threshold)
			events = GEN6_PM_RP_UP_THRESHOLD;
		else if (c0 < time * dev_priv->rps.down_threshold)
			events = GEN6_PM_RP_DOWN_THRESHOLD;
	}

	dev_priv->rps.ei = now;
	return events;
}

static bool any_waiters(struct drm_i915_private *dev_priv)
{
	struct intel_engine_cs *engine;
	enum intel_engine_id id;

	for_each_engine(engine, dev_priv, id)
		if (intel_engine_has_waiter(engine))
			return true;

	return false;
}

static void gen6_pm_rps_work(struct work_struct *work)
{
	struct drm_i915_private *dev_priv =
		container_of(work, struct drm_i915_private, rps.work);
	bool client_boost;
	int new_delay, adj, min, max;
	u32 pm_iir;

	spin_lock_irq(&dev_priv->irq_lock);
	/* Speed up work cancelation during disabling rps interrupts. */
	if (!dev_priv->rps.interrupts_enabled) {
		spin_unlock_irq(&dev_priv->irq_lock);
		return;
	}

	pm_iir = dev_priv->rps.pm_iir;
	dev_priv->rps.pm_iir = 0;
	/* Make sure not to corrupt PMIMR state used by ringbuffer on GEN6 */
	gen6_unmask_pm_irq(dev_priv, dev_priv->pm_rps_events);
	client_boost = dev_priv->rps.client_boost;
	dev_priv->rps.client_boost = false;
	spin_unlock_irq(&dev_priv->irq_lock);

	/* Make sure we didn't queue anything we're not going to process. */
	WARN_ON(pm_iir & ~dev_priv->pm_rps_events);

	if ((pm_iir & dev_priv->pm_rps_events) == 0 && !client_boost)
		return;

	mutex_lock(&dev_priv->rps.hw_lock);

	pm_iir |= vlv_wa_c0_ei(dev_priv, pm_iir);

	adj = dev_priv->rps.last_adj;
	new_delay = dev_priv->rps.cur_freq;
	min = dev_priv->rps.min_freq_softlimit;
	max = dev_priv->rps.max_freq_softlimit;
	if (client_boost || any_waiters(dev_priv))
		max = dev_priv->rps.max_freq;
	if (client_boost && new_delay < dev_priv->rps.boost_freq) {
		new_delay = dev_priv->rps.boost_freq;
		adj = 0;
	} else if (pm_iir & GEN6_PM_RP_UP_THRESHOLD) {
		if (adj > 0)
			adj *= 2;
		else /* CHV needs even encode values */
			adj = IS_CHERRYVIEW(dev_priv) ? 2 : 1;

		if (new_delay >= dev_priv->rps.max_freq_softlimit)
			adj = 0;
		/*
		 * For better performance, jump directly
		 * to RPe if we're below it.
		 */
		if (new_delay < dev_priv->rps.efficient_freq - adj) {
			new_delay = dev_priv->rps.efficient_freq;
			adj = 0;
		}
	} else if (client_boost || any_waiters(dev_priv)) {
		adj = 0;
	} else if (pm_iir & GEN6_PM_RP_DOWN_TIMEOUT) {
		if (dev_priv->rps.cur_freq > dev_priv->rps.efficient_freq)
			new_delay = dev_priv->rps.efficient_freq;
		else
			new_delay = dev_priv->rps.min_freq_softlimit;
		adj = 0;
	} else if (pm_iir & GEN6_PM_RP_DOWN_THRESHOLD) {
		if (adj < 0)
			adj *= 2;
		else /* CHV needs even encode values */
			adj = IS_CHERRYVIEW(dev_priv) ? -2 : -1;

		if (new_delay <= dev_priv->rps.min_freq_softlimit)
			adj = 0;
	} else { /* unknown event */
		adj = 0;
	}

	dev_priv->rps.last_adj = adj;

	/* sysfs frequency interfaces may have snuck in while servicing the
	 * interrupt
	 */
	new_delay += adj;
	new_delay = clamp_t(int, new_delay, min, max);

	if (intel_set_rps(dev_priv, new_delay)) {
		DRM_DEBUG_DRIVER("Failed to set new GPU frequency\n");
		dev_priv->rps.last_adj = 0;
	}

	mutex_unlock(&dev_priv->rps.hw_lock);
}


/**
 * ivybridge_parity_work - Workqueue called when a parity error interrupt
 * occurred.
 * @work: workqueue struct
 *
 * Doesn't actually do anything except notify userspace. As a consequence of
 * this event, userspace should try to remap the bad rows since statistically
 * it is likely the same row is more likely to go bad again.
 */
static void ivybridge_parity_work(struct work_struct *work)
{
	struct drm_i915_private *dev_priv =
		container_of(work, struct drm_i915_private, l3_parity.error_work);
	u32 error_status, row, bank, subbank;
	char *parity_event[6];
	uint32_t misccpctl;
	uint8_t slice = 0;

	/* We must turn off DOP level clock gating to access the L3 registers.
	 * In order to prevent a get/put style interface, acquire struct mutex
	 * any time we access those registers.
	 */
	mutex_lock(&dev_priv->drm.struct_mutex);

	/* If we've screwed up tracking, just let the interrupt fire again */
	if (WARN_ON(!dev_priv->l3_parity.which_slice))
		goto out;

	misccpctl = I915_READ(GEN7_MISCCPCTL);
	I915_WRITE(GEN7_MISCCPCTL, misccpctl & ~GEN7_DOP_CLOCK_GATE_ENABLE);
	POSTING_READ(GEN7_MISCCPCTL);

	while ((slice = ffs(dev_priv->l3_parity.which_slice)) != 0) {
		i915_reg_t reg;

		slice--;
		if (WARN_ON_ONCE(slice >= NUM_L3_SLICES(dev_priv)))
			break;

		dev_priv->l3_parity.which_slice &= ~(1<<slice);

		reg = GEN7_L3CDERRST1(slice);

		error_status = I915_READ(reg);
		row = GEN7_PARITY_ERROR_ROW(error_status);
		bank = GEN7_PARITY_ERROR_BANK(error_status);
		subbank = GEN7_PARITY_ERROR_SUBBANK(error_status);

		I915_WRITE(reg, GEN7_PARITY_ERROR_VALID | GEN7_L3CDERRST1_ENABLE);
		POSTING_READ(reg);

		parity_event[0] = I915_L3_PARITY_UEVENT "=1";
		parity_event[1] = kasprintf(GFP_KERNEL, "ROW=%d", row);
		parity_event[2] = kasprintf(GFP_KERNEL, "BANK=%d", bank);
		parity_event[3] = kasprintf(GFP_KERNEL, "SUBBANK=%d", subbank);
		parity_event[4] = kasprintf(GFP_KERNEL, "SLICE=%d", slice);
		parity_event[5] = NULL;

		kobject_uevent_env(&dev_priv->drm.primary->kdev->kobj,
				   KOBJ_CHANGE, parity_event);

		DRM_DEBUG("Parity error: Slice = %d, Row = %d, Bank = %d, Sub bank = %d.\n",
			  slice, row, bank, subbank);

		kfree(parity_event[4]);
		kfree(parity_event[3]);
		kfree(parity_event[2]);
		kfree(parity_event[1]);
	}

	I915_WRITE(GEN7_MISCCPCTL, misccpctl);

out:
	WARN_ON(dev_priv->l3_parity.which_slice);
	spin_lock_irq(&dev_priv->irq_lock);
	gen5_enable_gt_irq(dev_priv, GT_PARITY_ERROR(dev_priv));
	spin_unlock_irq(&dev_priv->irq_lock);

	mutex_unlock(&dev_priv->drm.struct_mutex);
}

static void ivybridge_parity_error_irq_handler(struct drm_i915_private *dev_priv,
					       u32 iir)
{
	if (!HAS_L3_DPF(dev_priv))
		return;

	spin_lock(&dev_priv->irq_lock);
	gen5_disable_gt_irq(dev_priv, GT_PARITY_ERROR(dev_priv));
	spin_unlock(&dev_priv->irq_lock);

	iir &= GT_PARITY_ERROR(dev_priv);
	if (iir & GT_RENDER_L3_PARITY_ERROR_INTERRUPT_S1)
		dev_priv->l3_parity.which_slice |= 1 << 1;

	if (iir & GT_RENDER_L3_PARITY_ERROR_INTERRUPT)
		dev_priv->l3_parity.which_slice |= 1 << 0;

	queue_work(dev_priv->wq, &dev_priv->l3_parity.error_work);
}

static void ilk_gt_irq_handler(struct drm_i915_private *dev_priv,
			       u32 gt_iir)
{
	if (gt_iir & GT_RENDER_USER_INTERRUPT)
		notify_ring(dev_priv->engine[RCS]);
	if (gt_iir & ILK_BSD_USER_INTERRUPT)
		notify_ring(dev_priv->engine[VCS]);
}

static void snb_gt_irq_handler(struct drm_i915_private *dev_priv,
			       u32 gt_iir)
{
	if (gt_iir & GT_RENDER_USER_INTERRUPT)
		notify_ring(dev_priv->engine[RCS]);
	if (gt_iir & GT_BSD_USER_INTERRUPT)
		notify_ring(dev_priv->engine[VCS]);
	if (gt_iir & GT_BLT_USER_INTERRUPT)
		notify_ring(dev_priv->engine[BCS]);

	if (gt_iir & (GT_BLT_CS_ERROR_INTERRUPT |
		      GT_BSD_CS_ERROR_INTERRUPT |
		      GT_RENDER_CS_MASTER_ERROR_INTERRUPT))
		DRM_DEBUG("Command parser error, gt_iir 0x%08x\n", gt_iir);

	if (gt_iir & GT_PARITY_ERROR(dev_priv))
		ivybridge_parity_error_irq_handler(dev_priv, gt_iir);
}

static __always_inline void
gen8_cs_irq_handler(struct intel_engine_cs *engine, u32 iir, int test_shift)
{
	if (iir & (GT_RENDER_USER_INTERRUPT << test_shift))
		notify_ring(engine);

	if (iir & (GT_CONTEXT_SWITCH_INTERRUPT << test_shift)) {
		set_bit(ENGINE_IRQ_EXECLIST, &engine->irq_posted);
		tasklet_hi_schedule(&engine->irq_tasklet);
	}

<<<<<<< HEAD
=======
	if ((iir & (GT_RENDER_CS_MASTER_ERROR_INTERRUPT << test_shift)) &&
			intel_vgpu_active(engine->i915)) {
		queue_work(system_highpri_wq, &engine->reset_work);
		return;
	}

>>>>>>> 5a55002e
	if (iir & (GT_GEN8_WATCHDOG_INTERRUPT << test_shift))
		tasklet_schedule(&engine->watchdog_tasklet);
}

static irqreturn_t gen8_gt_irq_ack(struct drm_i915_private *dev_priv,
				   u32 master_ctl,
				   u32 gt_iir[4])
{
	irqreturn_t ret = IRQ_NONE;

	if (master_ctl & (GEN8_GT_RCS_IRQ | GEN8_GT_BCS_IRQ)) {
		gt_iir[0] = I915_READ_FW(GEN8_GT_IIR(0));
		if (gt_iir[0]) {
			I915_WRITE_FW(GEN8_GT_IIR(0), gt_iir[0]);
			ret = IRQ_HANDLED;
		} else
			DRM_ERROR("The master control interrupt lied (GT0)!\n");
	}

	if (master_ctl & (GEN8_GT_VCS1_IRQ | GEN8_GT_VCS2_IRQ)) {
		gt_iir[1] = I915_READ_FW(GEN8_GT_IIR(1));
		if (gt_iir[1]) {
			I915_WRITE_FW(GEN8_GT_IIR(1), gt_iir[1]);
			ret = IRQ_HANDLED;
		} else
			DRM_ERROR("The master control interrupt lied (GT1)!\n");
	}

	if (master_ctl & GEN8_GT_VECS_IRQ) {
		gt_iir[3] = I915_READ_FW(GEN8_GT_IIR(3));
		if (gt_iir[3]) {
			I915_WRITE_FW(GEN8_GT_IIR(3), gt_iir[3]);
			ret = IRQ_HANDLED;
		} else
			DRM_ERROR("The master control interrupt lied (GT3)!\n");
	}

	if (master_ctl & (GEN8_GT_PM_IRQ | GEN8_GT_GUC_IRQ)) {
		gt_iir[2] = I915_READ_FW(GEN8_GT_IIR(2));
		if (gt_iir[2] & (dev_priv->pm_rps_events |
				 dev_priv->pm_guc_events)) {
			I915_WRITE_FW(GEN8_GT_IIR(2),
				      gt_iir[2] & (dev_priv->pm_rps_events |
						   dev_priv->pm_guc_events));
			ret = IRQ_HANDLED;
		} else
			DRM_ERROR("The master control interrupt lied (PM)!\n");
	}

	return ret;
}

static void gen8_gt_irq_handler(struct drm_i915_private *dev_priv,
				u32 gt_iir[4])
{
	if (gt_iir[0]) {
		gen8_cs_irq_handler(dev_priv->engine[RCS],
				    gt_iir[0], GEN8_RCS_IRQ_SHIFT);
		gen8_cs_irq_handler(dev_priv->engine[BCS],
				    gt_iir[0], GEN8_BCS_IRQ_SHIFT);
	}

	if (gt_iir[1]) {
		gen8_cs_irq_handler(dev_priv->engine[VCS],
				    gt_iir[1], GEN8_VCS1_IRQ_SHIFT);
		gen8_cs_irq_handler(dev_priv->engine[VCS2],
				    gt_iir[1], GEN8_VCS2_IRQ_SHIFT);
	}

	if (gt_iir[3])
		gen8_cs_irq_handler(dev_priv->engine[VECS],
				    gt_iir[3], GEN8_VECS_IRQ_SHIFT);

	if (gt_iir[2] & dev_priv->pm_rps_events)
		gen6_rps_irq_handler(dev_priv, gt_iir[2]);

	if (gt_iir[2] & dev_priv->pm_guc_events)
		gen9_guc_irq_handler(dev_priv, gt_iir[2]);
}

static bool bxt_port_hotplug_long_detect(enum port port, u32 val)
{
	switch (port) {
	case PORT_A:
		return val & PORTA_HOTPLUG_LONG_DETECT;
	case PORT_B:
		return val & PORTB_HOTPLUG_LONG_DETECT;
	case PORT_C:
		return val & PORTC_HOTPLUG_LONG_DETECT;
	default:
		return false;
	}
}

static bool spt_port_hotplug2_long_detect(enum port port, u32 val)
{
	switch (port) {
	case PORT_E:
		return val & PORTE_HOTPLUG_LONG_DETECT;
	default:
		return false;
	}
}

static bool spt_port_hotplug_long_detect(enum port port, u32 val)
{
	switch (port) {
	case PORT_A:
		return val & PORTA_HOTPLUG_LONG_DETECT;
	case PORT_B:
		return val & PORTB_HOTPLUG_LONG_DETECT;
	case PORT_C:
		return val & PORTC_HOTPLUG_LONG_DETECT;
	case PORT_D:
		return val & PORTD_HOTPLUG_LONG_DETECT;
	default:
		return false;
	}
}

static bool ilk_port_hotplug_long_detect(enum port port, u32 val)
{
	switch (port) {
	case PORT_A:
		return val & DIGITAL_PORTA_HOTPLUG_LONG_DETECT;
	default:
		return false;
	}
}

static bool pch_port_hotplug_long_detect(enum port port, u32 val)
{
	switch (port) {
	case PORT_B:
		return val & PORTB_HOTPLUG_LONG_DETECT;
	case PORT_C:
		return val & PORTC_HOTPLUG_LONG_DETECT;
	case PORT_D:
		return val & PORTD_HOTPLUG_LONG_DETECT;
	default:
		return false;
	}
}

static bool i9xx_port_hotplug_long_detect(enum port port, u32 val)
{
	switch (port) {
	case PORT_B:
		return val & PORTB_HOTPLUG_INT_LONG_PULSE;
	case PORT_C:
		return val & PORTC_HOTPLUG_INT_LONG_PULSE;
	case PORT_D:
		return val & PORTD_HOTPLUG_INT_LONG_PULSE;
	default:
		return false;
	}
}

/*
 * Get a bit mask of pins that have triggered, and which ones may be long.
 * This can be called multiple times with the same masks to accumulate
 * hotplug detection results from several registers.
 *
 * Note that the caller is expected to zero out the masks initially.
 */
static void intel_get_hpd_pins(u32 *pin_mask, u32 *long_mask,
			     u32 hotplug_trigger, u32 dig_hotplug_reg,
			     const u32 hpd[HPD_NUM_PINS],
			     bool long_pulse_detect(enum port port, u32 val))
{
	enum port port;
	int i;

	for_each_hpd_pin(i) {
		if ((hpd[i] & hotplug_trigger) == 0)
			continue;

		*pin_mask |= BIT(i);

		if (!intel_hpd_pin_to_port(i, &port))
			continue;

		if (long_pulse_detect(port, dig_hotplug_reg))
			*long_mask |= BIT(i);
	}

	DRM_DEBUG_DRIVER("hotplug event received, stat 0x%08x, dig 0x%08x, pins 0x%08x\n",
			 hotplug_trigger, dig_hotplug_reg, *pin_mask);

}

static void gmbus_irq_handler(struct drm_i915_private *dev_priv)
{
	wake_up_all(&dev_priv->gmbus_wait_queue);
}

static void dp_aux_irq_handler(struct drm_i915_private *dev_priv)
{
	wake_up_all(&dev_priv->gmbus_wait_queue);
}

#if defined(CONFIG_DEBUG_FS)
static void display_pipe_crc_irq_handler(struct drm_i915_private *dev_priv,
					 enum pipe pipe,
					 uint32_t crc0, uint32_t crc1,
					 uint32_t crc2, uint32_t crc3,
					 uint32_t crc4)
{
	struct intel_pipe_crc *pipe_crc = &dev_priv->pipe_crc[pipe];
	struct intel_pipe_crc_entry *entry;
	struct intel_crtc *crtc = intel_get_crtc_for_pipe(dev_priv, pipe);
	struct drm_driver *driver = dev_priv->drm.driver;
	uint32_t crcs[5];
	int head, tail;

	if (!crtc) {
		DRM_DEBUG_KMS("No CRTC available for pipe %d\n", pipe);
		return;
	}
	spin_lock(&pipe_crc->lock);
	if (pipe_crc->source) {
		if (!pipe_crc->entries) {
			spin_unlock(&pipe_crc->lock);
			DRM_DEBUG_KMS("spurious interrupt\n");
			return;
		}

		head = pipe_crc->head;
		tail = pipe_crc->tail;

		if (CIRC_SPACE(head, tail, INTEL_PIPE_CRC_ENTRIES_NR) < 1) {
			spin_unlock(&pipe_crc->lock);
			DRM_ERROR("CRC buffer overflowing\n");
			return;
		}

		entry = &pipe_crc->entries[head];

		entry->frame = driver->get_vblank_counter(&dev_priv->drm,
				drm_crtc_index(&crtc->base));
		entry->crc[0] = crc0;
		entry->crc[1] = crc1;
		entry->crc[2] = crc2;
		entry->crc[3] = crc3;
		entry->crc[4] = crc4;

		head = (head + 1) & (INTEL_PIPE_CRC_ENTRIES_NR - 1);
		pipe_crc->head = head;

		spin_unlock(&pipe_crc->lock);

		wake_up_interruptible(&pipe_crc->wq);
	} else {
		/*
		 * For some not yet identified reason, the first CRC is
		 * bonkers. So let's just wait for the next vblank and read
		 * out the buggy result.
		 *
		 * On CHV sometimes the second CRC is bonkers as well, so
		 * don't trust that one either.
		 */
		if (pipe_crc->skipped == 0 ||
		    (IS_CHERRYVIEW(dev_priv) && pipe_crc->skipped == 1)) {
			pipe_crc->skipped++;
			spin_unlock(&pipe_crc->lock);
			return;
		}
		spin_unlock(&pipe_crc->lock);
		crcs[0] = crc0;
		crcs[1] = crc1;
		crcs[2] = crc2;
		crcs[3] = crc3;
		crcs[4] = crc4;
		drm_crtc_add_crc_entry(&crtc->base, true,
				       drm_accurate_vblank_count(&crtc->base),
				       crcs);
	}
}
#else
static inline void
display_pipe_crc_irq_handler(struct drm_i915_private *dev_priv,
			     enum pipe pipe,
			     uint32_t crc0, uint32_t crc1,
			     uint32_t crc2, uint32_t crc3,
			     uint32_t crc4) {}
#endif


static void hsw_pipe_crc_irq_handler(struct drm_i915_private *dev_priv,
				     enum pipe pipe)
{
	display_pipe_crc_irq_handler(dev_priv, pipe,
				     I915_READ(PIPE_CRC_RES_1_IVB(pipe)),
				     0, 0, 0, 0);
}

static void ivb_pipe_crc_irq_handler(struct drm_i915_private *dev_priv,
				     enum pipe pipe)
{
	display_pipe_crc_irq_handler(dev_priv, pipe,
				     I915_READ(PIPE_CRC_RES_1_IVB(pipe)),
				     I915_READ(PIPE_CRC_RES_2_IVB(pipe)),
				     I915_READ(PIPE_CRC_RES_3_IVB(pipe)),
				     I915_READ(PIPE_CRC_RES_4_IVB(pipe)),
				     I915_READ(PIPE_CRC_RES_5_IVB(pipe)));
}

static void i9xx_pipe_crc_irq_handler(struct drm_i915_private *dev_priv,
				      enum pipe pipe)
{
	uint32_t res1, res2;

	if (INTEL_GEN(dev_priv) >= 3)
		res1 = I915_READ(PIPE_CRC_RES_RES1_I915(pipe));
	else
		res1 = 0;

	if (INTEL_GEN(dev_priv) >= 5 || IS_G4X(dev_priv))
		res2 = I915_READ(PIPE_CRC_RES_RES2_G4X(pipe));
	else
		res2 = 0;

	display_pipe_crc_irq_handler(dev_priv, pipe,
				     I915_READ(PIPE_CRC_RES_RED(pipe)),
				     I915_READ(PIPE_CRC_RES_GREEN(pipe)),
				     I915_READ(PIPE_CRC_RES_BLUE(pipe)),
				     res1, res2);
}

/* The RPS events need forcewake, so we add them to a work queue and mask their
 * IMR bits until the work is done. Other interrupts can be processed without
 * the work queue. */
static void gen6_rps_irq_handler(struct drm_i915_private *dev_priv, u32 pm_iir)
{
	if (pm_iir & dev_priv->pm_rps_events) {
		spin_lock(&dev_priv->irq_lock);
		gen6_mask_pm_irq(dev_priv, pm_iir & dev_priv->pm_rps_events);
		if (dev_priv->rps.interrupts_enabled) {
			dev_priv->rps.pm_iir |= pm_iir & dev_priv->pm_rps_events;
			schedule_work(&dev_priv->rps.work);
		}
		spin_unlock(&dev_priv->irq_lock);
	}

	if (INTEL_INFO(dev_priv)->gen >= 8)
		return;

	if (HAS_VEBOX(dev_priv)) {
		if (pm_iir & PM_VEBOX_USER_INTERRUPT)
			notify_ring(dev_priv->engine[VECS]);

		if (pm_iir & PM_VEBOX_CS_ERROR_INTERRUPT)
			DRM_DEBUG("Command parser error, pm_iir 0x%08x\n", pm_iir);
	}
}

static void gen9_guc_irq_handler(struct drm_i915_private *dev_priv, u32 gt_iir)
{
	if (gt_iir & GEN9_GUC_TO_HOST_INT_EVENT) {
		/* Sample the log buffer flush related bits & clear them out now
		 * itself from the message identity register to minimize the
		 * probability of losing a flush interrupt, when there are back
		 * to back flush interrupts.
		 * There can be a new flush interrupt, for different log buffer
		 * type (like for ISR), whilst Host is handling one (for DPC).
		 * Since same bit is used in message register for ISR & DPC, it
		 * could happen that GuC sets the bit for 2nd interrupt but Host
		 * clears out the bit on handling the 1st interrupt.
		 */
		u32 msg, flush;

		msg = I915_READ(SOFT_SCRATCH(15));
		flush = msg & (INTEL_GUC_RECV_MSG_CRASH_DUMP_POSTED |
			       INTEL_GUC_RECV_MSG_FLUSH_LOG_BUFFER);
		if (flush) {
			/* Clear the message bits that are handled */
			I915_WRITE(SOFT_SCRATCH(15), msg & ~flush);

			/* Handle flush interrupt in bottom half */
			queue_work(dev_priv->guc.log.flush_wq,
				   &dev_priv->guc.log.flush_work);

			dev_priv->guc.log.flush_interrupt_count++;
		} else {
			/* Not clearing of unhandled event bits won't result in
			 * re-triggering of the interrupt.
			 */
		}
	}
}

static bool intel_pipe_handle_vblank(struct drm_i915_private *dev_priv,
				     enum pipe pipe)
{
	bool ret;
	struct intel_crtc *crtc = intel_get_crtc_for_pipe(dev_priv, pipe);

	ret = drm_handle_vblank(&dev_priv->drm, drm_crtc_index(&crtc->base));
	if (ret)
		intel_finish_page_flip_mmio(dev_priv, pipe);

	return ret;
}

static void valleyview_pipestat_irq_ack(struct drm_i915_private *dev_priv,
					u32 iir, u32 pipe_stats[I915_MAX_PIPES])
{
	int pipe;

	spin_lock(&dev_priv->irq_lock);

	if (!dev_priv->display_irqs_enabled) {
		spin_unlock(&dev_priv->irq_lock);
		return;
	}

	for_each_pipe(dev_priv, pipe) {
		i915_reg_t reg;
		u32 mask, iir_bit = 0;

		/*
		 * PIPESTAT bits get signalled even when the interrupt is
		 * disabled with the mask bits, and some of the status bits do
		 * not generate interrupts at all (like the underrun bit). Hence
		 * we need to be careful that we only handle what we want to
		 * handle.
		 */

		/* fifo underruns are filterered in the underrun handler. */
		mask = PIPE_FIFO_UNDERRUN_STATUS;

		switch (pipe) {
		case PIPE_A:
			iir_bit = I915_DISPLAY_PIPE_A_EVENT_INTERRUPT;
			break;
		case PIPE_B:
			iir_bit = I915_DISPLAY_PIPE_B_EVENT_INTERRUPT;
			break;
		case PIPE_C:
			iir_bit = I915_DISPLAY_PIPE_C_EVENT_INTERRUPT;
			break;
		}
		if (iir & iir_bit)
			mask |= dev_priv->pipestat_irq_mask[pipe];

		if (!mask)
			continue;

		reg = PIPESTAT(pipe);
		mask |= PIPESTAT_INT_ENABLE_MASK;
		pipe_stats[pipe] = I915_READ(reg) & mask;

		/*
		 * Clear the PIPE*STAT regs before the IIR
		 */
		if (pipe_stats[pipe] & (PIPE_FIFO_UNDERRUN_STATUS |
					PIPESTAT_INT_STATUS_MASK))
			I915_WRITE(reg, pipe_stats[pipe]);
	}
	spin_unlock(&dev_priv->irq_lock);
}

static void valleyview_pipestat_irq_handler(struct drm_i915_private *dev_priv,
					    u32 pipe_stats[I915_MAX_PIPES])
{
	enum pipe pipe;

	for_each_pipe(dev_priv, pipe) {
		if (pipe_stats[pipe] & PIPE_START_VBLANK_INTERRUPT_STATUS &&
		    intel_pipe_handle_vblank(dev_priv, pipe))
			intel_check_page_flip(dev_priv, pipe);

		if (pipe_stats[pipe] & PLANE_FLIP_DONE_INT_STATUS_VLV)
			intel_finish_page_flip_cs(dev_priv, pipe);

		if (pipe_stats[pipe] & PIPE_CRC_DONE_INTERRUPT_STATUS)
			i9xx_pipe_crc_irq_handler(dev_priv, pipe);

		if (pipe_stats[pipe] & PIPE_FIFO_UNDERRUN_STATUS)
			intel_cpu_fifo_underrun_irq_handler(dev_priv, pipe);
	}

	if (pipe_stats[0] & PIPE_GMBUS_INTERRUPT_STATUS)
		gmbus_irq_handler(dev_priv);
}

static u32 i9xx_hpd_irq_ack(struct drm_i915_private *dev_priv)
{
	u32 hotplug_status = I915_READ(PORT_HOTPLUG_STAT);

	if (hotplug_status)
		I915_WRITE(PORT_HOTPLUG_STAT, hotplug_status);

	return hotplug_status;
}

static void i9xx_hpd_irq_handler(struct drm_i915_private *dev_priv,
				 u32 hotplug_status)
{
	u32 pin_mask = 0, long_mask = 0;

	if (IS_G4X(dev_priv) || IS_VALLEYVIEW(dev_priv) ||
	    IS_CHERRYVIEW(dev_priv)) {
		u32 hotplug_trigger = hotplug_status & HOTPLUG_INT_STATUS_G4X;

		if (hotplug_trigger) {
			intel_get_hpd_pins(&pin_mask, &long_mask, hotplug_trigger,
					   hotplug_trigger, hpd_status_g4x,
					   i9xx_port_hotplug_long_detect);

			intel_hpd_irq_handler(dev_priv, pin_mask, long_mask);
		}

		if (hotplug_status & DP_AUX_CHANNEL_MASK_INT_STATUS_G4X)
			dp_aux_irq_handler(dev_priv);
	} else {
		u32 hotplug_trigger = hotplug_status & HOTPLUG_INT_STATUS_I915;

		if (hotplug_trigger) {
			intel_get_hpd_pins(&pin_mask, &long_mask, hotplug_trigger,
					   hotplug_trigger, hpd_status_i915,
					   i9xx_port_hotplug_long_detect);
			intel_hpd_irq_handler(dev_priv, pin_mask, long_mask);
		}
	}
}

static irqreturn_t valleyview_irq_handler(int irq, void *arg)
{
	struct drm_device *dev = arg;
	struct drm_i915_private *dev_priv = to_i915(dev);
	irqreturn_t ret = IRQ_NONE;

	if (!intel_irqs_enabled(dev_priv))
		return IRQ_NONE;

	/* IRQs are synced during runtime_suspend, we don't require a wakeref */
	disable_rpm_wakeref_asserts(dev_priv);

	do {
		u32 iir, gt_iir, pm_iir;
		u32 pipe_stats[I915_MAX_PIPES] = {};
		u32 hotplug_status = 0;
		u32 ier = 0;

		gt_iir = I915_READ(GTIIR);
		pm_iir = I915_READ(GEN6_PMIIR);
		iir = I915_READ(VLV_IIR);

		if (gt_iir == 0 && pm_iir == 0 && iir == 0)
			break;

		ret = IRQ_HANDLED;

		/*
		 * Theory on interrupt generation, based on empirical evidence:
		 *
		 * x = ((VLV_IIR & VLV_IER) ||
		 *      (((GT_IIR & GT_IER) || (GEN6_PMIIR & GEN6_PMIER)) &&
		 *       (VLV_MASTER_IER & MASTER_INTERRUPT_ENABLE)));
		 *
		 * A CPU interrupt will only be raised when 'x' has a 0->1 edge.
		 * Hence we clear MASTER_INTERRUPT_ENABLE and VLV_IER to
		 * guarantee the CPU interrupt will be raised again even if we
		 * don't end up clearing all the VLV_IIR, GT_IIR, GEN6_PMIIR
		 * bits this time around.
		 */
		I915_WRITE(VLV_MASTER_IER, 0);
		ier = I915_READ(VLV_IER);
		I915_WRITE(VLV_IER, 0);

		if (gt_iir)
			I915_WRITE(GTIIR, gt_iir);
		if (pm_iir)
			I915_WRITE(GEN6_PMIIR, pm_iir);

		if (iir & I915_DISPLAY_PORT_INTERRUPT)
			hotplug_status = i9xx_hpd_irq_ack(dev_priv);

		/* Call regardless, as some status bits might not be
		 * signalled in iir */
		valleyview_pipestat_irq_ack(dev_priv, iir, pipe_stats);

		if (iir & (I915_LPE_PIPE_A_INTERRUPT |
			   I915_LPE_PIPE_B_INTERRUPT))
			intel_lpe_audio_irq_handler(dev_priv);

		/*
		 * VLV_IIR is single buffered, and reflects the level
		 * from PIPESTAT/PORT_HOTPLUG_STAT, hence clear it last.
		 */
		if (iir)
			I915_WRITE(VLV_IIR, iir);

		I915_WRITE(VLV_IER, ier);
		I915_WRITE(VLV_MASTER_IER, MASTER_INTERRUPT_ENABLE);
		POSTING_READ(VLV_MASTER_IER);

		if (gt_iir)
			snb_gt_irq_handler(dev_priv, gt_iir);
		if (pm_iir)
			gen6_rps_irq_handler(dev_priv, pm_iir);

		if (hotplug_status)
			i9xx_hpd_irq_handler(dev_priv, hotplug_status);

		valleyview_pipestat_irq_handler(dev_priv, pipe_stats);
	} while (0);

	enable_rpm_wakeref_asserts(dev_priv);

	return ret;
}

static irqreturn_t cherryview_irq_handler(int irq, void *arg)
{
	struct drm_device *dev = arg;
	struct drm_i915_private *dev_priv = to_i915(dev);
	irqreturn_t ret = IRQ_NONE;

	if (!intel_irqs_enabled(dev_priv))
		return IRQ_NONE;

	/* IRQs are synced during runtime_suspend, we don't require a wakeref */
	disable_rpm_wakeref_asserts(dev_priv);

	do {
		u32 master_ctl, iir;
		u32 gt_iir[4] = {};
		u32 pipe_stats[I915_MAX_PIPES] = {};
		u32 hotplug_status = 0;
		u32 ier = 0;

		master_ctl = I915_READ(GEN8_MASTER_IRQ) & ~GEN8_MASTER_IRQ_CONTROL;
		iir = I915_READ(VLV_IIR);

		if (master_ctl == 0 && iir == 0)
			break;

		ret = IRQ_HANDLED;

		/*
		 * Theory on interrupt generation, based on empirical evidence:
		 *
		 * x = ((VLV_IIR & VLV_IER) ||
		 *      ((GEN8_MASTER_IRQ & ~GEN8_MASTER_IRQ_CONTROL) &&
		 *       (GEN8_MASTER_IRQ & GEN8_MASTER_IRQ_CONTROL)));
		 *
		 * A CPU interrupt will only be raised when 'x' has a 0->1 edge.
		 * Hence we clear GEN8_MASTER_IRQ_CONTROL and VLV_IER to
		 * guarantee the CPU interrupt will be raised again even if we
		 * don't end up clearing all the VLV_IIR and GEN8_MASTER_IRQ_CONTROL
		 * bits this time around.
		 */
		I915_WRITE(GEN8_MASTER_IRQ, 0);
		ier = I915_READ(VLV_IER);
		I915_WRITE(VLV_IER, 0);

		gen8_gt_irq_ack(dev_priv, master_ctl, gt_iir);

		if (iir & I915_DISPLAY_PORT_INTERRUPT)
			hotplug_status = i9xx_hpd_irq_ack(dev_priv);

		/* Call regardless, as some status bits might not be
		 * signalled in iir */
		valleyview_pipestat_irq_ack(dev_priv, iir, pipe_stats);

		if (iir & (I915_LPE_PIPE_A_INTERRUPT |
			   I915_LPE_PIPE_B_INTERRUPT |
			   I915_LPE_PIPE_C_INTERRUPT))
			intel_lpe_audio_irq_handler(dev_priv);

		/*
		 * VLV_IIR is single buffered, and reflects the level
		 * from PIPESTAT/PORT_HOTPLUG_STAT, hence clear it last.
		 */
		if (iir)
			I915_WRITE(VLV_IIR, iir);

		I915_WRITE(VLV_IER, ier);
		I915_WRITE(GEN8_MASTER_IRQ, GEN8_MASTER_IRQ_CONTROL);
		POSTING_READ(GEN8_MASTER_IRQ);

		gen8_gt_irq_handler(dev_priv, gt_iir);

		if (hotplug_status)
			i9xx_hpd_irq_handler(dev_priv, hotplug_status);

		valleyview_pipestat_irq_handler(dev_priv, pipe_stats);
	} while (0);

	enable_rpm_wakeref_asserts(dev_priv);

	return ret;
}

static void ibx_hpd_irq_handler(struct drm_i915_private *dev_priv,
				u32 hotplug_trigger,
				const u32 hpd[HPD_NUM_PINS])
{
	u32 dig_hotplug_reg, pin_mask = 0, long_mask = 0;

	/*
	 * Somehow the PCH doesn't seem to really ack the interrupt to the CPU
	 * unless we touch the hotplug register, even if hotplug_trigger is
	 * zero. Not acking leads to "The master control interrupt lied (SDE)!"
	 * errors.
	 */
	dig_hotplug_reg = I915_READ(PCH_PORT_HOTPLUG);
	if (!hotplug_trigger) {
		u32 mask = PORTA_HOTPLUG_STATUS_MASK |
			PORTD_HOTPLUG_STATUS_MASK |
			PORTC_HOTPLUG_STATUS_MASK |
			PORTB_HOTPLUG_STATUS_MASK;
		dig_hotplug_reg &= ~mask;
	}

	I915_WRITE(PCH_PORT_HOTPLUG, dig_hotplug_reg);
	if (!hotplug_trigger)
		return;

	intel_get_hpd_pins(&pin_mask, &long_mask, hotplug_trigger,
			   dig_hotplug_reg, hpd,
			   pch_port_hotplug_long_detect);

	intel_hpd_irq_handler(dev_priv, pin_mask, long_mask);
}

static void ibx_irq_handler(struct drm_i915_private *dev_priv, u32 pch_iir)
{
	int pipe;
	u32 hotplug_trigger = pch_iir & SDE_HOTPLUG_MASK;

	ibx_hpd_irq_handler(dev_priv, hotplug_trigger, hpd_ibx);

	if (pch_iir & SDE_AUDIO_POWER_MASK) {
		int port = ffs((pch_iir & SDE_AUDIO_POWER_MASK) >>
			       SDE_AUDIO_POWER_SHIFT);
		DRM_DEBUG_DRIVER("PCH audio power change on port %d\n",
				 port_name(port));
	}

	if (pch_iir & SDE_AUX_MASK)
		dp_aux_irq_handler(dev_priv);

	if (pch_iir & SDE_GMBUS)
		gmbus_irq_handler(dev_priv);

	if (pch_iir & SDE_AUDIO_HDCP_MASK)
		DRM_DEBUG_DRIVER("PCH HDCP audio interrupt\n");

	if (pch_iir & SDE_AUDIO_TRANS_MASK)
		DRM_DEBUG_DRIVER("PCH transcoder audio interrupt\n");

	if (pch_iir & SDE_POISON)
		DRM_ERROR("PCH poison interrupt\n");

	if (pch_iir & SDE_FDI_MASK)
		for_each_pipe(dev_priv, pipe)
			DRM_DEBUG_DRIVER("  pipe %c FDI IIR: 0x%08x\n",
					 pipe_name(pipe),
					 I915_READ(FDI_RX_IIR(pipe)));

	if (pch_iir & (SDE_TRANSB_CRC_DONE | SDE_TRANSA_CRC_DONE))
		DRM_DEBUG_DRIVER("PCH transcoder CRC done interrupt\n");

	if (pch_iir & (SDE_TRANSB_CRC_ERR | SDE_TRANSA_CRC_ERR))
		DRM_DEBUG_DRIVER("PCH transcoder CRC error interrupt\n");

	if (pch_iir & SDE_TRANSA_FIFO_UNDER)
		intel_pch_fifo_underrun_irq_handler(dev_priv, TRANSCODER_A);

	if (pch_iir & SDE_TRANSB_FIFO_UNDER)
		intel_pch_fifo_underrun_irq_handler(dev_priv, TRANSCODER_B);
}

static void ivb_err_int_handler(struct drm_i915_private *dev_priv)
{
	u32 err_int = I915_READ(GEN7_ERR_INT);
	enum pipe pipe;

	if (err_int & ERR_INT_POISON)
		DRM_ERROR("Poison interrupt\n");

	for_each_pipe(dev_priv, pipe) {
		if (err_int & ERR_INT_FIFO_UNDERRUN(pipe))
			intel_cpu_fifo_underrun_irq_handler(dev_priv, pipe);

		if (err_int & ERR_INT_PIPE_CRC_DONE(pipe)) {
			if (IS_IVYBRIDGE(dev_priv))
				ivb_pipe_crc_irq_handler(dev_priv, pipe);
			else
				hsw_pipe_crc_irq_handler(dev_priv, pipe);
		}
	}

	I915_WRITE(GEN7_ERR_INT, err_int);
}

static void cpt_serr_int_handler(struct drm_i915_private *dev_priv)
{
	u32 serr_int = I915_READ(SERR_INT);

	if (serr_int & SERR_INT_POISON)
		DRM_ERROR("PCH poison interrupt\n");

	if (serr_int & SERR_INT_TRANS_A_FIFO_UNDERRUN)
		intel_pch_fifo_underrun_irq_handler(dev_priv, TRANSCODER_A);

	if (serr_int & SERR_INT_TRANS_B_FIFO_UNDERRUN)
		intel_pch_fifo_underrun_irq_handler(dev_priv, TRANSCODER_B);

	if (serr_int & SERR_INT_TRANS_C_FIFO_UNDERRUN)
		intel_pch_fifo_underrun_irq_handler(dev_priv, TRANSCODER_C);

	I915_WRITE(SERR_INT, serr_int);
}

static void cpt_irq_handler(struct drm_i915_private *dev_priv, u32 pch_iir)
{
	int pipe;
	u32 hotplug_trigger = pch_iir & SDE_HOTPLUG_MASK_CPT;

	ibx_hpd_irq_handler(dev_priv, hotplug_trigger, hpd_cpt);

	if (pch_iir & SDE_AUDIO_POWER_MASK_CPT) {
		int port = ffs((pch_iir & SDE_AUDIO_POWER_MASK_CPT) >>
			       SDE_AUDIO_POWER_SHIFT_CPT);
		DRM_DEBUG_DRIVER("PCH audio power change on port %c\n",
				 port_name(port));
	}

	if (pch_iir & SDE_AUX_MASK_CPT)
		dp_aux_irq_handler(dev_priv);

	if (pch_iir & SDE_GMBUS_CPT)
		gmbus_irq_handler(dev_priv);

	if (pch_iir & SDE_AUDIO_CP_REQ_CPT)
		DRM_DEBUG_DRIVER("Audio CP request interrupt\n");

	if (pch_iir & SDE_AUDIO_CP_CHG_CPT)
		DRM_DEBUG_DRIVER("Audio CP change interrupt\n");

	if (pch_iir & SDE_FDI_MASK_CPT)
		for_each_pipe(dev_priv, pipe)
			DRM_DEBUG_DRIVER("  pipe %c FDI IIR: 0x%08x\n",
					 pipe_name(pipe),
					 I915_READ(FDI_RX_IIR(pipe)));

	if (pch_iir & SDE_ERROR_CPT)
		cpt_serr_int_handler(dev_priv);
}

static void spt_irq_handler(struct drm_i915_private *dev_priv, u32 pch_iir)
{
	u32 hotplug_trigger = pch_iir & SDE_HOTPLUG_MASK_SPT &
		~SDE_PORTE_HOTPLUG_SPT;
	u32 hotplug2_trigger = pch_iir & SDE_PORTE_HOTPLUG_SPT;
	u32 pin_mask = 0, long_mask = 0;

	if (hotplug_trigger) {
		u32 dig_hotplug_reg;

		dig_hotplug_reg = I915_READ(PCH_PORT_HOTPLUG);
		I915_WRITE(PCH_PORT_HOTPLUG, dig_hotplug_reg);

		intel_get_hpd_pins(&pin_mask, &long_mask, hotplug_trigger,
				   dig_hotplug_reg, hpd_spt,
				   spt_port_hotplug_long_detect);
	}

	if (hotplug2_trigger) {
		u32 dig_hotplug_reg;

		dig_hotplug_reg = I915_READ(PCH_PORT_HOTPLUG2);
		I915_WRITE(PCH_PORT_HOTPLUG2, dig_hotplug_reg);

		intel_get_hpd_pins(&pin_mask, &long_mask, hotplug2_trigger,
				   dig_hotplug_reg, hpd_spt,
				   spt_port_hotplug2_long_detect);
	}

	if (pin_mask)
		intel_hpd_irq_handler(dev_priv, pin_mask, long_mask);

	if (pch_iir & SDE_GMBUS_CPT)
		gmbus_irq_handler(dev_priv);
}

static void ilk_hpd_irq_handler(struct drm_i915_private *dev_priv,
				u32 hotplug_trigger,
				const u32 hpd[HPD_NUM_PINS])
{
	u32 dig_hotplug_reg, pin_mask = 0, long_mask = 0;

	dig_hotplug_reg = I915_READ(DIGITAL_PORT_HOTPLUG_CNTRL);
	I915_WRITE(DIGITAL_PORT_HOTPLUG_CNTRL, dig_hotplug_reg);

	intel_get_hpd_pins(&pin_mask, &long_mask, hotplug_trigger,
			   dig_hotplug_reg, hpd,
			   ilk_port_hotplug_long_detect);

	intel_hpd_irq_handler(dev_priv, pin_mask, long_mask);
}

static void ilk_display_irq_handler(struct drm_i915_private *dev_priv,
				    u32 de_iir)
{
	enum pipe pipe;
	u32 hotplug_trigger = de_iir & DE_DP_A_HOTPLUG;

	if (hotplug_trigger)
		ilk_hpd_irq_handler(dev_priv, hotplug_trigger, hpd_ilk);

	if (de_iir & DE_AUX_CHANNEL_A)
		dp_aux_irq_handler(dev_priv);

	if (de_iir & DE_GSE)
		intel_opregion_asle_intr(dev_priv);

	if (de_iir & DE_POISON)
		DRM_ERROR("Poison interrupt\n");

	for_each_pipe(dev_priv, pipe) {
		if (de_iir & DE_PIPE_VBLANK(pipe) &&
		    intel_pipe_handle_vblank(dev_priv, pipe))
			intel_check_page_flip(dev_priv, pipe);

		if (de_iir & DE_PIPE_FIFO_UNDERRUN(pipe))
			intel_cpu_fifo_underrun_irq_handler(dev_priv, pipe);

		if (de_iir & DE_PIPE_CRC_DONE(pipe))
			i9xx_pipe_crc_irq_handler(dev_priv, pipe);

		/* plane/pipes map 1:1 on ilk+ */
		if (de_iir & DE_PLANE_FLIP_DONE(pipe))
			intel_finish_page_flip_cs(dev_priv, pipe);
	}

	/* check event from PCH */
	if (de_iir & DE_PCH_EVENT) {
		u32 pch_iir = I915_READ(SDEIIR);

		if (HAS_PCH_CPT(dev_priv))
			cpt_irq_handler(dev_priv, pch_iir);
		else
			ibx_irq_handler(dev_priv, pch_iir);

		/* should clear PCH hotplug event before clear CPU irq */
		I915_WRITE(SDEIIR, pch_iir);
	}

	if (IS_GEN5(dev_priv) && de_iir & DE_PCU_EVENT)
		ironlake_rps_change_irq_handler(dev_priv);
}

static void ivb_display_irq_handler(struct drm_i915_private *dev_priv,
				    u32 de_iir)
{
	enum pipe pipe;
	u32 hotplug_trigger = de_iir & DE_DP_A_HOTPLUG_IVB;

	if (hotplug_trigger)
		ilk_hpd_irq_handler(dev_priv, hotplug_trigger, hpd_ivb);

	if (de_iir & DE_ERR_INT_IVB)
		ivb_err_int_handler(dev_priv);

	if (de_iir & DE_AUX_CHANNEL_A_IVB)
		dp_aux_irq_handler(dev_priv);

	if (de_iir & DE_GSE_IVB)
		intel_opregion_asle_intr(dev_priv);

	for_each_pipe(dev_priv, pipe) {
		if (de_iir & (DE_PIPE_VBLANK_IVB(pipe)) &&
		    intel_pipe_handle_vblank(dev_priv, pipe))
			intel_check_page_flip(dev_priv, pipe);

		/* plane/pipes map 1:1 on ilk+ */
		if (de_iir & DE_PLANE_FLIP_DONE_IVB(pipe))
			intel_finish_page_flip_cs(dev_priv, pipe);
	}

	/* check event from PCH */
	if (!HAS_PCH_NOP(dev_priv) && (de_iir & DE_PCH_EVENT_IVB)) {
		u32 pch_iir = I915_READ(SDEIIR);

		cpt_irq_handler(dev_priv, pch_iir);

		/* clear PCH hotplug event before clear CPU irq */
		I915_WRITE(SDEIIR, pch_iir);
	}
}

/*
 * To handle irqs with the minimum potential races with fresh interrupts, we:
 * 1 - Disable Master Interrupt Control.
 * 2 - Find the source(s) of the interrupt.
 * 3 - Clear the Interrupt Identity bits (IIR).
 * 4 - Process the interrupt(s) that had bits set in the IIRs.
 * 5 - Re-enable Master Interrupt Control.
 */
static irqreturn_t ironlake_irq_handler(int irq, void *arg)
{
	struct drm_device *dev = arg;
	struct drm_i915_private *dev_priv = to_i915(dev);
	u32 de_iir, gt_iir, de_ier, sde_ier = 0;
	irqreturn_t ret = IRQ_NONE;

	if (!intel_irqs_enabled(dev_priv))
		return IRQ_NONE;

	/* IRQs are synced during runtime_suspend, we don't require a wakeref */
	disable_rpm_wakeref_asserts(dev_priv);

	/* disable master interrupt before clearing iir  */
	de_ier = I915_READ(DEIER);
	I915_WRITE(DEIER, de_ier & ~DE_MASTER_IRQ_CONTROL);
	POSTING_READ(DEIER);

	/* Disable south interrupts. We'll only write to SDEIIR once, so further
	 * interrupts will will be stored on its back queue, and then we'll be
	 * able to process them after we restore SDEIER (as soon as we restore
	 * it, we'll get an interrupt if SDEIIR still has something to process
	 * due to its back queue). */
	if (!HAS_PCH_NOP(dev_priv)) {
		sde_ier = I915_READ(SDEIER);
		I915_WRITE(SDEIER, 0);
		POSTING_READ(SDEIER);
	}

	/* Find, clear, then process each source of interrupt */

	gt_iir = I915_READ(GTIIR);
	if (gt_iir) {
		I915_WRITE(GTIIR, gt_iir);
		ret = IRQ_HANDLED;
		if (INTEL_GEN(dev_priv) >= 6)
			snb_gt_irq_handler(dev_priv, gt_iir);
		else
			ilk_gt_irq_handler(dev_priv, gt_iir);
	}

	de_iir = I915_READ(DEIIR);
	if (de_iir) {
		I915_WRITE(DEIIR, de_iir);
		ret = IRQ_HANDLED;
		if (INTEL_GEN(dev_priv) >= 7)
			ivb_display_irq_handler(dev_priv, de_iir);
		else
			ilk_display_irq_handler(dev_priv, de_iir);
	}

	if (INTEL_GEN(dev_priv) >= 6) {
		u32 pm_iir = I915_READ(GEN6_PMIIR);
		if (pm_iir) {
			I915_WRITE(GEN6_PMIIR, pm_iir);
			ret = IRQ_HANDLED;
			gen6_rps_irq_handler(dev_priv, pm_iir);
		}
	}

	I915_WRITE(DEIER, de_ier);
	POSTING_READ(DEIER);
	if (!HAS_PCH_NOP(dev_priv)) {
		I915_WRITE(SDEIER, sde_ier);
		POSTING_READ(SDEIER);
	}

	/* IRQs are synced during runtime_suspend, we don't require a wakeref */
	enable_rpm_wakeref_asserts(dev_priv);

	return ret;
}

static void bxt_hpd_irq_handler(struct drm_i915_private *dev_priv,
				u32 hotplug_trigger,
				const u32 hpd[HPD_NUM_PINS])
{
	u32 dig_hotplug_reg, pin_mask = 0, long_mask = 0;

	dig_hotplug_reg = I915_READ(PCH_PORT_HOTPLUG);
	I915_WRITE(PCH_PORT_HOTPLUG, dig_hotplug_reg);

	intel_get_hpd_pins(&pin_mask, &long_mask, hotplug_trigger,
			   dig_hotplug_reg, hpd,
			   bxt_port_hotplug_long_detect);

	intel_hpd_irq_handler(dev_priv, pin_mask, long_mask);
}

static irqreturn_t
gen8_de_irq_handler(struct drm_i915_private *dev_priv, u32 master_ctl)
{
	irqreturn_t ret = IRQ_NONE;
	u32 iir;
	enum pipe pipe;

	if (master_ctl & GEN8_DE_MISC_IRQ) {
		iir = I915_READ(GEN8_DE_MISC_IIR);
		if (iir) {
			I915_WRITE(GEN8_DE_MISC_IIR, iir);
			ret = IRQ_HANDLED;
			if (iir & GEN8_DE_MISC_GSE)
				intel_opregion_asle_intr(dev_priv);
			else
				DRM_ERROR("Unexpected DE Misc interrupt\n");
		}
		else
			DRM_ERROR("The master control interrupt lied (DE MISC)!\n");
	}

	if (master_ctl & GEN8_DE_PORT_IRQ) {
		iir = I915_READ(GEN8_DE_PORT_IIR);
		if (iir) {
			u32 tmp_mask;
			bool found = false;

			I915_WRITE(GEN8_DE_PORT_IIR, iir);
			ret = IRQ_HANDLED;

			tmp_mask = GEN8_AUX_CHANNEL_A;
			if (INTEL_INFO(dev_priv)->gen >= 9)
				tmp_mask |= GEN9_AUX_CHANNEL_B |
					    GEN9_AUX_CHANNEL_C |
					    GEN9_AUX_CHANNEL_D;

			if (iir & tmp_mask) {
				dp_aux_irq_handler(dev_priv);
				found = true;
			}

			if (IS_GEN9_LP(dev_priv)) {
				tmp_mask = iir & BXT_DE_PORT_HOTPLUG_MASK;
				if (tmp_mask) {
					bxt_hpd_irq_handler(dev_priv, tmp_mask,
							    hpd_bxt);
					found = true;
				}
			} else if (IS_BROADWELL(dev_priv)) {
				tmp_mask = iir & GEN8_PORT_DP_A_HOTPLUG;
				if (tmp_mask) {
					ilk_hpd_irq_handler(dev_priv,
							    tmp_mask, hpd_bdw);
					found = true;
				}
			}

			if (IS_GEN9_LP(dev_priv) && (iir & BXT_DE_PORT_GMBUS)) {
				gmbus_irq_handler(dev_priv);
				found = true;
			}

			if (!found)
				DRM_ERROR("Unexpected DE Port interrupt\n");
		}
		else
			DRM_ERROR("The master control interrupt lied (DE PORT)!\n");
	}

	for_each_pipe(dev_priv, pipe) {
		u32 flip_done, fault_errors;

		if (!(master_ctl & GEN8_DE_PIPE_IRQ(pipe)))
			continue;

		iir = I915_READ(GEN8_DE_PIPE_IIR(pipe));
		if (!iir) {
			DRM_ERROR("The master control interrupt lied (DE PIPE)!\n");
			continue;
		}

		ret = IRQ_HANDLED;
		I915_WRITE(GEN8_DE_PIPE_IIR(pipe), iir);

		if (iir & GEN8_PIPE_VBLANK &&
		    intel_pipe_handle_vblank(dev_priv, pipe))
			intel_check_page_flip(dev_priv, pipe);

		flip_done = iir;
		if (INTEL_INFO(dev_priv)->gen >= 9)
			flip_done &= GEN9_PIPE_PLANE1_FLIP_DONE;
		else
			flip_done &= GEN8_PIPE_PRIMARY_FLIP_DONE;

		if (flip_done)
			intel_finish_page_flip_cs(dev_priv, pipe);

		if (iir & GEN8_PIPE_CDCLK_CRC_DONE)
			hsw_pipe_crc_irq_handler(dev_priv, pipe);

		if (iir & GEN8_PIPE_FIFO_UNDERRUN)
			intel_cpu_fifo_underrun_irq_handler(dev_priv, pipe);

		fault_errors = iir;
		if (INTEL_INFO(dev_priv)->gen >= 9)
			fault_errors &= GEN9_DE_PIPE_IRQ_FAULT_ERRORS;
		else
			fault_errors &= GEN8_DE_PIPE_IRQ_FAULT_ERRORS;

		if (fault_errors)
			DRM_ERROR("Fault errors on pipe %c: 0x%08x\n",
				  pipe_name(pipe),
				  fault_errors);
	}

	if (HAS_PCH_SPLIT(dev_priv) && !HAS_PCH_NOP(dev_priv) &&
	    master_ctl & GEN8_DE_PCH_IRQ) {
		/*
		 * FIXME(BDW): Assume for now that the new interrupt handling
		 * scheme also closed the SDE interrupt handling race we've seen
		 * on older pch-split platforms. But this needs testing.
		 */
		iir = I915_READ(SDEIIR);
		if (iir) {
			I915_WRITE(SDEIIR, iir);
			ret = IRQ_HANDLED;

			if (HAS_PCH_SPT(dev_priv) || HAS_PCH_KBP(dev_priv))
				spt_irq_handler(dev_priv, iir);
			else
				cpt_irq_handler(dev_priv, iir);
		} else {
			/*
			 * Like on previous PCH there seems to be something
			 * fishy going on with forwarding PCH interrupts.
			 */
			DRM_DEBUG_DRIVER("The master control interrupt lied (SDE)!\n");
		}
	}

	return ret;
}

static irqreturn_t gen8_irq_handler(int irq, void *arg)
{
	struct drm_device *dev = arg;
	struct drm_i915_private *dev_priv = to_i915(dev);
	u32 master_ctl;
	u32 gt_iir[4] = {};
	irqreturn_t ret;

	if (!intel_irqs_enabled(dev_priv))
		return IRQ_NONE;

	master_ctl = I915_READ_FW(GEN8_MASTER_IRQ);
	master_ctl &= ~GEN8_MASTER_IRQ_CONTROL;
	if (!master_ctl)
		return IRQ_NONE;

	I915_WRITE_FW(GEN8_MASTER_IRQ, 0);

	/* IRQs are synced during runtime_suspend, we don't require a wakeref */
	disable_rpm_wakeref_asserts(dev_priv);

	/* Find, clear, then process each source of interrupt */
	ret = gen8_gt_irq_ack(dev_priv, master_ctl, gt_iir);
	gen8_gt_irq_handler(dev_priv, gt_iir);
	ret |= gen8_de_irq_handler(dev_priv, master_ctl);

	I915_WRITE_FW(GEN8_MASTER_IRQ, GEN8_MASTER_IRQ_CONTROL);
	POSTING_READ_FW(GEN8_MASTER_IRQ);

	enable_rpm_wakeref_asserts(dev_priv);

	return ret;
}

/**
 * i915_reset_and_wakeup - do process context error handling work
 * @dev_priv: i915 device private
 * @engine_mask: engine(s) hung - for reset-engine only.
 *
 * Fire an error uevent so userspace can see that a hang or error
 * was detected.
 */
static void
i915_reset_and_wakeup(struct drm_i915_private *dev_priv, u32 engine_mask)
{
	struct kobject *kobj = &dev_priv->drm.primary->kdev->kobj;
	char *error_event[] = { I915_ERROR_UEVENT "=1", NULL };
	char *reset_event[] = { I915_RESET_UEVENT "=1", NULL };
	char *reset_done_event[] = { I915_ERROR_UEVENT "=0", NULL };

	kobject_uevent_env(kobj, KOBJ_CHANGE, error_event);

	/*
	 * This event needs to be sent before performing gpu reset. When
	 * engine resets are supported we iterate through all engines and
	 * reset hung engines individually. To keep the event dispatch
	 * mechanism consistent with full gpu reset, this is only sent once
	 * even when multiple engines are hung. It is also safe to move this
	 * here because when we are in this function, we will definitely
	 * perform gpu reset.
	 */
	kobject_uevent_env(kobj, KOBJ_CHANGE, reset_event);

	/*
	 * In most cases it's guaranteed that we get here with an RPM
	 * reference held, for example because there is a pending GPU
	 * request that won't finish until the reset is done. This
	 * isn't the case at least when we get here by doing a
	 * simulated reset via debugs, so get an RPM reference.
	 */
	intel_runtime_pm_get(dev_priv);

	/* try engine reset first, and continue if fails; look mom, no mutex! */
	if (intel_has_reset_engine(dev_priv)) {
		struct intel_engine_cs *engine;
		unsigned int tmp;

		for_each_engine_masked(engine, dev_priv, engine_mask, tmp) {
			if (i915_reset_engine(engine) == 0)
				engine_mask &= ~intel_engine_flag(engine);
		}

		if (engine_mask)
			DRM_WARN("per-engine reset failed, promoting to full gpu reset\n");
		else
			goto finish;
	}

	intel_prepare_reset(dev_priv);

	set_bit(I915_RESET_HANDOFF, &dev_priv->gpu_error.flags);
	wake_up_all(&dev_priv->gpu_error.wait_queue);

	do {
		/*
		 * All state reset _must_ be completed before we update the
		 * reset counter, for otherwise waiters might miss the reset
		 * pending state and not properly drop locks, resulting in
		 * deadlocks with the reset work.
		 */
		if (mutex_trylock(&dev_priv->drm.struct_mutex)) {
			i915_reset(dev_priv);
			mutex_unlock(&dev_priv->drm.struct_mutex);
		}

		/* We need to wait for anyone holding the lock to wakeup */
	} while (wait_on_bit_timeout(&dev_priv->gpu_error.flags,
				     I915_RESET_HANDOFF,
				     TASK_UNINTERRUPTIBLE,
				     HZ));

	intel_finish_reset(dev_priv);
	intel_runtime_pm_put(dev_priv);

	if (!test_bit(I915_WEDGED, &dev_priv->gpu_error.flags))
		kobject_uevent_env(kobj,
				   KOBJ_CHANGE, reset_done_event);

finish:
	/*
	 * Note: The wake_up also serves as a memory barrier so that
	 * waiters see the updated value of the dev_priv->gpu_error.
	 */
	clear_bit(I915_RESET_BACKOFF, &dev_priv->gpu_error.flags);
	wake_up_all(&dev_priv->gpu_error.reset_queue);
}

static inline void
i915_err_print_instdone(struct drm_i915_private *dev_priv,
			struct intel_instdone *instdone)
{
	int slice;
	int subslice;

	pr_err("  INSTDONE: 0x%08x\n", instdone->instdone);

	if (INTEL_GEN(dev_priv) <= 3)
		return;

	pr_err("  SC_INSTDONE: 0x%08x\n", instdone->slice_common);

	if (INTEL_GEN(dev_priv) <= 6)
		return;

	for_each_instdone_slice_subslice(dev_priv, slice, subslice)
		pr_err("  SAMPLER_INSTDONE[%d][%d]: 0x%08x\n",
		       slice, subslice, instdone->sampler[slice][subslice]);

	for_each_instdone_slice_subslice(dev_priv, slice, subslice)
		pr_err("  ROW_INSTDONE[%d][%d]: 0x%08x\n",
		       slice, subslice, instdone->row[slice][subslice]);
}

static void i915_clear_error_registers(struct drm_i915_private *dev_priv)
{
	u32 eir;

	if (!IS_GEN2(dev_priv))
		I915_WRITE(PGTBL_ER, I915_READ(PGTBL_ER));

	if (INTEL_GEN(dev_priv) < 4)
		I915_WRITE(IPEIR, I915_READ(IPEIR));
	else
		I915_WRITE(IPEIR_I965, I915_READ(IPEIR_I965));

	I915_WRITE(EIR, I915_READ(EIR));
	eir = I915_READ(EIR);
	if (eir) {
		/*
		 * some errors might have become stuck,
		 * mask them.
		 */
		DRM_DEBUG_DRIVER("EIR stuck: 0x%08x, masking\n", eir);
		I915_WRITE(EMR, I915_READ(EMR) | eir);
		I915_WRITE(IIR, I915_RENDER_COMMAND_PARSER_ERROR_INTERRUPT);
	}
}

/**
 * i915_handle_error - handle a gpu error
 * @dev_priv: i915 device private
 * @engine_mask: mask representing engines that are hung
 * @fmt: Error message format string
 *
 * Do some basic checking of register state at error time and
 * dump it to the syslog.  Also call i915_capture_error_state() to make
 * sure we get a record and make it available in debugfs.  Fire a uevent
 * so userspace knows something bad happened (should trigger collection
 * of a ring dump etc.).
 */
void i915_handle_error(struct drm_i915_private *dev_priv,
		       u32 engine_mask,
		       const char *fmt, ...)
{
	va_list args;
	char error_msg[80];

	va_start(args, fmt);
	vscnprintf(error_msg, sizeof(error_msg), fmt, args);
	va_end(args);

	i915_capture_error_state(dev_priv, engine_mask, error_msg);
	i915_clear_error_registers(dev_priv);

	if (!engine_mask)
		return;

	if (test_and_set_bit(I915_RESET_BACKOFF,
			     &dev_priv->gpu_error.flags))
		return;

	i915_reset_and_wakeup(dev_priv, engine_mask);
}

/* Called from drm generic code, passed 'crtc' which
 * we use as a pipe index
 */
static int i8xx_enable_vblank(struct drm_device *dev, unsigned int pipe)
{
	struct drm_i915_private *dev_priv = to_i915(dev);
	unsigned long irqflags;

	spin_lock_irqsave(&dev_priv->irq_lock, irqflags);
	i915_enable_pipestat(dev_priv, pipe, PIPE_VBLANK_INTERRUPT_STATUS);
	spin_unlock_irqrestore(&dev_priv->irq_lock, irqflags);

	return 0;
}

static int i965_enable_vblank(struct drm_device *dev, unsigned int pipe)
{
	struct drm_i915_private *dev_priv = to_i915(dev);
	unsigned long irqflags;

	spin_lock_irqsave(&dev_priv->irq_lock, irqflags);
	i915_enable_pipestat(dev_priv, pipe,
			     PIPE_START_VBLANK_INTERRUPT_STATUS);
	spin_unlock_irqrestore(&dev_priv->irq_lock, irqflags);

	return 0;
}

static int ironlake_enable_vblank(struct drm_device *dev, unsigned int pipe)
{
	struct drm_i915_private *dev_priv = to_i915(dev);
	unsigned long irqflags;
	uint32_t bit = INTEL_GEN(dev_priv) >= 7 ?
		DE_PIPE_VBLANK_IVB(pipe) : DE_PIPE_VBLANK(pipe);

	spin_lock_irqsave(&dev_priv->irq_lock, irqflags);
	ilk_enable_display_irq(dev_priv, bit);
	spin_unlock_irqrestore(&dev_priv->irq_lock, irqflags);

	return 0;
}

static int gen8_enable_vblank(struct drm_device *dev, unsigned int pipe)
{
	struct drm_i915_private *dev_priv = to_i915(dev);
	unsigned long irqflags;

	spin_lock_irqsave(&dev_priv->irq_lock, irqflags);
	bdw_enable_pipe_irq(dev_priv, pipe, GEN8_PIPE_VBLANK);
	spin_unlock_irqrestore(&dev_priv->irq_lock, irqflags);

	return 0;
}

/* Called from drm generic code, passed 'crtc' which
 * we use as a pipe index
 */
static void i8xx_disable_vblank(struct drm_device *dev, unsigned int pipe)
{
	struct drm_i915_private *dev_priv = to_i915(dev);
	unsigned long irqflags;

	spin_lock_irqsave(&dev_priv->irq_lock, irqflags);
	i915_disable_pipestat(dev_priv, pipe, PIPE_VBLANK_INTERRUPT_STATUS);
	spin_unlock_irqrestore(&dev_priv->irq_lock, irqflags);
}

static void i965_disable_vblank(struct drm_device *dev, unsigned int pipe)
{
	struct drm_i915_private *dev_priv = to_i915(dev);
	unsigned long irqflags;

	spin_lock_irqsave(&dev_priv->irq_lock, irqflags);
	i915_disable_pipestat(dev_priv, pipe,
			      PIPE_START_VBLANK_INTERRUPT_STATUS);
	spin_unlock_irqrestore(&dev_priv->irq_lock, irqflags);
}

static void ironlake_disable_vblank(struct drm_device *dev, unsigned int pipe)
{
	struct drm_i915_private *dev_priv = to_i915(dev);
	unsigned long irqflags;
	uint32_t bit = INTEL_GEN(dev_priv) >= 7 ?
		DE_PIPE_VBLANK_IVB(pipe) : DE_PIPE_VBLANK(pipe);

	spin_lock_irqsave(&dev_priv->irq_lock, irqflags);
	ilk_disable_display_irq(dev_priv, bit);
	spin_unlock_irqrestore(&dev_priv->irq_lock, irqflags);
}

static void gen8_disable_vblank(struct drm_device *dev, unsigned int pipe)
{
	struct drm_i915_private *dev_priv = to_i915(dev);
	unsigned long irqflags;

	spin_lock_irqsave(&dev_priv->irq_lock, irqflags);
	bdw_disable_pipe_irq(dev_priv, pipe, GEN8_PIPE_VBLANK);
	spin_unlock_irqrestore(&dev_priv->irq_lock, irqflags);
}

static void ibx_irq_reset(struct drm_i915_private *dev_priv)
{
	if (HAS_PCH_NOP(dev_priv))
		return;

	GEN5_IRQ_RESET(SDE);

	if (HAS_PCH_CPT(dev_priv) || HAS_PCH_LPT(dev_priv))
		I915_WRITE(SERR_INT, 0xffffffff);
}

/*
 * SDEIER is also touched by the interrupt handler to work around missed PCH
 * interrupts. Hence we can't update it after the interrupt handler is enabled -
 * instead we unconditionally enable all PCH interrupt sources here, but then
 * only unmask them as needed with SDEIMR.
 *
 * This function needs to be called before interrupts are enabled.
 */
static void ibx_irq_pre_postinstall(struct drm_device *dev)
{
	struct drm_i915_private *dev_priv = to_i915(dev);

	if (HAS_PCH_NOP(dev_priv))
		return;

	WARN_ON(I915_READ(SDEIER) != 0);
	I915_WRITE(SDEIER, 0xffffffff);
	POSTING_READ(SDEIER);
}

static void gen5_gt_irq_reset(struct drm_i915_private *dev_priv)
{
	GEN5_IRQ_RESET(GT);
	if (INTEL_GEN(dev_priv) >= 6)
		GEN5_IRQ_RESET(GEN6_PM);
}

static void vlv_display_irq_reset(struct drm_i915_private *dev_priv)
{
	enum pipe pipe;

	if (IS_CHERRYVIEW(dev_priv))
		I915_WRITE(DPINVGTT, DPINVGTT_STATUS_MASK_CHV);
	else
		I915_WRITE(DPINVGTT, DPINVGTT_STATUS_MASK);

	i915_hotplug_interrupt_update_locked(dev_priv, 0xffffffff, 0);
	I915_WRITE(PORT_HOTPLUG_STAT, I915_READ(PORT_HOTPLUG_STAT));

	for_each_pipe(dev_priv, pipe) {
		I915_WRITE(PIPESTAT(pipe),
			   PIPE_FIFO_UNDERRUN_STATUS |
			   PIPESTAT_INT_STATUS_MASK);
		dev_priv->pipestat_irq_mask[pipe] = 0;
	}

	GEN5_IRQ_RESET(VLV_);
	dev_priv->irq_mask = ~0;
}

static void vlv_display_irq_postinstall(struct drm_i915_private *dev_priv)
{
	u32 pipestat_mask;
	u32 enable_mask;
	enum pipe pipe;
	u32 val;

	pipestat_mask = PLANE_FLIP_DONE_INT_STATUS_VLV |
			PIPE_CRC_DONE_INTERRUPT_STATUS;

	i915_enable_pipestat(dev_priv, PIPE_A, PIPE_GMBUS_INTERRUPT_STATUS);
	for_each_pipe(dev_priv, pipe)
		i915_enable_pipestat(dev_priv, pipe, pipestat_mask);

	enable_mask = I915_DISPLAY_PORT_INTERRUPT |
		I915_DISPLAY_PIPE_A_EVENT_INTERRUPT |
		I915_DISPLAY_PIPE_B_EVENT_INTERRUPT;
	if (IS_CHERRYVIEW(dev_priv))
		enable_mask |= I915_DISPLAY_PIPE_C_EVENT_INTERRUPT;

	WARN_ON(dev_priv->irq_mask != ~0);

	val = (I915_LPE_PIPE_A_INTERRUPT |
		I915_LPE_PIPE_B_INTERRUPT |
		I915_LPE_PIPE_C_INTERRUPT);

	enable_mask |= val;

	dev_priv->irq_mask = ~enable_mask;

	GEN5_IRQ_INIT(VLV_, dev_priv->irq_mask, enable_mask);
}

/* drm_dma.h hooks
*/
static void ironlake_irq_reset(struct drm_device *dev)
{
	struct drm_i915_private *dev_priv = to_i915(dev);

	I915_WRITE(HWSTAM, 0xffffffff);

	GEN5_IRQ_RESET(DE);
	if (IS_GEN7(dev_priv))
		I915_WRITE(GEN7_ERR_INT, 0xffffffff);

	gen5_gt_irq_reset(dev_priv);

	ibx_irq_reset(dev_priv);
}

static void valleyview_irq_preinstall(struct drm_device *dev)
{
	struct drm_i915_private *dev_priv = to_i915(dev);

	I915_WRITE(VLV_MASTER_IER, 0);
	POSTING_READ(VLV_MASTER_IER);

	gen5_gt_irq_reset(dev_priv);

	spin_lock_irq(&dev_priv->irq_lock);
	if (dev_priv->display_irqs_enabled)
		vlv_display_irq_reset(dev_priv);
	spin_unlock_irq(&dev_priv->irq_lock);
}

static void gen8_gt_irq_reset(struct drm_i915_private *dev_priv)
{
	GEN8_IRQ_RESET_NDX(GT, 0);
	GEN8_IRQ_RESET_NDX(GT, 1);
	GEN8_IRQ_RESET_NDX(GT, 2);
	GEN8_IRQ_RESET_NDX(GT, 3);
}

static void gen8_irq_reset(struct drm_device *dev)
{
	struct drm_i915_private *dev_priv = to_i915(dev);
	int pipe;

	I915_WRITE(GEN8_MASTER_IRQ, 0);
	POSTING_READ(GEN8_MASTER_IRQ);

	gen8_gt_irq_reset(dev_priv);

	for_each_pipe(dev_priv, pipe)
		if (intel_display_power_is_enabled(dev_priv,
						   POWER_DOMAIN_PIPE(pipe)))
			GEN8_IRQ_RESET_NDX(DE_PIPE, pipe);

	GEN5_IRQ_RESET(GEN8_DE_PORT_);
	GEN5_IRQ_RESET(GEN8_DE_MISC_);
	GEN5_IRQ_RESET(GEN8_PCU_);

	if (HAS_PCH_SPLIT(dev_priv))
		ibx_irq_reset(dev_priv);
}

void gen8_irq_power_well_post_enable(struct drm_i915_private *dev_priv,
				     unsigned int pipe_mask)
{
	uint32_t extra_ier = GEN8_PIPE_VBLANK | GEN8_PIPE_FIFO_UNDERRUN;
	enum pipe pipe;

	spin_lock_irq(&dev_priv->irq_lock);
	for_each_pipe_masked(dev_priv, pipe, pipe_mask)
		GEN8_IRQ_INIT_NDX(DE_PIPE, pipe,
				  dev_priv->de_irq_mask[pipe],
				  ~dev_priv->de_irq_mask[pipe] | extra_ier);
	spin_unlock_irq(&dev_priv->irq_lock);
}

void gen8_irq_power_well_pre_disable(struct drm_i915_private *dev_priv,
				     unsigned int pipe_mask)
{
	enum pipe pipe;

	spin_lock_irq(&dev_priv->irq_lock);
	for_each_pipe_masked(dev_priv, pipe, pipe_mask)
		GEN8_IRQ_RESET_NDX(DE_PIPE, pipe);
	spin_unlock_irq(&dev_priv->irq_lock);

	/* make sure we're done processing display irqs */
	synchronize_irq(dev_priv->drm.irq);
}

static void cherryview_irq_preinstall(struct drm_device *dev)
{
	struct drm_i915_private *dev_priv = to_i915(dev);

	I915_WRITE(GEN8_MASTER_IRQ, 0);
	POSTING_READ(GEN8_MASTER_IRQ);

	gen8_gt_irq_reset(dev_priv);

	GEN5_IRQ_RESET(GEN8_PCU_);

	spin_lock_irq(&dev_priv->irq_lock);
	if (dev_priv->display_irqs_enabled)
		vlv_display_irq_reset(dev_priv);
	spin_unlock_irq(&dev_priv->irq_lock);
}

static u32 intel_hpd_enabled_irqs(struct drm_i915_private *dev_priv,
				  const u32 hpd[HPD_NUM_PINS])
{
	struct intel_encoder *encoder;
	u32 enabled_irqs = 0;

	for_each_intel_encoder(&dev_priv->drm, encoder)
		if (dev_priv->hotplug.stats[encoder->hpd_pin].state == HPD_ENABLED)
			enabled_irqs |= hpd[encoder->hpd_pin];

	return enabled_irqs;
}

static void ibx_hpd_detection_setup(struct drm_i915_private *dev_priv)
{
	u32 hotplug;

	/*
	 * Enable digital hotplug on the PCH, and configure the DP short pulse
	 * duration to 2ms (which is the minimum in the Display Port spec).
	 * The pulse duration bits are reserved on LPT+.
	 */
	hotplug = I915_READ(PCH_PORT_HOTPLUG);
	hotplug &= ~(PORTB_PULSE_DURATION_MASK |
		     PORTC_PULSE_DURATION_MASK |
		     PORTD_PULSE_DURATION_MASK);
	hotplug |= PORTB_HOTPLUG_ENABLE | PORTB_PULSE_DURATION_2ms;
	hotplug |= PORTC_HOTPLUG_ENABLE | PORTC_PULSE_DURATION_2ms;
	hotplug |= PORTD_HOTPLUG_ENABLE | PORTD_PULSE_DURATION_2ms;
	/*
	 * When CPU and PCH are on the same package, port A
	 * HPD must be enabled in both north and south.
	 */
	if (HAS_PCH_LPT_LP(dev_priv))
		hotplug |= PORTA_HOTPLUG_ENABLE;
	I915_WRITE(PCH_PORT_HOTPLUG, hotplug);
}

static void ibx_hpd_irq_setup(struct drm_i915_private *dev_priv)
{
	u32 hotplug_irqs, enabled_irqs;

	if (HAS_PCH_IBX(dev_priv)) {
		hotplug_irqs = SDE_HOTPLUG_MASK;
		enabled_irqs = intel_hpd_enabled_irqs(dev_priv, hpd_ibx);
	} else {
		hotplug_irqs = SDE_HOTPLUG_MASK_CPT;
		enabled_irqs = intel_hpd_enabled_irqs(dev_priv, hpd_cpt);
	}

	ibx_display_interrupt_update(dev_priv, hotplug_irqs, enabled_irqs);

	ibx_hpd_detection_setup(dev_priv);
}

static void spt_hpd_detection_setup(struct drm_i915_private *dev_priv)
{
	u32 hotplug;

	/* Enable digital hotplug on the PCH */
	hotplug = I915_READ(PCH_PORT_HOTPLUG);
	hotplug |= PORTA_HOTPLUG_ENABLE |
		   PORTB_HOTPLUG_ENABLE |
		   PORTC_HOTPLUG_ENABLE |
		   PORTD_HOTPLUG_ENABLE;
	I915_WRITE(PCH_PORT_HOTPLUG, hotplug);

	hotplug = I915_READ(PCH_PORT_HOTPLUG2);
	hotplug |= PORTE_HOTPLUG_ENABLE;
	I915_WRITE(PCH_PORT_HOTPLUG2, hotplug);
}

static void spt_hpd_irq_setup(struct drm_i915_private *dev_priv)
{
	u32 hotplug_irqs, enabled_irqs;

	hotplug_irqs = SDE_HOTPLUG_MASK_SPT;
	enabled_irqs = intel_hpd_enabled_irqs(dev_priv, hpd_spt);

	ibx_display_interrupt_update(dev_priv, hotplug_irqs, enabled_irqs);

	spt_hpd_detection_setup(dev_priv);
}

static void ilk_hpd_detection_setup(struct drm_i915_private *dev_priv)
{
	u32 hotplug;

	/*
	 * Enable digital hotplug on the CPU, and configure the DP short pulse
	 * duration to 2ms (which is the minimum in the Display Port spec)
	 * The pulse duration bits are reserved on HSW+.
	 */
	hotplug = I915_READ(DIGITAL_PORT_HOTPLUG_CNTRL);
	hotplug &= ~DIGITAL_PORTA_PULSE_DURATION_MASK;
	hotplug |= DIGITAL_PORTA_HOTPLUG_ENABLE |
		   DIGITAL_PORTA_PULSE_DURATION_2ms;
	I915_WRITE(DIGITAL_PORT_HOTPLUG_CNTRL, hotplug);
}

static void ilk_hpd_irq_setup(struct drm_i915_private *dev_priv)
{
	u32 hotplug_irqs, enabled_irqs;

	if (INTEL_GEN(dev_priv) >= 8) {
		hotplug_irqs = GEN8_PORT_DP_A_HOTPLUG;
		enabled_irqs = intel_hpd_enabled_irqs(dev_priv, hpd_bdw);

		bdw_update_port_irq(dev_priv, hotplug_irqs, enabled_irqs);
	} else if (INTEL_GEN(dev_priv) >= 7) {
		hotplug_irqs = DE_DP_A_HOTPLUG_IVB;
		enabled_irqs = intel_hpd_enabled_irqs(dev_priv, hpd_ivb);

		ilk_update_display_irq(dev_priv, hotplug_irqs, enabled_irqs);
	} else {
		hotplug_irqs = DE_DP_A_HOTPLUG;
		enabled_irqs = intel_hpd_enabled_irqs(dev_priv, hpd_ilk);

		ilk_update_display_irq(dev_priv, hotplug_irqs, enabled_irqs);
	}

	ilk_hpd_detection_setup(dev_priv);

	ibx_hpd_irq_setup(dev_priv);
}

static void __bxt_hpd_detection_setup(struct drm_i915_private *dev_priv,
				      u32 enabled_irqs)
{
	u32 hotplug;

	hotplug = I915_READ(PCH_PORT_HOTPLUG);
	hotplug |= PORTA_HOTPLUG_ENABLE |
		   PORTB_HOTPLUG_ENABLE |
		   PORTC_HOTPLUG_ENABLE;

	DRM_DEBUG_KMS("Invert bit setting: hp_ctl:%x hp_port:%x\n",
		      hotplug, enabled_irqs);
	hotplug &= ~BXT_DDI_HPD_INVERT_MASK;

	/*
	 * For BXT invert bit has to be set based on AOB design
	 * for HPD detection logic, update it based on VBT fields.
	 */
	if ((enabled_irqs & BXT_DE_PORT_HP_DDIA) &&
	    intel_bios_is_port_hpd_inverted(dev_priv, PORT_A))
		hotplug |= BXT_DDIA_HPD_INVERT;
	if ((enabled_irqs & BXT_DE_PORT_HP_DDIB) &&
	    intel_bios_is_port_hpd_inverted(dev_priv, PORT_B))
		hotplug |= BXT_DDIB_HPD_INVERT;
	if ((enabled_irqs & BXT_DE_PORT_HP_DDIC) &&
	    intel_bios_is_port_hpd_inverted(dev_priv, PORT_C))
		hotplug |= BXT_DDIC_HPD_INVERT;

	I915_WRITE(PCH_PORT_HOTPLUG, hotplug);
}

static void bxt_hpd_detection_setup(struct drm_i915_private *dev_priv)
{
	__bxt_hpd_detection_setup(dev_priv, BXT_DE_PORT_HOTPLUG_MASK);
}

static void bxt_hpd_irq_setup(struct drm_i915_private *dev_priv)
{
	u32 hotplug_irqs, enabled_irqs;

	enabled_irqs = intel_hpd_enabled_irqs(dev_priv, hpd_bxt);
	hotplug_irqs = BXT_DE_PORT_HOTPLUG_MASK;

	bdw_update_port_irq(dev_priv, hotplug_irqs, enabled_irqs);

	__bxt_hpd_detection_setup(dev_priv, enabled_irqs);
}

static void ibx_irq_postinstall(struct drm_device *dev)
{
	struct drm_i915_private *dev_priv = to_i915(dev);
	u32 mask;

	if (HAS_PCH_NOP(dev_priv))
		return;

	if (HAS_PCH_IBX(dev_priv))
		mask = SDE_GMBUS | SDE_AUX_MASK | SDE_POISON;
	else
		mask = SDE_GMBUS_CPT | SDE_AUX_MASK_CPT;

	gen5_assert_iir_is_zero(dev_priv, SDEIIR);
	I915_WRITE(SDEIMR, ~mask);

	if (HAS_PCH_IBX(dev_priv) || HAS_PCH_CPT(dev_priv) ||
	    HAS_PCH_LPT(dev_priv))
		ibx_hpd_detection_setup(dev_priv);
	else
		spt_hpd_detection_setup(dev_priv);
}

static void gen5_gt_irq_postinstall(struct drm_device *dev)
{
	struct drm_i915_private *dev_priv = to_i915(dev);
	u32 pm_irqs, gt_irqs;

	pm_irqs = gt_irqs = 0;

	dev_priv->gt_irq_mask = ~0;
	if (HAS_L3_DPF(dev_priv)) {
		/* L3 parity interrupt is always unmasked. */
		dev_priv->gt_irq_mask = ~GT_PARITY_ERROR(dev_priv);
		gt_irqs |= GT_PARITY_ERROR(dev_priv);
	}

	gt_irqs |= GT_RENDER_USER_INTERRUPT;
	if (IS_GEN5(dev_priv)) {
		gt_irqs |= ILK_BSD_USER_INTERRUPT;
	} else {
		gt_irqs |= GT_BLT_USER_INTERRUPT | GT_BSD_USER_INTERRUPT;
	}

	GEN5_IRQ_INIT(GT, dev_priv->gt_irq_mask, gt_irqs);

	if (INTEL_GEN(dev_priv) >= 6) {
		/*
		 * RPS interrupts will get enabled/disabled on demand when RPS
		 * itself is enabled/disabled.
		 */
		if (HAS_VEBOX(dev_priv)) {
			pm_irqs |= PM_VEBOX_USER_INTERRUPT;
			dev_priv->pm_ier |= PM_VEBOX_USER_INTERRUPT;
		}

		dev_priv->pm_imr = 0xffffffff;
		GEN5_IRQ_INIT(GEN6_PM, dev_priv->pm_imr, pm_irqs);
	}
}

static int ironlake_irq_postinstall(struct drm_device *dev)
{
	struct drm_i915_private *dev_priv = to_i915(dev);
	u32 display_mask, extra_mask;

	if (INTEL_GEN(dev_priv) >= 7) {
		display_mask = (DE_MASTER_IRQ_CONTROL | DE_GSE_IVB |
				DE_PCH_EVENT_IVB | DE_PLANEC_FLIP_DONE_IVB |
				DE_PLANEB_FLIP_DONE_IVB |
				DE_PLANEA_FLIP_DONE_IVB | DE_AUX_CHANNEL_A_IVB);
		extra_mask = (DE_PIPEC_VBLANK_IVB | DE_PIPEB_VBLANK_IVB |
			      DE_PIPEA_VBLANK_IVB | DE_ERR_INT_IVB |
			      DE_DP_A_HOTPLUG_IVB);
	} else {
		display_mask = (DE_MASTER_IRQ_CONTROL | DE_GSE | DE_PCH_EVENT |
				DE_PLANEA_FLIP_DONE | DE_PLANEB_FLIP_DONE |
				DE_AUX_CHANNEL_A |
				DE_PIPEB_CRC_DONE | DE_PIPEA_CRC_DONE |
				DE_POISON);
		extra_mask = (DE_PIPEA_VBLANK | DE_PIPEB_VBLANK | DE_PCU_EVENT |
			      DE_PIPEB_FIFO_UNDERRUN | DE_PIPEA_FIFO_UNDERRUN |
			      DE_DP_A_HOTPLUG);
	}

	dev_priv->irq_mask = ~display_mask;

	I915_WRITE(HWSTAM, 0xeffe);

	ibx_irq_pre_postinstall(dev);

	GEN5_IRQ_INIT(DE, dev_priv->irq_mask, display_mask | extra_mask);

	gen5_gt_irq_postinstall(dev);

	ilk_hpd_detection_setup(dev_priv);

	ibx_irq_postinstall(dev);

	if (IS_IRONLAKE_M(dev_priv)) {
		/* Enable PCU event interrupts
		 *
		 * spinlocking not required here for correctness since interrupt
		 * setup is guaranteed to run in single-threaded context. But we
		 * need it to make the assert_spin_locked happy. */
		spin_lock_irq(&dev_priv->irq_lock);
		ilk_enable_display_irq(dev_priv, DE_PCU_EVENT);
		spin_unlock_irq(&dev_priv->irq_lock);
	}

	return 0;
}

void valleyview_enable_display_irqs(struct drm_i915_private *dev_priv)
{
	assert_spin_locked(&dev_priv->irq_lock);

	if (dev_priv->display_irqs_enabled)
		return;

	dev_priv->display_irqs_enabled = true;

	if (intel_irqs_enabled(dev_priv)) {
		vlv_display_irq_reset(dev_priv);
		vlv_display_irq_postinstall(dev_priv);
	}
}

void valleyview_disable_display_irqs(struct drm_i915_private *dev_priv)
{
	assert_spin_locked(&dev_priv->irq_lock);

	if (!dev_priv->display_irqs_enabled)
		return;

	dev_priv->display_irqs_enabled = false;

	if (intel_irqs_enabled(dev_priv))
		vlv_display_irq_reset(dev_priv);
}


static int valleyview_irq_postinstall(struct drm_device *dev)
{
	struct drm_i915_private *dev_priv = to_i915(dev);

	gen5_gt_irq_postinstall(dev);

	spin_lock_irq(&dev_priv->irq_lock);
	if (dev_priv->display_irqs_enabled)
		vlv_display_irq_postinstall(dev_priv);
	spin_unlock_irq(&dev_priv->irq_lock);

	I915_WRITE(VLV_MASTER_IER, MASTER_INTERRUPT_ENABLE);
	POSTING_READ(VLV_MASTER_IER);

	return 0;
}

static void gen8_gt_irq_postinstall(struct drm_i915_private *dev_priv)
{
	/* These are interrupts we'll toggle with the ring mask register */
	uint32_t gt_interrupts[] = {
		GT_RENDER_USER_INTERRUPT << GEN8_RCS_IRQ_SHIFT |
			GT_CONTEXT_SWITCH_INTERRUPT << GEN8_RCS_IRQ_SHIFT |
			GT_GEN8_WATCHDOG_INTERRUPT << GEN8_RCS_IRQ_SHIFT |
			GT_RENDER_USER_INTERRUPT << GEN8_BCS_IRQ_SHIFT |
			GT_CONTEXT_SWITCH_INTERRUPT << GEN8_BCS_IRQ_SHIFT,
		GT_RENDER_USER_INTERRUPT << GEN8_VCS1_IRQ_SHIFT |
			GT_CONTEXT_SWITCH_INTERRUPT << GEN8_VCS1_IRQ_SHIFT |
			GT_GEN8_WATCHDOG_INTERRUPT << GEN8_VCS1_IRQ_SHIFT |
			GT_RENDER_USER_INTERRUPT << GEN8_VCS2_IRQ_SHIFT |
			GT_CONTEXT_SWITCH_INTERRUPT << GEN8_VCS2_IRQ_SHIFT |
			GT_GEN8_WATCHDOG_INTERRUPT << GEN8_VCS2_IRQ_SHIFT,
		0,
		GT_RENDER_USER_INTERRUPT << GEN8_VECS_IRQ_SHIFT |
			GT_CONTEXT_SWITCH_INTERRUPT << GEN8_VECS_IRQ_SHIFT
		};

	if (HAS_L3_DPF(dev_priv))
		gt_interrupts[0] |= GT_RENDER_L3_PARITY_ERROR_INTERRUPT;

<<<<<<< HEAD
=======
	if (intel_vgpu_active(dev_priv)) {
		gt_interrupts[0] |= GT_RENDER_CS_MASTER_ERROR_INTERRUPT <<
				GEN8_RCS_IRQ_SHIFT |
			GT_RENDER_CS_MASTER_ERROR_INTERRUPT <<
				GEN8_BCS_IRQ_SHIFT;
		gt_interrupts[1] |= GT_RENDER_CS_MASTER_ERROR_INTERRUPT <<
				GEN8_VCS1_IRQ_SHIFT |
			GT_RENDER_CS_MASTER_ERROR_INTERRUPT <<
				GEN8_VCS2_IRQ_SHIFT;
		gt_interrupts[3] |= GT_RENDER_CS_MASTER_ERROR_INTERRUPT <<
				GEN8_VECS_IRQ_SHIFT;
	}

>>>>>>> 5a55002e
	/* VECS watchdog is only available in skl+ */
	if (INTEL_GEN(dev_priv) >= 9)
		gt_interrupts[3] |= GT_GEN8_WATCHDOG_INTERRUPT;

	dev_priv->pm_ier = 0x0;
	dev_priv->pm_imr = ~dev_priv->pm_ier;
	GEN8_IRQ_INIT_NDX(GT, 0, ~gt_interrupts[0], gt_interrupts[0]);
	GEN8_IRQ_INIT_NDX(GT, 1, ~gt_interrupts[1], gt_interrupts[1]);
	/*
	 * RPS interrupts will get enabled/disabled on demand when RPS itself
	 * is enabled/disabled. Same wil be the case for GuC interrupts.
	 */
	GEN8_IRQ_INIT_NDX(GT, 2, dev_priv->pm_imr, dev_priv->pm_ier);
	GEN8_IRQ_INIT_NDX(GT, 3, ~gt_interrupts[3], gt_interrupts[3]);
}

static void gen8_de_irq_postinstall(struct drm_i915_private *dev_priv)
{
	uint32_t de_pipe_masked = GEN8_PIPE_CDCLK_CRC_DONE;
	uint32_t de_pipe_enables;
	u32 de_port_masked = GEN8_AUX_CHANNEL_A;
	u32 de_port_enables;
	u32 de_misc_masked = GEN8_DE_MISC_GSE;
	enum pipe pipe;

	if (INTEL_INFO(dev_priv)->gen >= 9) {
		de_pipe_masked |= GEN9_PIPE_PLANE1_FLIP_DONE |
				  GEN9_DE_PIPE_IRQ_FAULT_ERRORS;
		de_port_masked |= GEN9_AUX_CHANNEL_B | GEN9_AUX_CHANNEL_C |
				  GEN9_AUX_CHANNEL_D;
		if (IS_GEN9_LP(dev_priv))
			de_port_masked |= BXT_DE_PORT_GMBUS;
	} else {
		de_pipe_masked |= GEN8_PIPE_PRIMARY_FLIP_DONE |
				  GEN8_DE_PIPE_IRQ_FAULT_ERRORS;
	}

	de_pipe_enables = de_pipe_masked | GEN8_PIPE_VBLANK |
					   GEN8_PIPE_FIFO_UNDERRUN;

	de_port_enables = de_port_masked;
	if (IS_GEN9_LP(dev_priv))
		de_port_enables |= BXT_DE_PORT_HOTPLUG_MASK;
	else if (IS_BROADWELL(dev_priv))
		de_port_enables |= GEN8_PORT_DP_A_HOTPLUG;

	dev_priv->de_irq_mask[PIPE_A] = ~de_pipe_masked;
	dev_priv->de_irq_mask[PIPE_B] = ~de_pipe_masked;
	dev_priv->de_irq_mask[PIPE_C] = ~de_pipe_masked;

	for_each_pipe(dev_priv, pipe)
		if (intel_display_power_is_enabled(dev_priv,
				POWER_DOMAIN_PIPE(pipe)))
			GEN8_IRQ_INIT_NDX(DE_PIPE, pipe,
					  dev_priv->de_irq_mask[pipe],
					  de_pipe_enables);

	GEN5_IRQ_INIT(GEN8_DE_PORT_, ~de_port_masked, de_port_enables);
	GEN5_IRQ_INIT(GEN8_DE_MISC_, ~de_misc_masked, de_misc_masked);

	if (IS_GEN9_LP(dev_priv))
		bxt_hpd_detection_setup(dev_priv);
	else if (IS_BROADWELL(dev_priv))
		ilk_hpd_detection_setup(dev_priv);
}

static int gen8_irq_postinstall(struct drm_device *dev)
{
	struct drm_i915_private *dev_priv = to_i915(dev);

	if (HAS_PCH_SPLIT(dev_priv))
		ibx_irq_pre_postinstall(dev);

	gen8_gt_irq_postinstall(dev_priv);
	gen8_de_irq_postinstall(dev_priv);

	if (HAS_PCH_SPLIT(dev_priv))
		ibx_irq_postinstall(dev);

	I915_WRITE(GEN8_MASTER_IRQ, GEN8_MASTER_IRQ_CONTROL);
	POSTING_READ(GEN8_MASTER_IRQ);

	return 0;
}

static int cherryview_irq_postinstall(struct drm_device *dev)
{
	struct drm_i915_private *dev_priv = to_i915(dev);

	gen8_gt_irq_postinstall(dev_priv);

	spin_lock_irq(&dev_priv->irq_lock);
	if (dev_priv->display_irqs_enabled)
		vlv_display_irq_postinstall(dev_priv);
	spin_unlock_irq(&dev_priv->irq_lock);

	I915_WRITE(GEN8_MASTER_IRQ, GEN8_MASTER_IRQ_CONTROL);
	POSTING_READ(GEN8_MASTER_IRQ);

	return 0;
}

static void gen8_irq_uninstall(struct drm_device *dev)
{
	struct drm_i915_private *dev_priv = to_i915(dev);

	if (!dev_priv)
		return;

	gen8_irq_reset(dev);
}

static void valleyview_irq_uninstall(struct drm_device *dev)
{
	struct drm_i915_private *dev_priv = to_i915(dev);

	if (!dev_priv)
		return;

	I915_WRITE(VLV_MASTER_IER, 0);
	POSTING_READ(VLV_MASTER_IER);

	gen5_gt_irq_reset(dev_priv);

	I915_WRITE(HWSTAM, 0xffffffff);

	spin_lock_irq(&dev_priv->irq_lock);
	if (dev_priv->display_irqs_enabled)
		vlv_display_irq_reset(dev_priv);
	spin_unlock_irq(&dev_priv->irq_lock);
}

static void cherryview_irq_uninstall(struct drm_device *dev)
{
	struct drm_i915_private *dev_priv = to_i915(dev);

	if (!dev_priv)
		return;

	I915_WRITE(GEN8_MASTER_IRQ, 0);
	POSTING_READ(GEN8_MASTER_IRQ);

	gen8_gt_irq_reset(dev_priv);

	GEN5_IRQ_RESET(GEN8_PCU_);

	spin_lock_irq(&dev_priv->irq_lock);
	if (dev_priv->display_irqs_enabled)
		vlv_display_irq_reset(dev_priv);
	spin_unlock_irq(&dev_priv->irq_lock);
}

static void ironlake_irq_uninstall(struct drm_device *dev)
{
	struct drm_i915_private *dev_priv = to_i915(dev);

	if (!dev_priv)
		return;

	ironlake_irq_reset(dev);
}

static void i8xx_irq_preinstall(struct drm_device * dev)
{
	struct drm_i915_private *dev_priv = to_i915(dev);
	int pipe;

	for_each_pipe(dev_priv, pipe)
		I915_WRITE(PIPESTAT(pipe), 0);
	I915_WRITE16(IMR, 0xffff);
	I915_WRITE16(IER, 0x0);
	POSTING_READ16(IER);
}

static int i8xx_irq_postinstall(struct drm_device *dev)
{
	struct drm_i915_private *dev_priv = to_i915(dev);

	I915_WRITE16(EMR,
		     ~(I915_ERROR_PAGE_TABLE | I915_ERROR_MEMORY_REFRESH));

	/* Unmask the interrupts that we always want on. */
	dev_priv->irq_mask =
		~(I915_DISPLAY_PIPE_A_EVENT_INTERRUPT |
		  I915_DISPLAY_PIPE_B_EVENT_INTERRUPT |
		  I915_DISPLAY_PLANE_A_FLIP_PENDING_INTERRUPT |
		  I915_DISPLAY_PLANE_B_FLIP_PENDING_INTERRUPT);
	I915_WRITE16(IMR, dev_priv->irq_mask);

	I915_WRITE16(IER,
		     I915_DISPLAY_PIPE_A_EVENT_INTERRUPT |
		     I915_DISPLAY_PIPE_B_EVENT_INTERRUPT |
		     I915_USER_INTERRUPT);
	POSTING_READ16(IER);

	/* Interrupt setup is already guaranteed to be single-threaded, this is
	 * just to make the assert_spin_locked check happy. */
	spin_lock_irq(&dev_priv->irq_lock);
	i915_enable_pipestat(dev_priv, PIPE_A, PIPE_CRC_DONE_INTERRUPT_STATUS);
	i915_enable_pipestat(dev_priv, PIPE_B, PIPE_CRC_DONE_INTERRUPT_STATUS);
	spin_unlock_irq(&dev_priv->irq_lock);

	return 0;
}

/*
 * Returns true when a page flip has completed.
 */
static bool i8xx_handle_vblank(struct drm_i915_private *dev_priv,
			       int plane, int pipe, u32 iir)
{
	u16 flip_pending = DISPLAY_PLANE_FLIP_PENDING(plane);

	if (!intel_pipe_handle_vblank(dev_priv, pipe))
		return false;

	if ((iir & flip_pending) == 0)
		goto check_page_flip;

	/* We detect FlipDone by looking for the change in PendingFlip from '1'
	 * to '0' on the following vblank, i.e. IIR has the Pendingflip
	 * asserted following the MI_DISPLAY_FLIP, but ISR is deasserted, hence
	 * the flip is completed (no longer pending). Since this doesn't raise
	 * an interrupt per se, we watch for the change at vblank.
	 */
	if (I915_READ16(ISR) & flip_pending)
		goto check_page_flip;

	intel_finish_page_flip_cs(dev_priv, pipe);
	return true;

check_page_flip:
	intel_check_page_flip(dev_priv, pipe);
	return false;
}

static irqreturn_t i8xx_irq_handler(int irq, void *arg)
{
	struct drm_device *dev = arg;
	struct drm_i915_private *dev_priv = to_i915(dev);
	u16 iir, new_iir;
	u32 pipe_stats[2];
	int pipe;
	u16 flip_mask =
		I915_DISPLAY_PLANE_A_FLIP_PENDING_INTERRUPT |
		I915_DISPLAY_PLANE_B_FLIP_PENDING_INTERRUPT;
	irqreturn_t ret;

	if (!intel_irqs_enabled(dev_priv))
		return IRQ_NONE;

	/* IRQs are synced during runtime_suspend, we don't require a wakeref */
	disable_rpm_wakeref_asserts(dev_priv);

	ret = IRQ_NONE;
	iir = I915_READ16(IIR);
	if (iir == 0)
		goto out;

	while (iir & ~flip_mask) {
		/* Can't rely on pipestat interrupt bit in iir as it might
		 * have been cleared after the pipestat interrupt was received.
		 * It doesn't set the bit in iir again, but it still produces
		 * interrupts (for non-MSI).
		 */
		spin_lock(&dev_priv->irq_lock);
		if (iir & I915_RENDER_COMMAND_PARSER_ERROR_INTERRUPT)
			DRM_DEBUG("Command parser error, iir 0x%08x\n", iir);

		for_each_pipe(dev_priv, pipe) {
			i915_reg_t reg = PIPESTAT(pipe);
			pipe_stats[pipe] = I915_READ(reg);

			/*
			 * Clear the PIPE*STAT regs before the IIR
			 */
			if (pipe_stats[pipe] & 0x8000ffff)
				I915_WRITE(reg, pipe_stats[pipe]);
		}
		spin_unlock(&dev_priv->irq_lock);

		I915_WRITE16(IIR, iir & ~flip_mask);
		new_iir = I915_READ16(IIR); /* Flush posted writes */

		if (iir & I915_USER_INTERRUPT)
			notify_ring(dev_priv->engine[RCS]);

		for_each_pipe(dev_priv, pipe) {
			int plane = pipe;
			if (HAS_FBC(dev_priv))
				plane = !plane;

			if (pipe_stats[pipe] & PIPE_VBLANK_INTERRUPT_STATUS &&
			    i8xx_handle_vblank(dev_priv, plane, pipe, iir))
				flip_mask &= ~DISPLAY_PLANE_FLIP_PENDING(plane);

			if (pipe_stats[pipe] & PIPE_CRC_DONE_INTERRUPT_STATUS)
				i9xx_pipe_crc_irq_handler(dev_priv, pipe);

			if (pipe_stats[pipe] & PIPE_FIFO_UNDERRUN_STATUS)
				intel_cpu_fifo_underrun_irq_handler(dev_priv,
								    pipe);
		}

		iir = new_iir;
	}
	ret = IRQ_HANDLED;

out:
	enable_rpm_wakeref_asserts(dev_priv);

	return ret;
}

static void i8xx_irq_uninstall(struct drm_device * dev)
{
	struct drm_i915_private *dev_priv = to_i915(dev);
	int pipe;

	for_each_pipe(dev_priv, pipe) {
		/* Clear enable bits; then clear status bits */
		I915_WRITE(PIPESTAT(pipe), 0);
		I915_WRITE(PIPESTAT(pipe), I915_READ(PIPESTAT(pipe)));
	}
	I915_WRITE16(IMR, 0xffff);
	I915_WRITE16(IER, 0x0);
	I915_WRITE16(IIR, I915_READ16(IIR));
}

static void i915_irq_preinstall(struct drm_device * dev)
{
	struct drm_i915_private *dev_priv = to_i915(dev);
	int pipe;

	if (I915_HAS_HOTPLUG(dev_priv)) {
		i915_hotplug_interrupt_update(dev_priv, 0xffffffff, 0);
		I915_WRITE(PORT_HOTPLUG_STAT, I915_READ(PORT_HOTPLUG_STAT));
	}

	I915_WRITE16(HWSTAM, 0xeffe);
	for_each_pipe(dev_priv, pipe)
		I915_WRITE(PIPESTAT(pipe), 0);
	I915_WRITE(IMR, 0xffffffff);
	I915_WRITE(IER, 0x0);
	POSTING_READ(IER);
}

static int i915_irq_postinstall(struct drm_device *dev)
{
	struct drm_i915_private *dev_priv = to_i915(dev);
	u32 enable_mask;

	I915_WRITE(EMR, ~(I915_ERROR_PAGE_TABLE | I915_ERROR_MEMORY_REFRESH));

	/* Unmask the interrupts that we always want on. */
	dev_priv->irq_mask =
		~(I915_ASLE_INTERRUPT |
		  I915_DISPLAY_PIPE_A_EVENT_INTERRUPT |
		  I915_DISPLAY_PIPE_B_EVENT_INTERRUPT |
		  I915_DISPLAY_PLANE_A_FLIP_PENDING_INTERRUPT |
		  I915_DISPLAY_PLANE_B_FLIP_PENDING_INTERRUPT);

	enable_mask =
		I915_ASLE_INTERRUPT |
		I915_DISPLAY_PIPE_A_EVENT_INTERRUPT |
		I915_DISPLAY_PIPE_B_EVENT_INTERRUPT |
		I915_USER_INTERRUPT;

	if (I915_HAS_HOTPLUG(dev_priv)) {
		i915_hotplug_interrupt_update(dev_priv, 0xffffffff, 0);
		POSTING_READ(PORT_HOTPLUG_EN);

		/* Enable in IER... */
		enable_mask |= I915_DISPLAY_PORT_INTERRUPT;
		/* and unmask in IMR */
		dev_priv->irq_mask &= ~I915_DISPLAY_PORT_INTERRUPT;
	}

	I915_WRITE(IMR, dev_priv->irq_mask);
	I915_WRITE(IER, enable_mask);
	POSTING_READ(IER);

	i915_enable_asle_pipestat(dev_priv);

	/* Interrupt setup is already guaranteed to be single-threaded, this is
	 * just to make the assert_spin_locked check happy. */
	spin_lock_irq(&dev_priv->irq_lock);
	i915_enable_pipestat(dev_priv, PIPE_A, PIPE_CRC_DONE_INTERRUPT_STATUS);
	i915_enable_pipestat(dev_priv, PIPE_B, PIPE_CRC_DONE_INTERRUPT_STATUS);
	spin_unlock_irq(&dev_priv->irq_lock);

	return 0;
}

/*
 * Returns true when a page flip has completed.
 */
static bool i915_handle_vblank(struct drm_i915_private *dev_priv,
			       int plane, int pipe, u32 iir)
{
	u32 flip_pending = DISPLAY_PLANE_FLIP_PENDING(plane);

	if (!intel_pipe_handle_vblank(dev_priv, pipe))
		return false;

	if ((iir & flip_pending) == 0)
		goto check_page_flip;

	/* We detect FlipDone by looking for the change in PendingFlip from '1'
	 * to '0' on the following vblank, i.e. IIR has the Pendingflip
	 * asserted following the MI_DISPLAY_FLIP, but ISR is deasserted, hence
	 * the flip is completed (no longer pending). Since this doesn't raise
	 * an interrupt per se, we watch for the change at vblank.
	 */
	if (I915_READ(ISR) & flip_pending)
		goto check_page_flip;

	intel_finish_page_flip_cs(dev_priv, pipe);
	return true;

check_page_flip:
	intel_check_page_flip(dev_priv, pipe);
	return false;
}

static irqreturn_t i915_irq_handler(int irq, void *arg)
{
	struct drm_device *dev = arg;
	struct drm_i915_private *dev_priv = to_i915(dev);
	u32 iir, new_iir, pipe_stats[I915_MAX_PIPES];
	u32 flip_mask =
		I915_DISPLAY_PLANE_A_FLIP_PENDING_INTERRUPT |
		I915_DISPLAY_PLANE_B_FLIP_PENDING_INTERRUPT;
	int pipe, ret = IRQ_NONE;

	if (!intel_irqs_enabled(dev_priv))
		return IRQ_NONE;

	/* IRQs are synced during runtime_suspend, we don't require a wakeref */
	disable_rpm_wakeref_asserts(dev_priv);

	iir = I915_READ(IIR);
	do {
		bool irq_received = (iir & ~flip_mask) != 0;
		bool blc_event = false;

		/* Can't rely on pipestat interrupt bit in iir as it might
		 * have been cleared after the pipestat interrupt was received.
		 * It doesn't set the bit in iir again, but it still produces
		 * interrupts (for non-MSI).
		 */
		spin_lock(&dev_priv->irq_lock);
		if (iir & I915_RENDER_COMMAND_PARSER_ERROR_INTERRUPT)
			DRM_DEBUG("Command parser error, iir 0x%08x\n", iir);

		for_each_pipe(dev_priv, pipe) {
			i915_reg_t reg = PIPESTAT(pipe);
			pipe_stats[pipe] = I915_READ(reg);

			/* Clear the PIPE*STAT regs before the IIR */
			if (pipe_stats[pipe] & 0x8000ffff) {
				I915_WRITE(reg, pipe_stats[pipe]);
				irq_received = true;
			}
		}
		spin_unlock(&dev_priv->irq_lock);

		if (!irq_received)
			break;

		/* Consume port.  Then clear IIR or we'll miss events */
		if (I915_HAS_HOTPLUG(dev_priv) &&
		    iir & I915_DISPLAY_PORT_INTERRUPT) {
			u32 hotplug_status = i9xx_hpd_irq_ack(dev_priv);
			if (hotplug_status)
				i9xx_hpd_irq_handler(dev_priv, hotplug_status);
		}

		I915_WRITE(IIR, iir & ~flip_mask);
		new_iir = I915_READ(IIR); /* Flush posted writes */

		if (iir & I915_USER_INTERRUPT)
			notify_ring(dev_priv->engine[RCS]);

		for_each_pipe(dev_priv, pipe) {
			int plane = pipe;
			if (HAS_FBC(dev_priv))
				plane = !plane;

			if (pipe_stats[pipe] & PIPE_VBLANK_INTERRUPT_STATUS &&
			    i915_handle_vblank(dev_priv, plane, pipe, iir))
				flip_mask &= ~DISPLAY_PLANE_FLIP_PENDING(plane);

			if (pipe_stats[pipe] & PIPE_LEGACY_BLC_EVENT_STATUS)
				blc_event = true;

			if (pipe_stats[pipe] & PIPE_CRC_DONE_INTERRUPT_STATUS)
				i9xx_pipe_crc_irq_handler(dev_priv, pipe);

			if (pipe_stats[pipe] & PIPE_FIFO_UNDERRUN_STATUS)
				intel_cpu_fifo_underrun_irq_handler(dev_priv,
								    pipe);
		}

		if (blc_event || (iir & I915_ASLE_INTERRUPT))
			intel_opregion_asle_intr(dev_priv);

		/* With MSI, interrupts are only generated when iir
		 * transitions from zero to nonzero.  If another bit got
		 * set while we were handling the existing iir bits, then
		 * we would never get another interrupt.
		 *
		 * This is fine on non-MSI as well, as if we hit this path
		 * we avoid exiting the interrupt handler only to generate
		 * another one.
		 *
		 * Note that for MSI this could cause a stray interrupt report
		 * if an interrupt landed in the time between writing IIR and
		 * the posting read.  This should be rare enough to never
		 * trigger the 99% of 100,000 interrupts test for disabling
		 * stray interrupts.
		 */
		ret = IRQ_HANDLED;
		iir = new_iir;
	} while (iir & ~flip_mask);

	enable_rpm_wakeref_asserts(dev_priv);

	return ret;
}

static void i915_irq_uninstall(struct drm_device * dev)
{
	struct drm_i915_private *dev_priv = to_i915(dev);
	int pipe;

	if (I915_HAS_HOTPLUG(dev_priv)) {
		i915_hotplug_interrupt_update(dev_priv, 0xffffffff, 0);
		I915_WRITE(PORT_HOTPLUG_STAT, I915_READ(PORT_HOTPLUG_STAT));
	}

	I915_WRITE16(HWSTAM, 0xffff);
	for_each_pipe(dev_priv, pipe) {
		/* Clear enable bits; then clear status bits */
		I915_WRITE(PIPESTAT(pipe), 0);
		I915_WRITE(PIPESTAT(pipe), I915_READ(PIPESTAT(pipe)));
	}
	I915_WRITE(IMR, 0xffffffff);
	I915_WRITE(IER, 0x0);

	I915_WRITE(IIR, I915_READ(IIR));
}

static void i965_irq_preinstall(struct drm_device * dev)
{
	struct drm_i915_private *dev_priv = to_i915(dev);
	int pipe;

	i915_hotplug_interrupt_update(dev_priv, 0xffffffff, 0);
	I915_WRITE(PORT_HOTPLUG_STAT, I915_READ(PORT_HOTPLUG_STAT));

	I915_WRITE(HWSTAM, 0xeffe);
	for_each_pipe(dev_priv, pipe)
		I915_WRITE(PIPESTAT(pipe), 0);
	I915_WRITE(IMR, 0xffffffff);
	I915_WRITE(IER, 0x0);
	POSTING_READ(IER);
}

static int i965_irq_postinstall(struct drm_device *dev)
{
	struct drm_i915_private *dev_priv = to_i915(dev);
	u32 enable_mask;
	u32 error_mask;

	/* Unmask the interrupts that we always want on. */
	dev_priv->irq_mask = ~(I915_ASLE_INTERRUPT |
			       I915_DISPLAY_PORT_INTERRUPT |
			       I915_DISPLAY_PIPE_A_EVENT_INTERRUPT |
			       I915_DISPLAY_PIPE_B_EVENT_INTERRUPT |
			       I915_DISPLAY_PLANE_A_FLIP_PENDING_INTERRUPT |
			       I915_DISPLAY_PLANE_B_FLIP_PENDING_INTERRUPT |
			       I915_RENDER_COMMAND_PARSER_ERROR_INTERRUPT);

	enable_mask = ~dev_priv->irq_mask;
	enable_mask &= ~(I915_DISPLAY_PLANE_A_FLIP_PENDING_INTERRUPT |
			 I915_DISPLAY_PLANE_B_FLIP_PENDING_INTERRUPT);
	enable_mask |= I915_USER_INTERRUPT;

	if (IS_G4X(dev_priv))
		enable_mask |= I915_BSD_USER_INTERRUPT;

	/* Interrupt setup is already guaranteed to be single-threaded, this is
	 * just to make the assert_spin_locked check happy. */
	spin_lock_irq(&dev_priv->irq_lock);
	i915_enable_pipestat(dev_priv, PIPE_A, PIPE_GMBUS_INTERRUPT_STATUS);
	i915_enable_pipestat(dev_priv, PIPE_A, PIPE_CRC_DONE_INTERRUPT_STATUS);
	i915_enable_pipestat(dev_priv, PIPE_B, PIPE_CRC_DONE_INTERRUPT_STATUS);
	spin_unlock_irq(&dev_priv->irq_lock);

	/*
	 * Enable some error detection, note the instruction error mask
	 * bit is reserved, so we leave it masked.
	 */
	if (IS_G4X(dev_priv)) {
		error_mask = ~(GM45_ERROR_PAGE_TABLE |
			       GM45_ERROR_MEM_PRIV |
			       GM45_ERROR_CP_PRIV |
			       I915_ERROR_MEMORY_REFRESH);
	} else {
		error_mask = ~(I915_ERROR_PAGE_TABLE |
			       I915_ERROR_MEMORY_REFRESH);
	}
	I915_WRITE(EMR, error_mask);

	I915_WRITE(IMR, dev_priv->irq_mask);
	I915_WRITE(IER, enable_mask);
	POSTING_READ(IER);

	i915_hotplug_interrupt_update(dev_priv, 0xffffffff, 0);
	POSTING_READ(PORT_HOTPLUG_EN);

	i915_enable_asle_pipestat(dev_priv);

	return 0;
}

static void i915_hpd_irq_setup(struct drm_i915_private *dev_priv)
{
	u32 hotplug_en;

	assert_spin_locked(&dev_priv->irq_lock);

	/* Note HDMI and DP share hotplug bits */
	/* enable bits are the same for all generations */
	hotplug_en = intel_hpd_enabled_irqs(dev_priv, hpd_mask_i915);
	/* Programming the CRT detection parameters tends
	   to generate a spurious hotplug event about three
	   seconds later.  So just do it once.
	*/
	if (IS_G4X(dev_priv))
		hotplug_en |= CRT_HOTPLUG_ACTIVATION_PERIOD_64;
	hotplug_en |= CRT_HOTPLUG_VOLTAGE_COMPARE_50;

	/* Ignore TV since it's buggy */
	i915_hotplug_interrupt_update_locked(dev_priv,
					     HOTPLUG_INT_EN_MASK |
					     CRT_HOTPLUG_VOLTAGE_COMPARE_MASK |
					     CRT_HOTPLUG_ACTIVATION_PERIOD_64,
					     hotplug_en);
}

static irqreturn_t i965_irq_handler(int irq, void *arg)
{
	struct drm_device *dev = arg;
	struct drm_i915_private *dev_priv = to_i915(dev);
	u32 iir, new_iir;
	u32 pipe_stats[I915_MAX_PIPES];
	int ret = IRQ_NONE, pipe;
	u32 flip_mask =
		I915_DISPLAY_PLANE_A_FLIP_PENDING_INTERRUPT |
		I915_DISPLAY_PLANE_B_FLIP_PENDING_INTERRUPT;

	if (!intel_irqs_enabled(dev_priv))
		return IRQ_NONE;

	/* IRQs are synced during runtime_suspend, we don't require a wakeref */
	disable_rpm_wakeref_asserts(dev_priv);

	iir = I915_READ(IIR);

	for (;;) {
		bool irq_received = (iir & ~flip_mask) != 0;
		bool blc_event = false;

		/* Can't rely on pipestat interrupt bit in iir as it might
		 * have been cleared after the pipestat interrupt was received.
		 * It doesn't set the bit in iir again, but it still produces
		 * interrupts (for non-MSI).
		 */
		spin_lock(&dev_priv->irq_lock);
		if (iir & I915_RENDER_COMMAND_PARSER_ERROR_INTERRUPT)
			DRM_DEBUG("Command parser error, iir 0x%08x\n", iir);

		for_each_pipe(dev_priv, pipe) {
			i915_reg_t reg = PIPESTAT(pipe);
			pipe_stats[pipe] = I915_READ(reg);

			/*
			 * Clear the PIPE*STAT regs before the IIR
			 */
			if (pipe_stats[pipe] & 0x8000ffff) {
				I915_WRITE(reg, pipe_stats[pipe]);
				irq_received = true;
			}
		}
		spin_unlock(&dev_priv->irq_lock);

		if (!irq_received)
			break;

		ret = IRQ_HANDLED;

		/* Consume port.  Then clear IIR or we'll miss events */
		if (iir & I915_DISPLAY_PORT_INTERRUPT) {
			u32 hotplug_status = i9xx_hpd_irq_ack(dev_priv);
			if (hotplug_status)
				i9xx_hpd_irq_handler(dev_priv, hotplug_status);
		}

		I915_WRITE(IIR, iir & ~flip_mask);
		new_iir = I915_READ(IIR); /* Flush posted writes */

		if (iir & I915_USER_INTERRUPT)
			notify_ring(dev_priv->engine[RCS]);
		if (iir & I915_BSD_USER_INTERRUPT)
			notify_ring(dev_priv->engine[VCS]);

		for_each_pipe(dev_priv, pipe) {
			if (pipe_stats[pipe] & PIPE_START_VBLANK_INTERRUPT_STATUS &&
			    i915_handle_vblank(dev_priv, pipe, pipe, iir))
				flip_mask &= ~DISPLAY_PLANE_FLIP_PENDING(pipe);

			if (pipe_stats[pipe] & PIPE_LEGACY_BLC_EVENT_STATUS)
				blc_event = true;

			if (pipe_stats[pipe] & PIPE_CRC_DONE_INTERRUPT_STATUS)
				i9xx_pipe_crc_irq_handler(dev_priv, pipe);

			if (pipe_stats[pipe] & PIPE_FIFO_UNDERRUN_STATUS)
				intel_cpu_fifo_underrun_irq_handler(dev_priv, pipe);
		}

		if (blc_event || (iir & I915_ASLE_INTERRUPT))
			intel_opregion_asle_intr(dev_priv);

		if (pipe_stats[0] & PIPE_GMBUS_INTERRUPT_STATUS)
			gmbus_irq_handler(dev_priv);

		/* With MSI, interrupts are only generated when iir
		 * transitions from zero to nonzero.  If another bit got
		 * set while we were handling the existing iir bits, then
		 * we would never get another interrupt.
		 *
		 * This is fine on non-MSI as well, as if we hit this path
		 * we avoid exiting the interrupt handler only to generate
		 * another one.
		 *
		 * Note that for MSI this could cause a stray interrupt report
		 * if an interrupt landed in the time between writing IIR and
		 * the posting read.  This should be rare enough to never
		 * trigger the 99% of 100,000 interrupts test for disabling
		 * stray interrupts.
		 */
		iir = new_iir;
	}

	enable_rpm_wakeref_asserts(dev_priv);

	return ret;
}

static void i965_irq_uninstall(struct drm_device * dev)
{
	struct drm_i915_private *dev_priv = to_i915(dev);
	int pipe;

	if (!dev_priv)
		return;

	i915_hotplug_interrupt_update(dev_priv, 0xffffffff, 0);
	I915_WRITE(PORT_HOTPLUG_STAT, I915_READ(PORT_HOTPLUG_STAT));

	I915_WRITE(HWSTAM, 0xffffffff);
	for_each_pipe(dev_priv, pipe)
		I915_WRITE(PIPESTAT(pipe), 0);
	I915_WRITE(IMR, 0xffffffff);
	I915_WRITE(IER, 0x0);

	for_each_pipe(dev_priv, pipe)
		I915_WRITE(PIPESTAT(pipe),
			   I915_READ(PIPESTAT(pipe)) & 0x8000ffff);
	I915_WRITE(IIR, I915_READ(IIR));
}

/**
 * intel_irq_init - initializes irq support
 * @dev_priv: i915 device instance
 *
 * This function initializes all the irq support including work items, timers
 * and all the vtables. It does not setup the interrupt itself though.
 */
void intel_irq_init(struct drm_i915_private *dev_priv)
{
	struct drm_device *dev = &dev_priv->drm;

	intel_hpd_init_work(dev_priv);

	INIT_WORK(&dev_priv->rps.work, gen6_pm_rps_work);
	INIT_WORK(&dev_priv->l3_parity.error_work, ivybridge_parity_work);

	if (HAS_GUC_SCHED(dev_priv))
		dev_priv->pm_guc_events = GEN9_GUC_TO_HOST_INT_EVENT;

	/* Let's track the enabled rps events */
	if (IS_VALLEYVIEW(dev_priv))
		/* WaGsvRC0ResidencyMethod:vlv */
		dev_priv->pm_rps_events = GEN6_PM_RP_UP_EI_EXPIRED;
	else
		dev_priv->pm_rps_events = GEN6_PM_RPS_EVENTS;

	dev_priv->rps.pm_intr_keep = 0;

	/*
	 * SNB,IVB can while VLV,CHV may hard hang on looping batchbuffer
	 * if GEN6_PM_UP_EI_EXPIRED is masked.
	 *
	 * TODO: verify if this can be reproduced on VLV,CHV.
	 */
	if (INTEL_INFO(dev_priv)->gen <= 7 && !IS_HASWELL(dev_priv))
		dev_priv->rps.pm_intr_keep |= GEN6_PM_RP_UP_EI_EXPIRED;

	if (INTEL_INFO(dev_priv)->gen >= 8)
		dev_priv->rps.pm_intr_keep |= GEN8_PMINTR_REDIRECT_TO_GUC;

	/*
	 * The REDIRECT_TO_GUC bit of the PMINTRMSK register directs all
	 * (unmasked) PM interrupts to the GuC. All other bits of this
	 * register *disable* generation of a specific interrupt.
	 *
	 * 'pm_intr_keep' indicates bits that are NOT to be set when
	 * writing to the PM interrupt mask register, i.e. interrupts
	 * that must not be disabled.
	 *
	 * If the GuC is handling these interrupts, then we must not let
	 * the PM code disable ANY interrupt that the GuC is expecting.
	 * So for each ENABLED (0) bit in this register, we must SET the
	 * bit in pm_intr_keep so that it's left enabled for the GuC.
	 * GuC needs ARAT expired interrupt unmasked hence it is set in
	 * pm_intr_keep.
	 *
	 * Here we CLEAR REDIRECT_TO_GUC bit in pm_intr_keep, which will
	 * result in the register bit being left SET!
	 */
	if (HAS_GUC_SCHED(dev_priv)) {
		dev_priv->rps.pm_intr_keep |= ARAT_EXPIRED_INTRMSK;
		dev_priv->rps.pm_intr_keep &= ~GEN8_PMINTR_REDIRECT_TO_GUC;
	}

	if (IS_GEN2(dev_priv)) {
		/* Gen2 doesn't have a hardware frame counter */
		dev->max_vblank_count = 0;
		dev->driver->get_vblank_counter = drm_vblank_no_hw_counter;
	} else if (IS_G4X(dev_priv) || INTEL_INFO(dev_priv)->gen >= 5) {
		dev->max_vblank_count = 0xffffffff; /* full 32 bit counter */
		dev->driver->get_vblank_counter = g4x_get_vblank_counter;
	} else {
		dev->driver->get_vblank_counter = i915_get_vblank_counter;
		dev->max_vblank_count = 0xffffff; /* only 24 bits of frame count */
	}

	/*
	 * Opt out of the vblank disable timer on everything except gen2.
	 * Gen2 doesn't have a hardware frame counter and so depends on
	 * vblank interrupts to produce sane vblank seuquence numbers.
	 */
	if (!IS_GEN2(dev_priv))
		dev->vblank_disable_immediate = true;

	/* Most platforms treat the display irq block as an always-on
	 * power domain. vlv/chv can disable it at runtime and need
	 * special care to avoid writing any of the display block registers
	 * outside of the power domain. We defer setting up the display irqs
	 * in this case to the runtime pm.
	 */
	dev_priv->display_irqs_enabled = true;
	if (IS_VALLEYVIEW(dev_priv) || IS_CHERRYVIEW(dev_priv))
		dev_priv->display_irqs_enabled = false;

	dev->driver->get_vblank_timestamp = i915_get_vblank_timestamp;
	dev->driver->get_scanout_position = i915_get_crtc_scanoutpos;

	if (IS_CHERRYVIEW(dev_priv)) {
		dev->driver->irq_handler = cherryview_irq_handler;
		dev->driver->irq_preinstall = cherryview_irq_preinstall;
		dev->driver->irq_postinstall = cherryview_irq_postinstall;
		dev->driver->irq_uninstall = cherryview_irq_uninstall;
		dev->driver->enable_vblank = i965_enable_vblank;
		dev->driver->disable_vblank = i965_disable_vblank;
		dev_priv->display.hpd_irq_setup = i915_hpd_irq_setup;
	} else if (IS_VALLEYVIEW(dev_priv)) {
		dev->driver->irq_handler = valleyview_irq_handler;
		dev->driver->irq_preinstall = valleyview_irq_preinstall;
		dev->driver->irq_postinstall = valleyview_irq_postinstall;
		dev->driver->irq_uninstall = valleyview_irq_uninstall;
		dev->driver->enable_vblank = i965_enable_vblank;
		dev->driver->disable_vblank = i965_disable_vblank;
		dev_priv->display.hpd_irq_setup = i915_hpd_irq_setup;
	} else if (INTEL_INFO(dev_priv)->gen >= 8) {
		dev->driver->irq_handler = gen8_irq_handler;
		dev->driver->irq_preinstall = gen8_irq_reset;
		dev->driver->irq_postinstall = gen8_irq_postinstall;
		dev->driver->irq_uninstall = gen8_irq_uninstall;
		dev->driver->enable_vblank = gen8_enable_vblank;
		dev->driver->disable_vblank = gen8_disable_vblank;
		if (IS_GEN9_LP(dev_priv))
			dev_priv->display.hpd_irq_setup = bxt_hpd_irq_setup;
		else if (HAS_PCH_SPT(dev_priv) || HAS_PCH_KBP(dev_priv))
			dev_priv->display.hpd_irq_setup = spt_hpd_irq_setup;
		else
			dev_priv->display.hpd_irq_setup = ilk_hpd_irq_setup;
	} else if (HAS_PCH_SPLIT(dev_priv)) {
		dev->driver->irq_handler = ironlake_irq_handler;
		dev->driver->irq_preinstall = ironlake_irq_reset;
		dev->driver->irq_postinstall = ironlake_irq_postinstall;
		dev->driver->irq_uninstall = ironlake_irq_uninstall;
		dev->driver->enable_vblank = ironlake_enable_vblank;
		dev->driver->disable_vblank = ironlake_disable_vblank;
		dev_priv->display.hpd_irq_setup = ilk_hpd_irq_setup;
	} else {
		if (IS_GEN2(dev_priv)) {
			dev->driver->irq_preinstall = i8xx_irq_preinstall;
			dev->driver->irq_postinstall = i8xx_irq_postinstall;
			dev->driver->irq_handler = i8xx_irq_handler;
			dev->driver->irq_uninstall = i8xx_irq_uninstall;
			dev->driver->enable_vblank = i8xx_enable_vblank;
			dev->driver->disable_vblank = i8xx_disable_vblank;
		} else if (IS_GEN3(dev_priv)) {
			dev->driver->irq_preinstall = i915_irq_preinstall;
			dev->driver->irq_postinstall = i915_irq_postinstall;
			dev->driver->irq_uninstall = i915_irq_uninstall;
			dev->driver->irq_handler = i915_irq_handler;
			dev->driver->enable_vblank = i8xx_enable_vblank;
			dev->driver->disable_vblank = i8xx_disable_vblank;
		} else {
			dev->driver->irq_preinstall = i965_irq_preinstall;
			dev->driver->irq_postinstall = i965_irq_postinstall;
			dev->driver->irq_uninstall = i965_irq_uninstall;
			dev->driver->irq_handler = i965_irq_handler;
			dev->driver->enable_vblank = i965_enable_vblank;
			dev->driver->disable_vblank = i965_disable_vblank;
		}
		if (I915_HAS_HOTPLUG(dev_priv))
			dev_priv->display.hpd_irq_setup = i915_hpd_irq_setup;
	}
}

/**
 * intel_irq_install - enables the hardware interrupt
 * @dev_priv: i915 device instance
 *
 * This function enables the hardware interrupt handling, but leaves the hotplug
 * handling still disabled. It is called after intel_irq_init().
 *
 * In the driver load and resume code we need working interrupts in a few places
 * but don't want to deal with the hassle of concurrent probe and hotplug
 * workers. Hence the split into this two-stage approach.
 */
int intel_irq_install(struct drm_i915_private *dev_priv)
{
	/*
	 * We enable some interrupt sources in our postinstall hooks, so mark
	 * interrupts as enabled _before_ actually enabling them to avoid
	 * special cases in our ordering checks.
	 */
	dev_priv->pm.irqs_enabled = true;

	return drm_irq_install(&dev_priv->drm, dev_priv->drm.pdev->irq);
}

/**
 * intel_irq_uninstall - finilizes all irq handling
 * @dev_priv: i915 device instance
 *
 * This stops interrupt and hotplug handling and unregisters and frees all
 * resources acquired in the init functions.
 */
void intel_irq_uninstall(struct drm_i915_private *dev_priv)
{
	drm_irq_uninstall(&dev_priv->drm);
	intel_hpd_cancel_work(dev_priv);
	dev_priv->pm.irqs_enabled = false;
}

/**
 * intel_runtime_pm_disable_interrupts - runtime interrupt disabling
 * @dev_priv: i915 device instance
 *
 * This function is used to disable interrupts at runtime, both in the runtime
 * pm and the system suspend/resume code.
 */
void intel_runtime_pm_disable_interrupts(struct drm_i915_private *dev_priv)
{
	dev_priv->drm.driver->irq_uninstall(&dev_priv->drm);
	dev_priv->pm.irqs_enabled = false;
	synchronize_irq(dev_priv->drm.irq);
}

/**
 * intel_runtime_pm_enable_interrupts - runtime interrupt enabling
 * @dev_priv: i915 device instance
 *
 * This function is used to enable interrupts at runtime, both in the runtime
 * pm and the system suspend/resume code.
 */
void intel_runtime_pm_enable_interrupts(struct drm_i915_private *dev_priv)
{
	dev_priv->pm.irqs_enabled = true;
	dev_priv->drm.driver->irq_preinstall(&dev_priv->drm);
	dev_priv->drm.driver->irq_postinstall(&dev_priv->drm);
}<|MERGE_RESOLUTION|>--- conflicted
+++ resolved
@@ -1359,15 +1359,12 @@
 		tasklet_hi_schedule(&engine->irq_tasklet);
 	}
 
-<<<<<<< HEAD
-=======
 	if ((iir & (GT_RENDER_CS_MASTER_ERROR_INTERRUPT << test_shift)) &&
 			intel_vgpu_active(engine->i915)) {
 		queue_work(system_highpri_wq, &engine->reset_work);
 		return;
 	}
 
->>>>>>> 5a55002e
 	if (iir & (GT_GEN8_WATCHDOG_INTERRUPT << test_shift))
 		tasklet_schedule(&engine->watchdog_tasklet);
 }
@@ -3476,8 +3473,6 @@
 	if (HAS_L3_DPF(dev_priv))
 		gt_interrupts[0] |= GT_RENDER_L3_PARITY_ERROR_INTERRUPT;
 
-<<<<<<< HEAD
-=======
 	if (intel_vgpu_active(dev_priv)) {
 		gt_interrupts[0] |= GT_RENDER_CS_MASTER_ERROR_INTERRUPT <<
 				GEN8_RCS_IRQ_SHIFT |
@@ -3491,7 +3486,6 @@
 				GEN8_VECS_IRQ_SHIFT;
 	}
 
->>>>>>> 5a55002e
 	/* VECS watchdog is only available in skl+ */
 	if (INTEL_GEN(dev_priv) >= 9)
 		gt_interrupts[3] |= GT_GEN8_WATCHDOG_INTERRUPT;
