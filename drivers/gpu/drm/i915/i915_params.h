/*
 * Copyright © 2015 Intel Corporation
 *
 * Permission is hereby granted, free of charge, to any person obtaining a
 * copy of this software and associated documentation files (the "Software"),
 * to deal in the Software without restriction, including without limitation
 * the rights to use, copy, modify, merge, publish, distribute, sublicense,
 * and/or sell copies of the Software, and to permit persons to whom the
 * Software is furnished to do so, subject to the following conditions:
 *
 * The above copyright notice and this permission notice (including the next
 * paragraph) shall be included in all copies or substantial portions of the
 * Software.
 *
 * THE SOFTWARE IS PROVIDED "AS IS", WITHOUT WARRANTY OF ANY KIND, EXPRESS OR
 * IMPLIED, INCLUDING BUT NOT LIMITED TO THE WARRANTIES OF MERCHANTABILITY,
 * FITNESS FOR A PARTICULAR PURPOSE AND NONINFRINGEMENT.  IN NO EVENT SHALL
 * THE AUTHORS OR COPYRIGHT HOLDERS BE LIABLE FOR ANY CLAIM, DAMAGES OR OTHER
 * LIABILITY, WHETHER IN AN ACTION OF CONTRACT, TORT OR OTHERWISE, ARISING
 * FROM, OUT OF OR IN CONNECTION WITH THE SOFTWARE OR THE USE OR OTHER DEALINGS
 * IN THE SOFTWARE.
 *
 */

#ifndef _I915_PARAMS_H_
#define _I915_PARAMS_H_

#include <linux/bitops.h>
#include <linux/cache.h> /* for __read_mostly */

struct drm_printer;

#define ENABLE_GUC_SUBMISSION		BIT(0)
#define ENABLE_GUC_LOAD_HUC		BIT(1)

#define I915_PARAMS_FOR_EACH(param) \
	param(char *, vbt_firmware, NULL) \
	param(int, modeset, -1) \
	param(int, lvds_channel_mode, 0) \
	param(int, panel_use_ssc, -1) \
	param(int, vbt_sdvo_panel_type, -1) \
	param(int, enable_dc, -1) \
	param(int, enable_fbc, -1) \
	param(int, enable_ppgtt, -1) \
	param(int, enable_psr, -1) \
	param(int, disable_power_well, -1) \
	param(int, enable_ips, 1) \
	param(int, invert_brightness, 0) \
	param(int, enable_guc, 0) \
	param(int, guc_log_level, -1) \
	param(char *, guc_firmware_path, NULL) \
	param(char *, huc_firmware_path, NULL) \
	param(char *, dmc_firmware_path, NULL) \
	param(int, mmio_debug, 0) \
	param(int, edp_vswing, 0) \
	param(int, reset, 2) \
	param(unsigned int, inject_load_failure, 0) \
	param(unsigned int, avail_planes_per_pipe, 0) \
	param(unsigned long long, domain_plane_owners, 0) \
	/* leave bools at the end to not create holes */ \
	param(bool, alpha_support, IS_ENABLED(CONFIG_DRM_I915_ALPHA_SUPPORT)) \
	param(bool, enable_hangcheck, true) \
	param(bool, fastboot, false) \
	param(bool, prefault_disable, false) \
	param(bool, load_detect_test, false) \
	param(bool, force_reset_modeset_test, false) \
	param(bool, error_capture, true) \
	param(bool, disable_display, false) \
	param(bool, verbose_state_checks, true) \
	param(bool, nuclear_pageflip, false) \
	param(bool, enable_dp_mst, true) \
	param(bool, enable_dpcd_backlight, false) \
	param(int, domain_scaler_owner, 0x11100) \
	param(unsigned int, enable_pvmmio, \
			PVMMIO_ELSP_SUBMIT | PVMMIO_PLANE_UPDATE \
			| PVMMIO_PLANE_WM_UPDATE | PVMMIO_PPGTT_UPDATE \
			| PVMMIO_GGTT_UPDATE ) \
	param(int, gvt_workload_priority, 0) \
<<<<<<< HEAD
=======
	param(bool, enable_initial_modeset, false) \
>>>>>>> ee383eea
	param(bool, enable_gvt, false) \
	param(bool, enable_conformance_check, true)

#define MEMBER(T, member, ...) T member;
struct i915_params {
	I915_PARAMS_FOR_EACH(MEMBER);
};
#undef MEMBER

extern struct i915_params i915_modparams __read_mostly;

void i915_params_dump(const struct i915_params *params, struct drm_printer *p);

#endif
<|MERGE_RESOLUTION|>--- conflicted
+++ resolved
@@ -76,10 +76,7 @@
 			| PVMMIO_PLANE_WM_UPDATE | PVMMIO_PPGTT_UPDATE \
 			| PVMMIO_GGTT_UPDATE ) \
 	param(int, gvt_workload_priority, 0) \
-<<<<<<< HEAD
-=======
 	param(bool, enable_initial_modeset, false) \
->>>>>>> ee383eea
 	param(bool, enable_gvt, false) \
 	param(bool, enable_conformance_check, true)
 
