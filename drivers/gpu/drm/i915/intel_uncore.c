/*
 * Copyright © 2013 Intel Corporation
 *
 * Permission is hereby granted, free of charge, to any person obtaining a
 * copy of this software and associated documentation files (the "Software"),
 * to deal in the Software without restriction, including without limitation
 * the rights to use, copy, modify, merge, publish, distribute, sublicense,
 * and/or sell copies of the Software, and to permit persons to whom the
 * Software is furnished to do so, subject to the following conditions:
 *
 * The above copyright notice and this permission notice (including the next
 * paragraph) shall be included in all copies or substantial portions of the
 * Software.
 *
 * THE SOFTWARE IS PROVIDED "AS IS", WITHOUT WARRANTY OF ANY KIND, EXPRESS OR
 * IMPLIED, INCLUDING BUT NOT LIMITED TO THE WARRANTIES OF MERCHANTABILITY,
 * FITNESS FOR A PARTICULAR PURPOSE AND NONINFRINGEMENT.  IN NO EVENT SHALL
 * THE AUTHORS OR COPYRIGHT HOLDERS BE LIABLE FOR ANY CLAIM, DAMAGES OR OTHER
 * LIABILITY, WHETHER IN AN ACTION OF CONTRACT, TORT OR OTHERWISE, ARISING
 * FROM, OUT OF OR IN CONNECTION WITH THE SOFTWARE OR THE USE OR OTHER DEALINGS
 * IN THE SOFTWARE.
 */

#include "i915_drv.h"
#include "intel_drv.h"
#include "i915_vgpu.h"

#include <linux/pm_runtime.h>

#define FORCEWAKE_ACK_TIMEOUT_MS 50

#define __raw_posting_read(dev_priv__, reg__) (void)__raw_i915_read32((dev_priv__), (reg__))

static const char * const forcewake_domain_names[] = {
	"render",
	"blitter",
	"media",
};

const char *
intel_uncore_forcewake_domain_to_str(const enum forcewake_domain_id id)
{
	BUILD_BUG_ON(ARRAY_SIZE(forcewake_domain_names) != FW_DOMAIN_ID_COUNT);

	if (id >= 0 && id < FW_DOMAIN_ID_COUNT)
		return forcewake_domain_names[id];

	WARN_ON(id);

	return "unknown";
}

static inline void
fw_domain_reset(const struct intel_uncore_forcewake_domain *d)
{
	WARN_ON(!i915_mmio_reg_valid(d->reg_set));
	__raw_i915_write32(d->i915, d->reg_set, d->val_reset);
}

static inline void
fw_domain_arm_timer(struct intel_uncore_forcewake_domain *d)
{
	d->wake_count++;
	hrtimer_start_range_ns(&d->timer,
			       ktime_set(0, NSEC_PER_MSEC),
			       NSEC_PER_MSEC,
			       HRTIMER_MODE_REL);
}

static inline void
fw_domain_wait_ack_clear(const struct intel_uncore_forcewake_domain *d)
{
	if (wait_for_atomic((__raw_i915_read32(d->i915, d->reg_ack) &
			     FORCEWAKE_KERNEL) == 0,
			    FORCEWAKE_ACK_TIMEOUT_MS))
		DRM_ERROR("%s: timed out waiting for forcewake ack to clear.\n",
			  intel_uncore_forcewake_domain_to_str(d->id));
}

static inline void
fw_domain_get(const struct intel_uncore_forcewake_domain *d)
{
	__raw_i915_write32(d->i915, d->reg_set, d->val_set);
}

static inline void
fw_domain_wait_ack(const struct intel_uncore_forcewake_domain *d)
{
	if (wait_for_atomic((__raw_i915_read32(d->i915, d->reg_ack) &
			     FORCEWAKE_KERNEL),
			    FORCEWAKE_ACK_TIMEOUT_MS))
		DRM_ERROR("%s: timed out waiting for forcewake ack request.\n",
			  intel_uncore_forcewake_domain_to_str(d->id));
}

static inline void
fw_domain_put(const struct intel_uncore_forcewake_domain *d)
{
	__raw_i915_write32(d->i915, d->reg_set, d->val_clear);
}

static inline void
fw_domain_posting_read(const struct intel_uncore_forcewake_domain *d)
{
	/* something from same cacheline, but not from the set register */
	if (i915_mmio_reg_valid(d->reg_post))
		__raw_posting_read(d->i915, d->reg_post);
}

static void
fw_domains_get(struct drm_i915_private *dev_priv, enum forcewake_domains fw_domains)
{
	struct intel_uncore_forcewake_domain *d;

	for_each_fw_domain_masked(d, fw_domains, dev_priv) {
		fw_domain_wait_ack_clear(d);
		fw_domain_get(d);
	}

	for_each_fw_domain_masked(d, fw_domains, dev_priv)
		fw_domain_wait_ack(d);

	dev_priv->uncore.fw_domains_active |= fw_domains;
}

static void
fw_domains_put(struct drm_i915_private *dev_priv, enum forcewake_domains fw_domains)
{
	struct intel_uncore_forcewake_domain *d;

	for_each_fw_domain_masked(d, fw_domains, dev_priv) {
		fw_domain_put(d);
		fw_domain_posting_read(d);
	}

	dev_priv->uncore.fw_domains_active &= ~fw_domains;
}

static void
vgpu_fw_domains_nop(struct drm_i915_private *dev_priv,
		    enum forcewake_domains fw_domains)
{
	/* Guest driver doesn't need to takes care forcewake. */
}

static void
fw_domains_posting_read(struct drm_i915_private *dev_priv)
{
	struct intel_uncore_forcewake_domain *d;

	/* No need to do for all, just do for first found */
	for_each_fw_domain(d, dev_priv) {
		fw_domain_posting_read(d);
		break;
	}
}

static void
fw_domains_reset(struct drm_i915_private *dev_priv, enum forcewake_domains fw_domains)
{
	struct intel_uncore_forcewake_domain *d;

	if (dev_priv->uncore.fw_domains == 0)
		return;

	for_each_fw_domain_masked(d, fw_domains, dev_priv)
		fw_domain_reset(d);

	fw_domains_posting_read(dev_priv);
}

static void __gen6_gt_wait_for_thread_c0(struct drm_i915_private *dev_priv)
{
	/* w/a for a sporadic read returning 0 by waiting for the GT
	 * thread to wake up.
	 */
	if (wait_for_atomic_us((__raw_i915_read32(dev_priv, GEN6_GT_THREAD_STATUS_REG) &
				GEN6_GT_THREAD_STATUS_CORE_MASK) == 0, 500))
		DRM_ERROR("GT thread status wait timed out\n");
}

static void fw_domains_get_with_thread_status(struct drm_i915_private *dev_priv,
					      enum forcewake_domains fw_domains)
{
	fw_domains_get(dev_priv, fw_domains);

	/* WaRsForcewakeWaitTC0:snb,ivb,hsw,bdw,vlv */
	__gen6_gt_wait_for_thread_c0(dev_priv);
}

static void gen6_gt_check_fifodbg(struct drm_i915_private *dev_priv)
{
	u32 gtfifodbg;

	gtfifodbg = __raw_i915_read32(dev_priv, GTFIFODBG);
	if (WARN(gtfifodbg, "GT wake FIFO error 0x%x\n", gtfifodbg))
		__raw_i915_write32(dev_priv, GTFIFODBG, gtfifodbg);
}

static void fw_domains_put_with_fifo(struct drm_i915_private *dev_priv,
				     enum forcewake_domains fw_domains)
{
	fw_domains_put(dev_priv, fw_domains);
	gen6_gt_check_fifodbg(dev_priv);
}

static inline u32 fifo_free_entries(struct drm_i915_private *dev_priv)
{
	u32 count = __raw_i915_read32(dev_priv, GTFIFOCTL);

	return count & GT_FIFO_FREE_ENTRIES_MASK;
}

static int __gen6_gt_wait_for_fifo(struct drm_i915_private *dev_priv)
{
	int ret = 0;

	/* On VLV, FIFO will be shared by both SW and HW.
	 * So, we need to read the FREE_ENTRIES everytime */
	if (IS_VALLEYVIEW(dev_priv))
		dev_priv->uncore.fifo_count = fifo_free_entries(dev_priv);

	if (dev_priv->uncore.fifo_count < GT_FIFO_NUM_RESERVED_ENTRIES) {
		int loop = 500;
		u32 fifo = fifo_free_entries(dev_priv);

		while (fifo <= GT_FIFO_NUM_RESERVED_ENTRIES && loop--) {
			udelay(10);
			fifo = fifo_free_entries(dev_priv);
		}
		if (WARN_ON(loop < 0 && fifo <= GT_FIFO_NUM_RESERVED_ENTRIES))
			++ret;
		dev_priv->uncore.fifo_count = fifo;
	}
	dev_priv->uncore.fifo_count--;

	return ret;
}

static enum hrtimer_restart
intel_uncore_fw_release_timer(struct hrtimer *timer)
{
	struct intel_uncore_forcewake_domain *domain =
	       container_of(timer, struct intel_uncore_forcewake_domain, timer);
	struct drm_i915_private *dev_priv = domain->i915;
	unsigned long irqflags;

	assert_rpm_device_not_suspended(dev_priv);

	spin_lock_irqsave(&dev_priv->uncore.lock, irqflags);
	if (WARN_ON(domain->wake_count == 0))
		domain->wake_count++;

	if (--domain->wake_count == 0)
		dev_priv->uncore.funcs.force_wake_put(dev_priv, domain->mask);

	spin_unlock_irqrestore(&dev_priv->uncore.lock, irqflags);

	return HRTIMER_NORESTART;
}

void intel_uncore_forcewake_reset(struct drm_i915_private *dev_priv,
				  bool restore)
{
	unsigned long irqflags;
	struct intel_uncore_forcewake_domain *domain;
	int retry_count = 100;
	enum forcewake_domains fw, active_domains;

	/* Hold uncore.lock across reset to prevent any register access
	 * with forcewake not set correctly. Wait until all pending
	 * timers are run before holding.
	 */
	while (1) {
		active_domains = 0;

		for_each_fw_domain(domain, dev_priv) {
			if (hrtimer_cancel(&domain->timer) == 0)
				continue;

			intel_uncore_fw_release_timer(&domain->timer);
		}

		spin_lock_irqsave(&dev_priv->uncore.lock, irqflags);

		for_each_fw_domain(domain, dev_priv) {
			if (hrtimer_active(&domain->timer))
				active_domains |= domain->mask;
		}

		if (active_domains == 0)
			break;

		if (--retry_count == 0) {
			DRM_ERROR("Timed out waiting for forcewake timers to finish\n");
			break;
		}

		spin_unlock_irqrestore(&dev_priv->uncore.lock, irqflags);
		cond_resched();
	}

	WARN_ON(active_domains);

	fw = dev_priv->uncore.fw_domains_active;
	if (fw)
		dev_priv->uncore.funcs.force_wake_put(dev_priv, fw);

	fw_domains_reset(dev_priv, FORCEWAKE_ALL);

	if (restore) { /* If reset with a user forcewake, try to restore */
		if (fw)
			dev_priv->uncore.funcs.force_wake_get(dev_priv, fw);

		if (IS_GEN6(dev_priv) || IS_GEN7(dev_priv))
			dev_priv->uncore.fifo_count =
				fifo_free_entries(dev_priv);
	}

	if (!restore)
		assert_forcewakes_inactive(dev_priv);

	spin_unlock_irqrestore(&dev_priv->uncore.lock, irqflags);
}

static u64 gen9_edram_size(struct drm_i915_private *dev_priv)
{
	const unsigned int ways[8] = { 4, 8, 12, 16, 16, 16, 16, 16 };
	const unsigned int sets[4] = { 1, 1, 2, 2 };
	const u32 cap = dev_priv->edram_cap;

	return EDRAM_NUM_BANKS(cap) *
		ways[EDRAM_WAYS_IDX(cap)] *
		sets[EDRAM_SETS_IDX(cap)] *
		1024 * 1024;
}

u64 intel_uncore_edram_size(struct drm_i915_private *dev_priv)
{
	if (!HAS_EDRAM(dev_priv))
		return 0;

	/* The needed capability bits for size calculation
	 * are not there with pre gen9 so return 128MB always.
	 */
	if (INTEL_GEN(dev_priv) < 9)
		return 128 * 1024 * 1024;

	return gen9_edram_size(dev_priv);
}

static void intel_uncore_edram_detect(struct drm_i915_private *dev_priv)
{
	if (IS_HASWELL(dev_priv) ||
	    IS_BROADWELL(dev_priv) ||
	    INTEL_GEN(dev_priv) >= 9) {
		dev_priv->edram_cap = __raw_i915_read32(dev_priv,
							HSW_EDRAM_CAP);

		/* NB: We can't write IDICR yet because we do not have gt funcs
		 * set up */
	} else {
		dev_priv->edram_cap = 0;
	}

	if (HAS_EDRAM(dev_priv))
		DRM_INFO("Found %lluMB of eDRAM\n",
			 intel_uncore_edram_size(dev_priv) / (1024 * 1024));
}

static bool
fpga_check_for_unclaimed_mmio(struct drm_i915_private *dev_priv)
{
	u32 dbg;

	dbg = __raw_i915_read32(dev_priv, FPGA_DBG);
	if (likely(!(dbg & FPGA_DBG_RM_NOCLAIM)))
		return false;

	__raw_i915_write32(dev_priv, FPGA_DBG, FPGA_DBG_RM_NOCLAIM);

	return true;
}

static bool
vlv_check_for_unclaimed_mmio(struct drm_i915_private *dev_priv)
{
	u32 cer;

	cer = __raw_i915_read32(dev_priv, CLAIM_ER);
	if (likely(!(cer & (CLAIM_ER_OVERFLOW | CLAIM_ER_CTR_MASK))))
		return false;

	__raw_i915_write32(dev_priv, CLAIM_ER, CLAIM_ER_CLR);

	return true;
}

static bool
check_for_unclaimed_mmio(struct drm_i915_private *dev_priv)
{
	if (HAS_FPGA_DBG_UNCLAIMED(dev_priv))
		return fpga_check_for_unclaimed_mmio(dev_priv);

	if (IS_VALLEYVIEW(dev_priv) || IS_CHERRYVIEW(dev_priv))
		return vlv_check_for_unclaimed_mmio(dev_priv);

	return false;
}

static void __intel_uncore_early_sanitize(struct drm_i915_private *dev_priv,
					  bool restore_forcewake)
{
	struct intel_device_info *info = mkwrite_device_info(dev_priv);

	/* clear out unclaimed reg detection bit */
	if (check_for_unclaimed_mmio(dev_priv))
		DRM_DEBUG("unclaimed mmio detected on uncore init, clearing\n");

	/* clear out old GT FIFO errors */
	if (IS_GEN6(dev_priv) || IS_GEN7(dev_priv))
		__raw_i915_write32(dev_priv, GTFIFODBG,
				   __raw_i915_read32(dev_priv, GTFIFODBG));

	/* WaDisableShadowRegForCpd:chv */
	if (IS_CHERRYVIEW(dev_priv)) {
		__raw_i915_write32(dev_priv, GTFIFOCTL,
				   __raw_i915_read32(dev_priv, GTFIFOCTL) |
				   GT_FIFO_CTL_BLOCK_ALL_POLICY_STALL |
				   GT_FIFO_CTL_RC6_POLICY_STALL);
	}

	if (IS_BXT_REVID(dev_priv, 0, BXT_REVID_B_LAST))
		info->has_decoupled_mmio = false;

	intel_uncore_forcewake_reset(dev_priv, restore_forcewake);
}

void intel_uncore_early_sanitize(struct drm_i915_private *dev_priv,
				 bool restore_forcewake)
{
	__intel_uncore_early_sanitize(dev_priv, restore_forcewake);
	i915_check_and_clear_faults(dev_priv);
}

void intel_uncore_sanitize(struct drm_i915_private *dev_priv)
{
	i915.enable_rc6 = sanitize_rc6_option(dev_priv, i915.enable_rc6);

	/* BIOS often leaves RC6 enabled, but disable it for hw init */
	intel_sanitize_gt_powersave(dev_priv);
}

static void __intel_uncore_forcewake_get(struct drm_i915_private *dev_priv,
					 enum forcewake_domains fw_domains)
{
	struct intel_uncore_forcewake_domain *domain;

	fw_domains &= dev_priv->uncore.fw_domains;

	for_each_fw_domain_masked(domain, fw_domains, dev_priv) {
		if (domain->wake_count++)
			fw_domains &= ~domain->mask;
	}

	if (fw_domains)
		dev_priv->uncore.funcs.force_wake_get(dev_priv, fw_domains);
}

/**
 * intel_uncore_forcewake_get - grab forcewake domain references
 * @dev_priv: i915 device instance
 * @fw_domains: forcewake domains to get reference on
 *
 * This function can be used get GT's forcewake domain references.
 * Normal register access will handle the forcewake domains automatically.
 * However if some sequence requires the GT to not power down a particular
 * forcewake domains this function should be called at the beginning of the
 * sequence. And subsequently the reference should be dropped by symmetric
 * call to intel_unforce_forcewake_put(). Usually caller wants all the domains
 * to be kept awake so the @fw_domains would be then FORCEWAKE_ALL.
 */
void intel_uncore_forcewake_get(struct drm_i915_private *dev_priv,
				enum forcewake_domains fw_domains)
{
	unsigned long irqflags;

	if (!dev_priv->uncore.funcs.force_wake_get)
		return;

	assert_rpm_wakelock_held(dev_priv);

	spin_lock_irqsave(&dev_priv->uncore.lock, irqflags);
	__intel_uncore_forcewake_get(dev_priv, fw_domains);
	spin_unlock_irqrestore(&dev_priv->uncore.lock, irqflags);
}

/**
 * intel_uncore_forcewake_get__locked - grab forcewake domain references
 * @dev_priv: i915 device instance
 * @fw_domains: forcewake domains to get reference on
 *
 * See intel_uncore_forcewake_get(). This variant places the onus
 * on the caller to explicitly handle the dev_priv->uncore.lock spinlock.
 */
void intel_uncore_forcewake_get__locked(struct drm_i915_private *dev_priv,
					enum forcewake_domains fw_domains)
{
	assert_spin_locked(&dev_priv->uncore.lock);

	if (!dev_priv->uncore.funcs.force_wake_get)
		return;

	__intel_uncore_forcewake_get(dev_priv, fw_domains);
}

static void __intel_uncore_forcewake_put(struct drm_i915_private *dev_priv,
					 enum forcewake_domains fw_domains)
{
	struct intel_uncore_forcewake_domain *domain;

	fw_domains &= dev_priv->uncore.fw_domains;

	for_each_fw_domain_masked(domain, fw_domains, dev_priv) {
		if (WARN_ON(domain->wake_count == 0))
			continue;

		if (--domain->wake_count)
			continue;

		fw_domain_arm_timer(domain);
	}
}

/**
 * intel_uncore_forcewake_put - release a forcewake domain reference
 * @dev_priv: i915 device instance
 * @fw_domains: forcewake domains to put references
 *
 * This function drops the device-level forcewakes for specified
 * domains obtained by intel_uncore_forcewake_get().
 */
void intel_uncore_forcewake_put(struct drm_i915_private *dev_priv,
				enum forcewake_domains fw_domains)
{
	unsigned long irqflags;

	if (!dev_priv->uncore.funcs.force_wake_put)
		return;

	spin_lock_irqsave(&dev_priv->uncore.lock, irqflags);
	__intel_uncore_forcewake_put(dev_priv, fw_domains);
	spin_unlock_irqrestore(&dev_priv->uncore.lock, irqflags);
}

/**
 * intel_uncore_forcewake_put__locked - grab forcewake domain references
 * @dev_priv: i915 device instance
 * @fw_domains: forcewake domains to get reference on
 *
 * See intel_uncore_forcewake_put(). This variant places the onus
 * on the caller to explicitly handle the dev_priv->uncore.lock spinlock.
 */
void intel_uncore_forcewake_put__locked(struct drm_i915_private *dev_priv,
					enum forcewake_domains fw_domains)
{
	assert_spin_locked(&dev_priv->uncore.lock);

	if (!dev_priv->uncore.funcs.force_wake_put)
		return;

	__intel_uncore_forcewake_put(dev_priv, fw_domains);
}

void assert_forcewakes_inactive(struct drm_i915_private *dev_priv)
{
	if (!dev_priv->uncore.funcs.force_wake_get)
		return;

	WARN_ON(dev_priv->uncore.fw_domains_active);
}

/* We give fast paths for the really cool registers */
#define NEEDS_FORCE_WAKE(reg) ((reg) < 0x40000)

#define __gen6_reg_read_fw_domains(offset) \
({ \
	enum forcewake_domains __fwd; \
	if (NEEDS_FORCE_WAKE(offset)) \
		__fwd = FORCEWAKE_RENDER; \
	else \
		__fwd = 0; \
	__fwd; \
})

static int fw_range_cmp(u32 offset, const struct intel_forcewake_range *entry)
{
	if (offset < entry->start)
		return -1;
	else if (offset > entry->end)
		return 1;
	else
		return 0;
}
<<<<<<< HEAD

/* Copied and "macroized" from lib/bsearch.c */
#define BSEARCH(key, base, num, cmp) ({                                 \
	unsigned int start__ = 0, end__ = (num);                        \
	typeof(base) result__ = NULL;                                   \
	while (start__ < end__) {                                       \
		unsigned int mid__ = start__ + (end__ - start__) / 2;   \
		int ret__ = (cmp)((key), (base) + mid__);               \
		if (ret__ < 0) {                                        \
			end__ = mid__;                                  \
		} else if (ret__ > 0) {                                 \
			start__ = mid__ + 1;                            \
		} else {                                                \
			result__ = (base) + mid__;                      \
			break;                                          \
		}                                                       \
	}                                                               \
	result__;                                                       \
})

static enum forcewake_domains
find_fw_domain(struct drm_i915_private *dev_priv, u32 offset)
{
	const struct intel_forcewake_range *entry;

	entry = BSEARCH(offset,
			dev_priv->uncore.fw_domains_table,
			dev_priv->uncore.fw_domains_table_entries,
			fw_range_cmp);

	if (!entry)
		return 0;

	WARN(entry->domains & ~dev_priv->uncore.fw_domains,
	     "Uninitialized forcewake domain(s) 0x%x accessed at 0x%x\n",
	     entry->domains & ~dev_priv->uncore.fw_domains, offset);

	return entry->domains;
}

static void
intel_fw_table_check(struct drm_i915_private *dev_priv)
{
	const struct intel_forcewake_range *ranges;
	unsigned int num_ranges;
	s32 prev;
	unsigned int i;

=======

/* Copied and "macroized" from lib/bsearch.c */
#define BSEARCH(key, base, num, cmp) ({                                 \
	unsigned int start__ = 0, end__ = (num);                        \
	typeof(base) result__ = NULL;                                   \
	while (start__ < end__) {                                       \
		unsigned int mid__ = start__ + (end__ - start__) / 2;   \
		int ret__ = (cmp)((key), (base) + mid__);               \
		if (ret__ < 0) {                                        \
			end__ = mid__;                                  \
		} else if (ret__ > 0) {                                 \
			start__ = mid__ + 1;                            \
		} else {                                                \
			result__ = (base) + mid__;                      \
			break;                                          \
		}                                                       \
	}                                                               \
	result__;                                                       \
})

static enum forcewake_domains
find_fw_domain(struct drm_i915_private *dev_priv, u32 offset)
{
	const struct intel_forcewake_range *entry;

	entry = BSEARCH(offset,
			dev_priv->uncore.fw_domains_table,
			dev_priv->uncore.fw_domains_table_entries,
			fw_range_cmp);

	if (!entry)
		return 0;

	WARN(entry->domains & ~dev_priv->uncore.fw_domains,
	     "Uninitialized forcewake domain(s) 0x%x accessed at 0x%x\n",
	     entry->domains & ~dev_priv->uncore.fw_domains, offset);

	return entry->domains;
}

static void
intel_fw_table_check(struct drm_i915_private *dev_priv)
{
	const struct intel_forcewake_range *ranges;
	unsigned int num_ranges;
	s32 prev;
	unsigned int i;

>>>>>>> 4c847018
	if (!IS_ENABLED(CONFIG_DRM_I915_DEBUG))
		return;

	ranges = dev_priv->uncore.fw_domains_table;
	if (!ranges)
		return;

	num_ranges = dev_priv->uncore.fw_domains_table_entries;

	for (i = 0, prev = -1; i < num_ranges; i++, ranges++) {
		WARN_ON_ONCE(IS_GEN9(dev_priv) &&
			     (prev + 1) != (s32)ranges->start);
		WARN_ON_ONCE(prev >= (s32)ranges->start);
		prev = ranges->start;
		WARN_ON_ONCE(prev >= (s32)ranges->end);
		prev = ranges->end;
	}
}

#define GEN_FW_RANGE(s, e, d) \
	{ .start = (s), .end = (e), .domains = (d) }

#define HAS_FWTABLE(dev_priv) \
	(IS_GEN9(dev_priv) || \
	 IS_CHERRYVIEW(dev_priv) || \
	 IS_VALLEYVIEW(dev_priv))

/* *Must* be sorted by offset ranges! See intel_fw_table_check(). */
static const struct intel_forcewake_range __vlv_fw_ranges[] = {
	GEN_FW_RANGE(0x2000, 0x3fff, FORCEWAKE_RENDER),
	GEN_FW_RANGE(0x5000, 0x7fff, FORCEWAKE_RENDER),
	GEN_FW_RANGE(0xb000, 0x11fff, FORCEWAKE_RENDER),
	GEN_FW_RANGE(0x12000, 0x13fff, FORCEWAKE_MEDIA),
	GEN_FW_RANGE(0x22000, 0x23fff, FORCEWAKE_MEDIA),
	GEN_FW_RANGE(0x2e000, 0x2ffff, FORCEWAKE_RENDER),
	GEN_FW_RANGE(0x30000, 0x3ffff, FORCEWAKE_MEDIA),
};

#define __fwtable_reg_read_fw_domains(offset) \
({ \
	enum forcewake_domains __fwd = 0; \
	if (NEEDS_FORCE_WAKE((offset))) \
		__fwd = find_fw_domain(dev_priv, offset); \
	__fwd; \
})

/* *Must* be sorted by offset! See intel_shadow_table_check(). */
static const i915_reg_t gen8_shadowed_regs[] = {
	RING_TAIL(RENDER_RING_BASE),	/* 0x2000 (base) */
	GEN6_RPNSWREQ,			/* 0xA008 */
	GEN6_RC_VIDEO_FREQ,		/* 0xA00C */
	RING_TAIL(GEN6_BSD_RING_BASE),	/* 0x12000 (base) */
	RING_TAIL(VEBOX_RING_BASE),	/* 0x1a000 (base) */
	RING_TAIL(BLT_RING_BASE),	/* 0x22000 (base) */
	/* TODO: Other registers are not yet used */
};

static void intel_shadow_table_check(void)
{
	const i915_reg_t *reg = gen8_shadowed_regs;
	s32 prev;
	u32 offset;
	unsigned int i;

	if (!IS_ENABLED(CONFIG_DRM_I915_DEBUG))
		return;

	for (i = 0, prev = -1; i < ARRAY_SIZE(gen8_shadowed_regs); i++, reg++) {
		offset = i915_mmio_reg_offset(*reg);
		WARN_ON_ONCE(prev >= (s32)offset);
		prev = offset;
	}
}

static int mmio_reg_cmp(u32 key, const i915_reg_t *reg)
{
	u32 offset = i915_mmio_reg_offset(*reg);

	if (key < offset)
		return -1;
	else if (key > offset)
		return 1;
	else
		return 0;
}

static bool is_gen8_shadowed(u32 offset)
{
	const i915_reg_t *regs = gen8_shadowed_regs;

	return BSEARCH(offset, regs, ARRAY_SIZE(gen8_shadowed_regs),
		       mmio_reg_cmp);
}

#define __gen8_reg_write_fw_domains(offset) \
({ \
	enum forcewake_domains __fwd; \
	if (NEEDS_FORCE_WAKE(offset) && !is_gen8_shadowed(offset)) \
		__fwd = FORCEWAKE_RENDER; \
	else \
		__fwd = 0; \
	__fwd; \
})

/* *Must* be sorted by offset ranges! See intel_fw_table_check(). */
static const struct intel_forcewake_range __chv_fw_ranges[] = {
	GEN_FW_RANGE(0x2000, 0x3fff, FORCEWAKE_RENDER),
	GEN_FW_RANGE(0x4000, 0x4fff, FORCEWAKE_RENDER | FORCEWAKE_MEDIA),
	GEN_FW_RANGE(0x5200, 0x7fff, FORCEWAKE_RENDER),
	GEN_FW_RANGE(0x8000, 0x82ff, FORCEWAKE_RENDER | FORCEWAKE_MEDIA),
	GEN_FW_RANGE(0x8300, 0x84ff, FORCEWAKE_RENDER),
	GEN_FW_RANGE(0x8500, 0x85ff, FORCEWAKE_RENDER | FORCEWAKE_MEDIA),
	GEN_FW_RANGE(0x8800, 0x88ff, FORCEWAKE_MEDIA),
	GEN_FW_RANGE(0x9000, 0xafff, FORCEWAKE_RENDER | FORCEWAKE_MEDIA),
	GEN_FW_RANGE(0xb000, 0xb47f, FORCEWAKE_RENDER),
	GEN_FW_RANGE(0xd000, 0xd7ff, FORCEWAKE_MEDIA),
	GEN_FW_RANGE(0xe000, 0xe7ff, FORCEWAKE_RENDER),
	GEN_FW_RANGE(0xf000, 0xffff, FORCEWAKE_RENDER | FORCEWAKE_MEDIA),
	GEN_FW_RANGE(0x12000, 0x13fff, FORCEWAKE_MEDIA),
	GEN_FW_RANGE(0x1a000, 0x1bfff, FORCEWAKE_MEDIA),
	GEN_FW_RANGE(0x1e800, 0x1e9ff, FORCEWAKE_MEDIA),
	GEN_FW_RANGE(0x30000, 0x37fff, FORCEWAKE_MEDIA),
};

#define __fwtable_reg_write_fw_domains(offset) \
({ \
	enum forcewake_domains __fwd = 0; \
	if (NEEDS_FORCE_WAKE((offset)) && !is_gen8_shadowed(offset)) \
		__fwd = find_fw_domain(dev_priv, offset); \
	__fwd; \
})

/* *Must* be sorted by offset ranges! See intel_fw_table_check(). */
static const struct intel_forcewake_range __gen9_fw_ranges[] = {
	GEN_FW_RANGE(0x0, 0xaff, FORCEWAKE_BLITTER),
	GEN_FW_RANGE(0xb00, 0x1fff, 0), /* uncore range */
	GEN_FW_RANGE(0x2000, 0x26ff, FORCEWAKE_RENDER),
	GEN_FW_RANGE(0x2700, 0x2fff, FORCEWAKE_BLITTER),
	GEN_FW_RANGE(0x3000, 0x3fff, FORCEWAKE_RENDER),
	GEN_FW_RANGE(0x4000, 0x51ff, FORCEWAKE_BLITTER),
	GEN_FW_RANGE(0x5200, 0x7fff, FORCEWAKE_RENDER),
	GEN_FW_RANGE(0x8000, 0x812f, FORCEWAKE_BLITTER),
	GEN_FW_RANGE(0x8130, 0x813f, FORCEWAKE_MEDIA),
	GEN_FW_RANGE(0x8140, 0x815f, FORCEWAKE_RENDER),
	GEN_FW_RANGE(0x8160, 0x82ff, FORCEWAKE_BLITTER),
	GEN_FW_RANGE(0x8300, 0x84ff, FORCEWAKE_RENDER),
	GEN_FW_RANGE(0x8500, 0x87ff, FORCEWAKE_BLITTER),
	GEN_FW_RANGE(0x8800, 0x89ff, FORCEWAKE_MEDIA),
	GEN_FW_RANGE(0x8a00, 0x8bff, FORCEWAKE_BLITTER),
	GEN_FW_RANGE(0x8c00, 0x8cff, FORCEWAKE_RENDER),
	GEN_FW_RANGE(0x8d00, 0x93ff, FORCEWAKE_BLITTER),
	GEN_FW_RANGE(0x9400, 0x97ff, FORCEWAKE_RENDER | FORCEWAKE_MEDIA),
	GEN_FW_RANGE(0x9800, 0xafff, FORCEWAKE_BLITTER),
	GEN_FW_RANGE(0xb000, 0xb47f, FORCEWAKE_RENDER),
	GEN_FW_RANGE(0xb480, 0xcfff, FORCEWAKE_BLITTER),
	GEN_FW_RANGE(0xd000, 0xd7ff, FORCEWAKE_MEDIA),
	GEN_FW_RANGE(0xd800, 0xdfff, FORCEWAKE_BLITTER),
	GEN_FW_RANGE(0xe000, 0xe8ff, FORCEWAKE_RENDER),
	GEN_FW_RANGE(0xe900, 0x11fff, FORCEWAKE_BLITTER),
	GEN_FW_RANGE(0x12000, 0x13fff, FORCEWAKE_MEDIA),
	GEN_FW_RANGE(0x14000, 0x19fff, FORCEWAKE_BLITTER),
	GEN_FW_RANGE(0x1a000, 0x1e9ff, FORCEWAKE_MEDIA),
	GEN_FW_RANGE(0x1ea00, 0x243ff, FORCEWAKE_BLITTER),
	GEN_FW_RANGE(0x24400, 0x247ff, FORCEWAKE_RENDER),
	GEN_FW_RANGE(0x24800, 0x2ffff, FORCEWAKE_BLITTER),
	GEN_FW_RANGE(0x30000, 0x3ffff, FORCEWAKE_MEDIA),
};

static void
ilk_dummy_write(struct drm_i915_private *dev_priv)
{
	/* WaIssueDummyWriteToWakeupFromRC6:ilk Issue a dummy write to wake up
	 * the chip from rc6 before touching it for real. MI_MODE is masked,
	 * hence harmless to write 0 into. */
	__raw_i915_write32(dev_priv, MI_MODE, 0);
}

static void
__unclaimed_reg_debug(struct drm_i915_private *dev_priv,
		      const i915_reg_t reg,
		      const bool read,
		      const bool before)
{
	if (WARN(check_for_unclaimed_mmio(dev_priv) && !before,
		 "Unclaimed %s register 0x%x\n",
		 read ? "read from" : "write to",
		 i915_mmio_reg_offset(reg)))
		i915.mmio_debug--; /* Only report the first N failures */
}

static inline void
unclaimed_reg_debug(struct drm_i915_private *dev_priv,
		    const i915_reg_t reg,
		    const bool read,
		    const bool before)
{
	if (likely(!i915.mmio_debug))
		return;

	__unclaimed_reg_debug(dev_priv, reg, read, before);
}

static const enum decoupled_power_domain fw2dpd_domain[] = {
	GEN9_DECOUPLED_PD_RENDER,
	GEN9_DECOUPLED_PD_BLITTER,
	GEN9_DECOUPLED_PD_ALL,
	GEN9_DECOUPLED_PD_MEDIA,
	GEN9_DECOUPLED_PD_ALL,
	GEN9_DECOUPLED_PD_ALL,
	GEN9_DECOUPLED_PD_ALL
};

/*
 * Decoupled MMIO access for only 1 DWORD
 */
static void __gen9_decoupled_mmio_access(struct drm_i915_private *dev_priv,
					 u32 reg,
					 enum forcewake_domains fw_domain,
					 enum decoupled_ops operation)
{
	enum decoupled_power_domain dp_domain;
	u32 ctrl_reg_data = 0;

	dp_domain = fw2dpd_domain[fw_domain - 1];

	ctrl_reg_data |= reg;
	ctrl_reg_data |= (operation << GEN9_DECOUPLED_OP_SHIFT);
	ctrl_reg_data |= (dp_domain << GEN9_DECOUPLED_PD_SHIFT);
	ctrl_reg_data |= GEN9_DECOUPLED_DW1_GO;
	__raw_i915_write32(dev_priv, GEN9_DECOUPLED_REG0_DW1, ctrl_reg_data);

	if (wait_for_atomic((__raw_i915_read32(dev_priv,
			    GEN9_DECOUPLED_REG0_DW1) &
			    GEN9_DECOUPLED_DW1_GO) == 0,
			    FORCEWAKE_ACK_TIMEOUT_MS))
		DRM_ERROR("Decoupled MMIO wait timed out\n");
}

static inline u32
__gen9_decoupled_mmio_read32(struct drm_i915_private *dev_priv,
			     u32 reg,
			     enum forcewake_domains fw_domain)
{
	__gen9_decoupled_mmio_access(dev_priv, reg, fw_domain,
				     GEN9_DECOUPLED_OP_READ);

	return __raw_i915_read32(dev_priv, GEN9_DECOUPLED_REG0_DW0);
}

static inline void
__gen9_decoupled_mmio_write(struct drm_i915_private *dev_priv,
			    u32 reg, u32 data,
			    enum forcewake_domains fw_domain)
{

	__raw_i915_write32(dev_priv, GEN9_DECOUPLED_REG0_DW0, data);

	__gen9_decoupled_mmio_access(dev_priv, reg, fw_domain,
				     GEN9_DECOUPLED_OP_WRITE);
}


#define GEN2_READ_HEADER(x) \
	u##x val = 0; \
	assert_rpm_wakelock_held(dev_priv);

#define GEN2_READ_FOOTER \
	trace_i915_reg_rw(false, reg, val, sizeof(val), trace); \
	return val

#define __gen2_read(x) \
static u##x \
gen2_read##x(struct drm_i915_private *dev_priv, i915_reg_t reg, bool trace) { \
	GEN2_READ_HEADER(x); \
	val = __raw_i915_read##x(dev_priv, reg); \
	GEN2_READ_FOOTER; \
}

#define __gen5_read(x) \
static u##x \
gen5_read##x(struct drm_i915_private *dev_priv, i915_reg_t reg, bool trace) { \
	GEN2_READ_HEADER(x); \
	ilk_dummy_write(dev_priv); \
	val = __raw_i915_read##x(dev_priv, reg); \
	GEN2_READ_FOOTER; \
}

__gen5_read(8)
__gen5_read(16)
__gen5_read(32)
__gen5_read(64)
__gen2_read(8)
__gen2_read(16)
__gen2_read(32)
__gen2_read(64)

#undef __gen5_read
#undef __gen2_read

#undef GEN2_READ_FOOTER
#undef GEN2_READ_HEADER

#define GEN6_READ_HEADER(x) \
	u32 offset = i915_mmio_reg_offset(reg); \
	unsigned long irqflags; \
	u##x val = 0; \
	assert_rpm_wakelock_held(dev_priv); \
	spin_lock_irqsave(&dev_priv->uncore.lock, irqflags); \
	unclaimed_reg_debug(dev_priv, reg, true, true)

#define GEN6_READ_FOOTER \
	unclaimed_reg_debug(dev_priv, reg, true, false); \
	spin_unlock_irqrestore(&dev_priv->uncore.lock, irqflags); \
	trace_i915_reg_rw(false, reg, val, sizeof(val), trace); \
	return val

static noinline void ___force_wake_auto(struct drm_i915_private *dev_priv,
					enum forcewake_domains fw_domains)
{
	struct intel_uncore_forcewake_domain *domain;

	for_each_fw_domain_masked(domain, fw_domains, dev_priv)
		fw_domain_arm_timer(domain);

	dev_priv->uncore.funcs.force_wake_get(dev_priv, fw_domains);
}

static inline void __force_wake_auto(struct drm_i915_private *dev_priv,
				     enum forcewake_domains fw_domains)
{
	if (WARN_ON(!fw_domains))
		return;

	/* Turn on all requested but inactive supported forcewake domains. */
	fw_domains &= dev_priv->uncore.fw_domains;
	fw_domains &= ~dev_priv->uncore.fw_domains_active;

	if (fw_domains)
		___force_wake_auto(dev_priv, fw_domains);
}

#define __gen_read(func, x) \
static u##x \
func##_read##x(struct drm_i915_private *dev_priv, i915_reg_t reg, bool trace) { \
	enum forcewake_domains fw_engine; \
	GEN6_READ_HEADER(x); \
	fw_engine = __##func##_reg_read_fw_domains(offset); \
	if (fw_engine) \
		__force_wake_auto(dev_priv, fw_engine); \
	val = __raw_i915_read##x(dev_priv, reg); \
	GEN6_READ_FOOTER; \
}
#define __gen6_read(x) __gen_read(gen6, x)
#define __fwtable_read(x) __gen_read(fwtable, x)

#define __gen9_decoupled_read(x) \
static u##x \
gen9_decoupled_read##x(struct drm_i915_private *dev_priv, \
		       i915_reg_t reg, bool trace) { \
	enum forcewake_domains fw_engine; \
	GEN6_READ_HEADER(x); \
	fw_engine = __fwtable_reg_read_fw_domains(offset); \
	if (fw_engine & ~dev_priv->uncore.fw_domains_active) { \
		unsigned i; \
		u32 *ptr_data = (u32 *) &val; \
		for (i = 0; i < x/32; i++, offset += sizeof(u32), ptr_data++) \
			*ptr_data = __gen9_decoupled_mmio_read32(dev_priv, \
								 offset, \
								 fw_engine); \
	} else { \
		val = __raw_i915_read##x(dev_priv, reg); \
	} \
	GEN6_READ_FOOTER; \
}

__gen9_decoupled_read(32)
__gen9_decoupled_read(64)
__fwtable_read(8)
__fwtable_read(16)
__fwtable_read(32)
__fwtable_read(64)
__gen6_read(8)
__gen6_read(16)
__gen6_read(32)
__gen6_read(64)

#undef __fwtable_read
#undef __gen6_read
#undef GEN6_READ_FOOTER
#undef GEN6_READ_HEADER

#define GEN2_WRITE_HEADER \
	trace_i915_reg_rw(true, reg, val, sizeof(val), trace); \
	assert_rpm_wakelock_held(dev_priv); \

#define GEN2_WRITE_FOOTER

#define __gen2_write(x) \
static void \
gen2_write##x(struct drm_i915_private *dev_priv, i915_reg_t reg, u##x val, bool trace) { \
	GEN2_WRITE_HEADER; \
	__raw_i915_write##x(dev_priv, reg, val); \
	GEN2_WRITE_FOOTER; \
}

#define __gen5_write(x) \
static void \
gen5_write##x(struct drm_i915_private *dev_priv, i915_reg_t reg, u##x val, bool trace) { \
	GEN2_WRITE_HEADER; \
	ilk_dummy_write(dev_priv); \
	__raw_i915_write##x(dev_priv, reg, val); \
	GEN2_WRITE_FOOTER; \
}

__gen5_write(8)
__gen5_write(16)
__gen5_write(32)
__gen2_write(8)
__gen2_write(16)
__gen2_write(32)

#undef __gen5_write
#undef __gen2_write

#undef GEN2_WRITE_FOOTER
#undef GEN2_WRITE_HEADER

#define GEN6_WRITE_HEADER \
	u32 offset = i915_mmio_reg_offset(reg); \
	unsigned long irqflags; \
	trace_i915_reg_rw(true, reg, val, sizeof(val), trace); \
	assert_rpm_wakelock_held(dev_priv); \
	spin_lock_irqsave(&dev_priv->uncore.lock, irqflags); \
	unclaimed_reg_debug(dev_priv, reg, false, true)

#define GEN6_WRITE_FOOTER \
	unclaimed_reg_debug(dev_priv, reg, false, false); \
	spin_unlock_irqrestore(&dev_priv->uncore.lock, irqflags)

#define __gen6_write(x) \
static void \
gen6_write##x(struct drm_i915_private *dev_priv, i915_reg_t reg, u##x val, bool trace) { \
	u32 __fifo_ret = 0; \
	GEN6_WRITE_HEADER; \
	if (NEEDS_FORCE_WAKE(offset)) { \
		__fifo_ret = __gen6_gt_wait_for_fifo(dev_priv); \
	} \
	__raw_i915_write##x(dev_priv, reg, val); \
	if (unlikely(__fifo_ret)) { \
		gen6_gt_check_fifodbg(dev_priv); \
	} \
	GEN6_WRITE_FOOTER; \
}

#define __gen_write(func, x) \
static void \
func##_write##x(struct drm_i915_private *dev_priv, i915_reg_t reg, u##x val, bool trace) { \
	enum forcewake_domains fw_engine; \
	GEN6_WRITE_HEADER; \
	fw_engine = __##func##_reg_write_fw_domains(offset); \
	if (fw_engine) \
		__force_wake_auto(dev_priv, fw_engine); \
	__raw_i915_write##x(dev_priv, reg, val); \
	GEN6_WRITE_FOOTER; \
}
#define __gen8_write(x) __gen_write(gen8, x)
#define __fwtable_write(x) __gen_write(fwtable, x)

#define __gen9_decoupled_write(x) \
static void \
gen9_decoupled_write##x(struct drm_i915_private *dev_priv, \
			i915_reg_t reg, u##x val, \
		bool trace) { \
	enum forcewake_domains fw_engine; \
	GEN6_WRITE_HEADER; \
	fw_engine = __fwtable_reg_write_fw_domains(offset); \
	if (fw_engine & ~dev_priv->uncore.fw_domains_active) \
		__gen9_decoupled_mmio_write(dev_priv, \
					    offset, \
					    val, \
					    fw_engine); \
	else \
		__raw_i915_write##x(dev_priv, reg, val); \
	GEN6_WRITE_FOOTER; \
}

__gen9_decoupled_write(32)
__fwtable_write(8)
__fwtable_write(16)
__fwtable_write(32)
__gen8_write(8)
__gen8_write(16)
__gen8_write(32)
__gen6_write(8)
__gen6_write(16)
__gen6_write(32)

#undef __fwtable_write
#undef __gen8_write
#undef __gen6_write
#undef GEN6_WRITE_FOOTER
#undef GEN6_WRITE_HEADER

#define ASSIGN_WRITE_MMIO_VFUNCS(x) \
do { \
	dev_priv->uncore.funcs.mmio_writeb = x##_write8; \
	dev_priv->uncore.funcs.mmio_writew = x##_write16; \
	dev_priv->uncore.funcs.mmio_writel = x##_write32; \
} while (0)

#define ASSIGN_READ_MMIO_VFUNCS(x) \
do { \
	dev_priv->uncore.funcs.mmio_readb = x##_read8; \
	dev_priv->uncore.funcs.mmio_readw = x##_read16; \
	dev_priv->uncore.funcs.mmio_readl = x##_read32; \
	dev_priv->uncore.funcs.mmio_readq = x##_read64; \
} while (0)


static void fw_domain_init(struct drm_i915_private *dev_priv,
			   enum forcewake_domain_id domain_id,
			   i915_reg_t reg_set,
			   i915_reg_t reg_ack)
{
	struct intel_uncore_forcewake_domain *d;

	if (WARN_ON(domain_id >= FW_DOMAIN_ID_COUNT))
		return;

	d = &dev_priv->uncore.fw_domain[domain_id];

	WARN_ON(d->wake_count);

	d->wake_count = 0;
	d->reg_set = reg_set;
	d->reg_ack = reg_ack;

	if (IS_GEN6(dev_priv)) {
		d->val_reset = 0;
		d->val_set = FORCEWAKE_KERNEL;
		d->val_clear = 0;
	} else {
		/* WaRsClearFWBitsAtReset:bdw,skl */
		d->val_reset = _MASKED_BIT_DISABLE(0xffff);
		d->val_set = _MASKED_BIT_ENABLE(FORCEWAKE_KERNEL);
		d->val_clear = _MASKED_BIT_DISABLE(FORCEWAKE_KERNEL);
	}

	if (IS_VALLEYVIEW(dev_priv) || IS_CHERRYVIEW(dev_priv))
		d->reg_post = FORCEWAKE_ACK_VLV;
	else if (IS_GEN6(dev_priv) || IS_GEN7(dev_priv) || IS_GEN8(dev_priv))
		d->reg_post = ECOBUS;

	d->i915 = dev_priv;
	d->id = domain_id;

	BUILD_BUG_ON(FORCEWAKE_RENDER != (1 << FW_DOMAIN_ID_RENDER));
	BUILD_BUG_ON(FORCEWAKE_BLITTER != (1 << FW_DOMAIN_ID_BLITTER));
	BUILD_BUG_ON(FORCEWAKE_MEDIA != (1 << FW_DOMAIN_ID_MEDIA));

	d->mask = 1 << domain_id;

	hrtimer_init(&d->timer, CLOCK_MONOTONIC, HRTIMER_MODE_REL);
	d->timer.function = intel_uncore_fw_release_timer;

	dev_priv->uncore.fw_domains |= (1 << domain_id);

	fw_domain_reset(d);
}

static void intel_uncore_fw_domains_init(struct drm_i915_private *dev_priv)
{
	if (INTEL_INFO(dev_priv)->gen <= 5)
		return;

	if (IS_GEN9(dev_priv)) {
		dev_priv->uncore.funcs.force_wake_get = fw_domains_get;
		dev_priv->uncore.funcs.force_wake_put = fw_domains_put;
		fw_domain_init(dev_priv, FW_DOMAIN_ID_RENDER,
			       FORCEWAKE_RENDER_GEN9,
			       FORCEWAKE_ACK_RENDER_GEN9);
		fw_domain_init(dev_priv, FW_DOMAIN_ID_BLITTER,
			       FORCEWAKE_BLITTER_GEN9,
			       FORCEWAKE_ACK_BLITTER_GEN9);
		fw_domain_init(dev_priv, FW_DOMAIN_ID_MEDIA,
			       FORCEWAKE_MEDIA_GEN9, FORCEWAKE_ACK_MEDIA_GEN9);
	} else if (IS_VALLEYVIEW(dev_priv) || IS_CHERRYVIEW(dev_priv)) {
		dev_priv->uncore.funcs.force_wake_get = fw_domains_get;
		if (!IS_CHERRYVIEW(dev_priv))
			dev_priv->uncore.funcs.force_wake_put =
				fw_domains_put_with_fifo;
		else
			dev_priv->uncore.funcs.force_wake_put = fw_domains_put;
		fw_domain_init(dev_priv, FW_DOMAIN_ID_RENDER,
			       FORCEWAKE_VLV, FORCEWAKE_ACK_VLV);
		fw_domain_init(dev_priv, FW_DOMAIN_ID_MEDIA,
			       FORCEWAKE_MEDIA_VLV, FORCEWAKE_ACK_MEDIA_VLV);
	} else if (IS_HASWELL(dev_priv) || IS_BROADWELL(dev_priv)) {
		dev_priv->uncore.funcs.force_wake_get =
			fw_domains_get_with_thread_status;
		if (IS_HASWELL(dev_priv))
			dev_priv->uncore.funcs.force_wake_put =
				fw_domains_put_with_fifo;
		else
			dev_priv->uncore.funcs.force_wake_put = fw_domains_put;
		fw_domain_init(dev_priv, FW_DOMAIN_ID_RENDER,
			       FORCEWAKE_MT, FORCEWAKE_ACK_HSW);
	} else if (IS_IVYBRIDGE(dev_priv)) {
		u32 ecobus;

		/* IVB configs may use multi-threaded forcewake */

		/* A small trick here - if the bios hasn't configured
		 * MT forcewake, and if the device is in RC6, then
		 * force_wake_mt_get will not wake the device and the
		 * ECOBUS read will return zero. Which will be
		 * (correctly) interpreted by the test below as MT
		 * forcewake being disabled.
		 */
		dev_priv->uncore.funcs.force_wake_get =
			fw_domains_get_with_thread_status;
		dev_priv->uncore.funcs.force_wake_put =
			fw_domains_put_with_fifo;

		/* We need to init first for ECOBUS access and then
		 * determine later if we want to reinit, in case of MT access is
		 * not working. In this stage we don't know which flavour this
		 * ivb is, so it is better to reset also the gen6 fw registers
		 * before the ecobus check.
		 */

		__raw_i915_write32(dev_priv, FORCEWAKE, 0);
		__raw_posting_read(dev_priv, ECOBUS);

		fw_domain_init(dev_priv, FW_DOMAIN_ID_RENDER,
			       FORCEWAKE_MT, FORCEWAKE_MT_ACK);

		spin_lock_irq(&dev_priv->uncore.lock);
		fw_domains_get_with_thread_status(dev_priv, FORCEWAKE_ALL);
		ecobus = __raw_i915_read32(dev_priv, ECOBUS);
		fw_domains_put_with_fifo(dev_priv, FORCEWAKE_ALL);
		spin_unlock_irq(&dev_priv->uncore.lock);

		if (!(ecobus & FORCEWAKE_MT_ENABLE)) {
			DRM_INFO("No MT forcewake available on Ivybridge, this can result in issues\n");
			DRM_INFO("when using vblank-synced partial screen updates.\n");
			fw_domain_init(dev_priv, FW_DOMAIN_ID_RENDER,
				       FORCEWAKE, FORCEWAKE_ACK);
		}
	} else if (IS_GEN6(dev_priv)) {
		dev_priv->uncore.funcs.force_wake_get =
			fw_domains_get_with_thread_status;
		dev_priv->uncore.funcs.force_wake_put =
			fw_domains_put_with_fifo;
		fw_domain_init(dev_priv, FW_DOMAIN_ID_RENDER,
			       FORCEWAKE, FORCEWAKE_ACK);
	}

	if (intel_vgpu_active(dev_priv)) {
		dev_priv->uncore.funcs.force_wake_get = vgpu_fw_domains_nop;
		dev_priv->uncore.funcs.force_wake_put = vgpu_fw_domains_nop;
	}

	/* All future platforms are expected to require complex power gating */
	WARN_ON(dev_priv->uncore.fw_domains == 0);
}

#define ASSIGN_FW_DOMAINS_TABLE(d) \
{ \
	dev_priv->uncore.fw_domains_table = \
			(struct intel_forcewake_range *)(d); \
	dev_priv->uncore.fw_domains_table_entries = ARRAY_SIZE((d)); \
}

void intel_uncore_init(struct drm_i915_private *dev_priv)
{
	i915_check_vgpu(dev_priv);

	intel_uncore_edram_detect(dev_priv);
	intel_uncore_fw_domains_init(dev_priv);
	__intel_uncore_early_sanitize(dev_priv, false);

	dev_priv->uncore.unclaimed_mmio_check = 1;

	switch (INTEL_INFO(dev_priv)->gen) {
	default:
	case 9:
		ASSIGN_FW_DOMAINS_TABLE(__gen9_fw_ranges);
		ASSIGN_WRITE_MMIO_VFUNCS(fwtable);
		ASSIGN_READ_MMIO_VFUNCS(fwtable);
		if (HAS_DECOUPLED_MMIO(dev_priv)) {
			dev_priv->uncore.funcs.mmio_readl =
						gen9_decoupled_read32;
			dev_priv->uncore.funcs.mmio_readq =
						gen9_decoupled_read64;
			dev_priv->uncore.funcs.mmio_writel =
						gen9_decoupled_write32;
		}
		break;
	case 8:
		if (IS_CHERRYVIEW(dev_priv)) {
			ASSIGN_FW_DOMAINS_TABLE(__chv_fw_ranges);
			ASSIGN_WRITE_MMIO_VFUNCS(fwtable);
			ASSIGN_READ_MMIO_VFUNCS(fwtable);

		} else {
			ASSIGN_WRITE_MMIO_VFUNCS(gen8);
			ASSIGN_READ_MMIO_VFUNCS(gen6);
		}
		break;
	case 7:
	case 6:
		ASSIGN_WRITE_MMIO_VFUNCS(gen6);

		if (IS_VALLEYVIEW(dev_priv)) {
			ASSIGN_FW_DOMAINS_TABLE(__vlv_fw_ranges);
			ASSIGN_READ_MMIO_VFUNCS(fwtable);
		} else {
			ASSIGN_READ_MMIO_VFUNCS(gen6);
		}
		break;
	case 5:
		ASSIGN_WRITE_MMIO_VFUNCS(gen5);
		ASSIGN_READ_MMIO_VFUNCS(gen5);
		break;
	case 4:
	case 3:
	case 2:
		ASSIGN_WRITE_MMIO_VFUNCS(gen2);
		ASSIGN_READ_MMIO_VFUNCS(gen2);
		break;
	}

	intel_fw_table_check(dev_priv);
	if (INTEL_GEN(dev_priv) >= 8)
		intel_shadow_table_check();

	i915_check_and_clear_faults(dev_priv);
}
#undef ASSIGN_WRITE_MMIO_VFUNCS
#undef ASSIGN_READ_MMIO_VFUNCS

void intel_uncore_fini(struct drm_i915_private *dev_priv)
{
	/* Paranoia: make sure we have disabled everything before we exit. */
	intel_uncore_sanitize(dev_priv);
	intel_uncore_forcewake_reset(dev_priv, false);
}

#define GEN_RANGE(l, h) GENMASK((h) - 1, (l) - 1)

static const struct register_whitelist {
	i915_reg_t offset_ldw, offset_udw;
	uint32_t size;
	/* supported gens, 0x10 for 4, 0x30 for 4 and 5, etc. */
	uint32_t gen_bitmask;
} whitelist[] = {
	{ .offset_ldw = RING_TIMESTAMP(RENDER_RING_BASE),
	  .offset_udw = RING_TIMESTAMP_UDW(RENDER_RING_BASE),
	  .size = 8, .gen_bitmask = GEN_RANGE(4, 9) },
};

int i915_reg_read_ioctl(struct drm_device *dev,
			void *data, struct drm_file *file)
{
	struct drm_i915_private *dev_priv = to_i915(dev);
	struct drm_i915_reg_read *reg = data;
	struct register_whitelist const *entry = whitelist;
	unsigned size;
	i915_reg_t offset_ldw, offset_udw;
	int i, ret = 0;

	for (i = 0; i < ARRAY_SIZE(whitelist); i++, entry++) {
		if (i915_mmio_reg_offset(entry->offset_ldw) == (reg->offset & -entry->size) &&
		    (INTEL_INFO(dev_priv)->gen_mask & entry->gen_bitmask))
			break;
	}

	if (i == ARRAY_SIZE(whitelist))
		return -EINVAL;

	/* We use the low bits to encode extra flags as the register should
	 * be naturally aligned (and those that are not so aligned merely
	 * limit the available flags for that register).
	 */
	offset_ldw = entry->offset_ldw;
	offset_udw = entry->offset_udw;
	size = entry->size;
	size |= reg->offset ^ i915_mmio_reg_offset(offset_ldw);

	intel_runtime_pm_get(dev_priv);

	switch (size) {
	case 8 | 1:
		reg->val = I915_READ64_2x32(offset_ldw, offset_udw);
		break;
	case 8:
		reg->val = I915_READ64(offset_ldw);
		break;
	case 4:
		reg->val = I915_READ(offset_ldw);
		break;
	case 2:
		reg->val = I915_READ16(offset_ldw);
		break;
	case 1:
		reg->val = I915_READ8(offset_ldw);
		break;
	default:
		ret = -EINVAL;
		goto out;
	}

out:
	intel_runtime_pm_put(dev_priv);
	return ret;
}

static int i915_reset_complete(struct pci_dev *pdev)
{
	u8 gdrst;
	pci_read_config_byte(pdev, I915_GDRST, &gdrst);
	return (gdrst & GRDOM_RESET_STATUS) == 0;
}

static int i915_do_reset(struct drm_i915_private *dev_priv, unsigned engine_mask)
{
	struct pci_dev *pdev = dev_priv->drm.pdev;

	/* assert reset for at least 20 usec */
	pci_write_config_byte(pdev, I915_GDRST, GRDOM_RESET_ENABLE);
	udelay(20);
	pci_write_config_byte(pdev, I915_GDRST, 0);

	return wait_for(i915_reset_complete(pdev), 500);
}

static int g4x_reset_complete(struct pci_dev *pdev)
{
	u8 gdrst;
	pci_read_config_byte(pdev, I915_GDRST, &gdrst);
	return (gdrst & GRDOM_RESET_ENABLE) == 0;
}

static int g33_do_reset(struct drm_i915_private *dev_priv, unsigned engine_mask)
{
	struct pci_dev *pdev = dev_priv->drm.pdev;
	pci_write_config_byte(pdev, I915_GDRST, GRDOM_RESET_ENABLE);
	return wait_for(g4x_reset_complete(pdev), 500);
}

static int g4x_do_reset(struct drm_i915_private *dev_priv, unsigned engine_mask)
{
	struct pci_dev *pdev = dev_priv->drm.pdev;
	int ret;

	pci_write_config_byte(pdev, I915_GDRST,
			      GRDOM_RENDER | GRDOM_RESET_ENABLE);
	ret =  wait_for(g4x_reset_complete(pdev), 500);
	if (ret)
		return ret;

	/* WaVcpClkGateDisableForMediaReset:ctg,elk */
	I915_WRITE(VDECCLK_GATE_D, I915_READ(VDECCLK_GATE_D) | VCP_UNIT_CLOCK_GATE_DISABLE);
	POSTING_READ(VDECCLK_GATE_D);

	pci_write_config_byte(pdev, I915_GDRST,
			      GRDOM_MEDIA | GRDOM_RESET_ENABLE);
	ret =  wait_for(g4x_reset_complete(pdev), 500);
	if (ret)
		return ret;

	/* WaVcpClkGateDisableForMediaReset:ctg,elk */
	I915_WRITE(VDECCLK_GATE_D, I915_READ(VDECCLK_GATE_D) & ~VCP_UNIT_CLOCK_GATE_DISABLE);
	POSTING_READ(VDECCLK_GATE_D);

	pci_write_config_byte(pdev, I915_GDRST, 0);

	return 0;
}

static int ironlake_do_reset(struct drm_i915_private *dev_priv,
			     unsigned engine_mask)
{
	int ret;

	I915_WRITE(ILK_GDSR,
		   ILK_GRDOM_RENDER | ILK_GRDOM_RESET_ENABLE);
	ret = intel_wait_for_register(dev_priv,
				      ILK_GDSR, ILK_GRDOM_RESET_ENABLE, 0,
				      500);
	if (ret)
		return ret;

	I915_WRITE(ILK_GDSR,
		   ILK_GRDOM_MEDIA | ILK_GRDOM_RESET_ENABLE);
	ret = intel_wait_for_register(dev_priv,
				      ILK_GDSR, ILK_GRDOM_RESET_ENABLE, 0,
				      500);
	if (ret)
		return ret;

	I915_WRITE(ILK_GDSR, 0);

	return 0;
}

/* Reset the hardware domains (GENX_GRDOM_*) specified by mask */
static int gen6_hw_domain_reset(struct drm_i915_private *dev_priv,
				u32 hw_domain_mask)
{
	/* GEN6_GDRST is not in the gt power well, no need to check
	 * for fifo space for the write or forcewake the chip for
	 * the read
	 */
	__raw_i915_write32(dev_priv, GEN6_GDRST, hw_domain_mask);

	/* Wait for the device to ack the reset requests */
	return intel_wait_for_register_fw(dev_priv,
					  GEN6_GDRST, hw_domain_mask, 0,
					  500);
}

/**
 * gen6_reset_engines - reset individual engines
 * @dev_priv: i915 device
 * @engine_mask: mask of intel_ring_flag() engines or ALL_ENGINES for full reset
 *
 * This function will reset the individual engines that are set in engine_mask.
 * If you provide ALL_ENGINES as mask, full global domain reset will be issued.
 *
 * Note: It is responsibility of the caller to handle the difference between
 * asking full domain reset versus reset for all available individual engines.
 *
 * Returns 0 on success, nonzero on error.
 */
static int gen6_reset_engines(struct drm_i915_private *dev_priv,
			      unsigned engine_mask)
{
	struct intel_engine_cs *engine;
	const u32 hw_engine_mask[I915_NUM_ENGINES] = {
		[RCS] = GEN6_GRDOM_RENDER,
		[BCS] = GEN6_GRDOM_BLT,
		[VCS] = GEN6_GRDOM_MEDIA,
		[VCS2] = GEN8_GRDOM_MEDIA2,
		[VECS] = GEN6_GRDOM_VECS,
	};
	u32 hw_mask;
	int ret;

	if (engine_mask == ALL_ENGINES) {
		hw_mask = GEN6_GRDOM_FULL;
	} else {
		unsigned int tmp;

		hw_mask = 0;
		for_each_engine_masked(engine, dev_priv, engine_mask, tmp)
			hw_mask |= hw_engine_mask[engine->id];
	}

	ret = gen6_hw_domain_reset(dev_priv, hw_mask);

	intel_uncore_forcewake_reset(dev_priv, true);

	return ret;
}

/**
 * intel_wait_for_register_fw - wait until register matches expected state
 * @dev_priv: the i915 device
 * @reg: the register to read
 * @mask: mask to apply to register value
 * @value: expected value
 * @timeout_ms: timeout in millisecond
 *
 * This routine waits until the target register @reg contains the expected
 * @value after applying the @mask, i.e. it waits until ::
 *
 *     (I915_READ_FW(reg) & mask) == value
 *
 * Otherwise, the wait will timeout after @timeout_ms milliseconds.
 *
 * Note that this routine assumes the caller holds forcewake asserted, it is
 * not suitable for very long waits. See intel_wait_for_register() if you
 * wish to wait without holding forcewake for the duration (i.e. you expect
 * the wait to be slow).
 *
 * Returns 0 if the register matches the desired condition, or -ETIMEOUT.
 */
int intel_wait_for_register_fw(struct drm_i915_private *dev_priv,
			       i915_reg_t reg,
			       const u32 mask,
			       const u32 value,
			       const unsigned long timeout_ms)
{
#define done ((I915_READ_FW(reg) & mask) == value)
	int ret = wait_for_us(done, 2);
	if (ret)
		ret = wait_for(done, timeout_ms);
	return ret;
#undef done
}

/**
 * intel_wait_for_register - wait until register matches expected state
 * @dev_priv: the i915 device
 * @reg: the register to read
 * @mask: mask to apply to register value
 * @value: expected value
 * @timeout_ms: timeout in millisecond
 *
 * This routine waits until the target register @reg contains the expected
 * @value after applying the @mask, i.e. it waits until ::
 *
 *     (I915_READ(reg) & mask) == value
 *
 * Otherwise, the wait will timeout after @timeout_ms milliseconds.
 *
 * Returns 0 if the register matches the desired condition, or -ETIMEOUT.
 */
int intel_wait_for_register(struct drm_i915_private *dev_priv,
			    i915_reg_t reg,
			    const u32 mask,
			    const u32 value,
			    const unsigned long timeout_ms)
{

	unsigned fw =
		intel_uncore_forcewake_for_reg(dev_priv, reg, FW_REG_READ);
	int ret;

	intel_uncore_forcewake_get(dev_priv, fw);
	ret = wait_for_us((I915_READ_FW(reg) & mask) == value, 2);
	intel_uncore_forcewake_put(dev_priv, fw);
	if (ret)
		ret = wait_for((I915_READ_NOTRACE(reg) & mask) == value,
			       timeout_ms);

	return ret;
}

static int gen8_reset_engine_start(struct intel_engine_cs *engine)
{
	struct drm_i915_private *dev_priv = engine->i915;
	const i915_reg_t reset_ctrl = RING_RESET_CTL(engine->mmio_base);
	const u32 ready = RESET_CTL_REQUEST_RESET | RESET_CTL_READY_TO_RESET;
	int ret;

	/* If engine has been already prepared, we can shortcut here */
	if ((I915_READ_FW(reset_ctrl) & ready) == ready)
		return 0;

	I915_WRITE_FW(reset_ctrl, _MASKED_BIT_ENABLE(RESET_CTL_REQUEST_RESET));

	ret = intel_wait_for_register_fw(dev_priv,
					 RING_RESET_CTL(engine->mmio_base),
					 RESET_CTL_READY_TO_RESET,
					 RESET_CTL_READY_TO_RESET,
					 700);
	if (ret)
		DRM_ERROR("%s: reset request timeout\n", engine->name);

	return ret;
}

static void gen8_reset_engine_cancel(struct intel_engine_cs *engine)
{
	struct drm_i915_private *dev_priv = engine->i915;

	I915_WRITE_FW(RING_RESET_CTL(engine->mmio_base),
		      _MASKED_BIT_DISABLE(RESET_CTL_REQUEST_RESET));
}

static int gen8_reset_engines(struct drm_i915_private *dev_priv,
			      unsigned engine_mask)
{
	struct intel_engine_cs *engine;
	unsigned int tmp;

	for_each_engine_masked(engine, dev_priv, engine_mask, tmp)
		if (gen8_reset_engine_start(engine))
			goto not_ready;

	return gen6_reset_engines(dev_priv, engine_mask);

not_ready:
	for_each_engine_masked(engine, dev_priv, engine_mask, tmp)
		gen8_reset_engine_cancel(engine);

	return -EIO;
}

typedef int (*reset_func)(struct drm_i915_private *, unsigned engine_mask);

static reset_func intel_get_gpu_reset(struct drm_i915_private *dev_priv)
{
	if (!i915.reset)
		return NULL;

	if (INTEL_INFO(dev_priv)->gen >= 8)
		return gen8_reset_engines;
	else if (INTEL_INFO(dev_priv)->gen >= 6)
		return gen6_reset_engines;
	else if (IS_GEN5(dev_priv))
		return ironlake_do_reset;
	else if (IS_G4X(dev_priv))
		return g4x_do_reset;
	else if (IS_G33(dev_priv) || IS_PINEVIEW(dev_priv))
		return g33_do_reset;
	else if (INTEL_INFO(dev_priv)->gen >= 3)
		return i915_do_reset;
	else
		return NULL;
}

int intel_gpu_reset(struct drm_i915_private *dev_priv, unsigned engine_mask)
{
	reset_func reset;
	int ret;

	reset = intel_get_gpu_reset(dev_priv);
	if (reset == NULL)
		return -ENODEV;

	/* If the power well sleeps during the reset, the reset
	 * request may be dropped and never completes (causing -EIO).
	 */
	intel_uncore_forcewake_get(dev_priv, FORCEWAKE_ALL);
	ret = reset(dev_priv, engine_mask);
	intel_uncore_forcewake_put(dev_priv, FORCEWAKE_ALL);

	return ret;
}

bool intel_has_gpu_reset(struct drm_i915_private *dev_priv)
{
	return intel_get_gpu_reset(dev_priv) != NULL;
}

bool intel_has_reset_engine(struct drm_i915_private *dev_priv)
{
	return (dev_priv->info.has_reset_engine &&
		i915.reset >= 2);
}

int intel_reset_guc(struct drm_i915_private *dev_priv)
{
	int ret;

	if (!HAS_GUC(dev_priv))
		return -EINVAL;

	intel_uncore_forcewake_get(dev_priv, FORCEWAKE_ALL);
	ret = gen6_hw_domain_reset(dev_priv, GEN9_GRDOM_GUC);
	intel_uncore_forcewake_put(dev_priv, FORCEWAKE_ALL);

	return ret;
}

/*
 * On gen8+ a reset request has to be issued via the reset control register
 * before a GPU engine can be reset in order to stop the command streamer
 * and idle the engine. This replaces the legacy way of stopping an engine
 * by writing to the stop ring bit in the MI_MODE register.
 */
int intel_reset_engine_start(struct intel_engine_cs *engine)
{
	return gen8_reset_engine_start(engine);
}

/*
 * It is possible to back off from a previously issued reset request by simply
 * clearing the reset request bit in the reset control register.
 */
void intel_reset_engine_cancel(struct intel_engine_cs *engine)
{
	gen8_reset_engine_cancel(engine);
}

bool intel_uncore_unclaimed_mmio(struct drm_i915_private *dev_priv)
{
	return check_for_unclaimed_mmio(dev_priv);
}

bool
intel_uncore_arm_unclaimed_mmio_detection(struct drm_i915_private *dev_priv)
{
	if (unlikely(i915.mmio_debug ||
		     dev_priv->uncore.unclaimed_mmio_check <= 0))
		return false;

	if (unlikely(intel_uncore_unclaimed_mmio(dev_priv))) {
		DRM_DEBUG("Unclaimed register detected, "
			  "enabling oneshot unclaimed register reporting. "
			  "Please use i915.mmio_debug=N for more information.\n");
		i915.mmio_debug++;
		dev_priv->uncore.unclaimed_mmio_check--;
		return true;
	}

	return false;
}

static enum forcewake_domains
intel_uncore_forcewake_for_read(struct drm_i915_private *dev_priv,
				i915_reg_t reg)
{
	u32 offset = i915_mmio_reg_offset(reg);
	enum forcewake_domains fw_domains;

	if (HAS_FWTABLE(dev_priv)) {
		fw_domains = __fwtable_reg_read_fw_domains(offset);
	} else if (INTEL_GEN(dev_priv) >= 6) {
		fw_domains = __gen6_reg_read_fw_domains(offset);
	} else {
		WARN_ON(!IS_GEN(dev_priv, 2, 5));
		fw_domains = 0;
	}

	WARN_ON(fw_domains & ~dev_priv->uncore.fw_domains);

	return fw_domains;
}

static enum forcewake_domains
intel_uncore_forcewake_for_write(struct drm_i915_private *dev_priv,
				 i915_reg_t reg)
{
	u32 offset = i915_mmio_reg_offset(reg);
	enum forcewake_domains fw_domains;

	if (HAS_FWTABLE(dev_priv) && !IS_VALLEYVIEW(dev_priv)) {
		fw_domains = __fwtable_reg_write_fw_domains(offset);
	} else if (IS_GEN8(dev_priv)) {
		fw_domains = __gen8_reg_write_fw_domains(offset);
	} else if (IS_GEN(dev_priv, 6, 7)) {
		fw_domains = FORCEWAKE_RENDER;
	} else {
		WARN_ON(!IS_GEN(dev_priv, 2, 5));
		fw_domains = 0;
	}

	WARN_ON(fw_domains & ~dev_priv->uncore.fw_domains);

	return fw_domains;
}

/**
 * intel_uncore_forcewake_for_reg - which forcewake domains are needed to access
 * 				    a register
 * @dev_priv: pointer to struct drm_i915_private
 * @reg: register in question
 * @op: operation bitmask of FW_REG_READ and/or FW_REG_WRITE
 *
 * Returns a set of forcewake domains required to be taken with for example
 * intel_uncore_forcewake_get for the specified register to be accessible in the
 * specified mode (read, write or read/write) with raw mmio accessors.
 *
 * NOTE: On Gen6 and Gen7 write forcewake domain (FORCEWAKE_RENDER) requires the
 * callers to do FIFO management on their own or risk losing writes.
 */
enum forcewake_domains
intel_uncore_forcewake_for_reg(struct drm_i915_private *dev_priv,
			       i915_reg_t reg, unsigned int op)
{
	enum forcewake_domains fw_domains = 0;

	WARN_ON(!op);

	if (intel_vgpu_active(dev_priv))
		return 0;

	if (op & FW_REG_READ)
		fw_domains = intel_uncore_forcewake_for_read(dev_priv, reg);

	if (op & FW_REG_WRITE)
		fw_domains |= intel_uncore_forcewake_for_write(dev_priv, reg);

	return fw_domains;
}<|MERGE_RESOLUTION|>--- conflicted
+++ resolved
@@ -602,7 +602,6 @@
 	else
 		return 0;
 }
-<<<<<<< HEAD
 
 /* Copied and "macroized" from lib/bsearch.c */
 #define BSEARCH(key, base, num, cmp) ({                                 \
@@ -651,56 +650,6 @@
 	s32 prev;
 	unsigned int i;
 
-=======
-
-/* Copied and "macroized" from lib/bsearch.c */
-#define BSEARCH(key, base, num, cmp) ({                                 \
-	unsigned int start__ = 0, end__ = (num);                        \
-	typeof(base) result__ = NULL;                                   \
-	while (start__ < end__) {                                       \
-		unsigned int mid__ = start__ + (end__ - start__) / 2;   \
-		int ret__ = (cmp)((key), (base) + mid__);               \
-		if (ret__ < 0) {                                        \
-			end__ = mid__;                                  \
-		} else if (ret__ > 0) {                                 \
-			start__ = mid__ + 1;                            \
-		} else {                                                \
-			result__ = (base) + mid__;                      \
-			break;                                          \
-		}                                                       \
-	}                                                               \
-	result__;                                                       \
-})
-
-static enum forcewake_domains
-find_fw_domain(struct drm_i915_private *dev_priv, u32 offset)
-{
-	const struct intel_forcewake_range *entry;
-
-	entry = BSEARCH(offset,
-			dev_priv->uncore.fw_domains_table,
-			dev_priv->uncore.fw_domains_table_entries,
-			fw_range_cmp);
-
-	if (!entry)
-		return 0;
-
-	WARN(entry->domains & ~dev_priv->uncore.fw_domains,
-	     "Uninitialized forcewake domain(s) 0x%x accessed at 0x%x\n",
-	     entry->domains & ~dev_priv->uncore.fw_domains, offset);
-
-	return entry->domains;
-}
-
-static void
-intel_fw_table_check(struct drm_i915_private *dev_priv)
-{
-	const struct intel_forcewake_range *ranges;
-	unsigned int num_ranges;
-	s32 prev;
-	unsigned int i;
-
->>>>>>> 4c847018
 	if (!IS_ENABLED(CONFIG_DRM_I915_DEBUG))
 		return;
 
