/*
 * Copyright © 2017 Intel Corporation
 *
 * Permission is hereby granted, free of charge, to any person obtaining a
 * copy of this software and associated documentation files (the "Software"),
 * to deal in the Software without restriction, including without limitation
 * the rights to use, copy, modify, merge, publish, distribute, sublicense,
 * and/or sell copies of the Software, and to permit persons to whom the
 * Software is furnished to do so, subject to the following conditions:
 *
 * The above copyright notice and this permission notice (including the next
 * paragraph) shall be included in all copies or substantial portions of the
 * Software.
 *
 * THE SOFTWARE IS PROVIDED "AS IS", WITHOUT WARRANTY OF ANY KIND, EXPRESS OR
 * IMPLIED, INCLUDING BUT NOT LIMITED TO THE WARRANTIES OF MERCHANTABILITY,
 * FITNESS FOR A PARTICULAR PURPOSE AND NONINFRINGEMENT.  IN NO EVENT SHALL
 * THE AUTHORS OR COPYRIGHT HOLDERS BE LIABLE FOR ANY CLAIM, DAMAGES OR OTHER
 * LIABILITY, WHETHER IN AN ACTION OF CONTRACT, TORT OR OTHERWISE, ARISING
 * FROM, OUT OF OR IN CONNECTION WITH THE SOFTWARE OR THE USE OR OTHER DEALINGS
 * IN THE SOFTWARE.
 *
 */

#ifndef __INTEL_UNCORE_H__
#define __INTEL_UNCORE_H__

struct drm_i915_private;

enum forcewake_domain_id {
	FW_DOMAIN_ID_RENDER = 0,
	FW_DOMAIN_ID_BLITTER,
	FW_DOMAIN_ID_MEDIA,

	FW_DOMAIN_ID_COUNT
};

enum forcewake_domains {
	FORCEWAKE_RENDER = BIT(FW_DOMAIN_ID_RENDER),
	FORCEWAKE_BLITTER = BIT(FW_DOMAIN_ID_BLITTER),
	FORCEWAKE_MEDIA	= BIT(FW_DOMAIN_ID_MEDIA),
	FORCEWAKE_ALL = (FORCEWAKE_RENDER |
			 FORCEWAKE_BLITTER |
			 FORCEWAKE_MEDIA)
};

struct intel_uncore_funcs {
	void (*force_wake_get)(struct drm_i915_private *dev_priv,
			       enum forcewake_domains domains);
	void (*force_wake_put)(struct drm_i915_private *dev_priv,
			       enum forcewake_domains domains);

	uint8_t  (*mmio_readb)(struct drm_i915_private *dev_priv,
			       i915_reg_t r, bool trace);
	uint16_t (*mmio_readw)(struct drm_i915_private *dev_priv,
			       i915_reg_t r, bool trace);
	uint32_t (*mmio_readl)(struct drm_i915_private *dev_priv,
			       i915_reg_t r, bool trace);
	uint64_t (*mmio_readq)(struct drm_i915_private *dev_priv,
			       i915_reg_t r, bool trace);

	void (*mmio_writeb)(struct drm_i915_private *dev_priv,
			    i915_reg_t r, uint8_t val, bool trace);
	void (*mmio_writew)(struct drm_i915_private *dev_priv,
			    i915_reg_t r, uint16_t val, bool trace);
	void (*mmio_writel)(struct drm_i915_private *dev_priv,
			    i915_reg_t r, uint32_t val, bool trace);
};

struct intel_forcewake_range {
	u32 start;
	u32 end;

	enum forcewake_domains domains;
};

struct intel_uncore {
	spinlock_t lock; /** lock is also taken in irq contexts. */

	const struct intel_forcewake_range *fw_domains_table;
	unsigned int fw_domains_table_entries;

	struct notifier_block pmic_bus_access_nb;
	struct intel_uncore_funcs funcs;

	unsigned int fifo_count;

	enum forcewake_domains fw_domains;
	enum forcewake_domains fw_domains_active;

	u32 fw_set;
	u32 fw_clear;
	u32 fw_reset;

	struct intel_uncore_forcewake_domain {
		enum forcewake_domain_id id;
		enum forcewake_domains mask;
		unsigned int wake_count;
		bool active;
		struct hrtimer timer;
		i915_reg_t reg_set;
		i915_reg_t reg_ack;
	} fw_domain[FW_DOMAIN_ID_COUNT];

	struct {
		unsigned int count;

		int saved_mmio_check;
		int saved_mmio_debug;
	} user_forcewake;

	int unclaimed_mmio_check;
};

/* Iterate over initialised fw domains */
#define for_each_fw_domain_masked(domain__, mask__, dev_priv__, tmp__) \
	for (tmp__ = (mask__); \
	     tmp__ ? (domain__ = &(dev_priv__)->uncore.fw_domain[__mask_next_bit(tmp__)]), 1 : 0;)

#define for_each_fw_domain(domain__, dev_priv__, tmp__) \
	for_each_fw_domain_masked(domain__, (dev_priv__)->uncore.fw_domains, dev_priv__, tmp__)


void intel_uncore_sanitize(struct drm_i915_private *dev_priv);
void intel_uncore_init(struct drm_i915_private *dev_priv);
bool intel_uncore_unclaimed_mmio(struct drm_i915_private *dev_priv);
bool intel_uncore_arm_unclaimed_mmio_detection(struct drm_i915_private *dev_priv);
void intel_uncore_fini(struct drm_i915_private *dev_priv);
void intel_uncore_suspend(struct drm_i915_private *dev_priv);
void intel_uncore_resume_early(struct drm_i915_private *dev_priv);
void intel_uncore_runtime_resume(struct drm_i915_private *dev_priv);

u64 intel_uncore_edram_size(struct drm_i915_private *dev_priv);
void assert_forcewakes_inactive(struct drm_i915_private *dev_priv);
const char *intel_uncore_forcewake_domain_to_str(const enum forcewake_domain_id id);

enum forcewake_domains
intel_uncore_forcewake_for_reg(struct drm_i915_private *dev_priv,
			       i915_reg_t reg, unsigned int op);
#define FW_REG_READ  (1)
#define FW_REG_WRITE (2)

void intel_uncore_forcewake_get(struct drm_i915_private *dev_priv,
				enum forcewake_domains domains);
void intel_uncore_forcewake_put(struct drm_i915_private *dev_priv,
				enum forcewake_domains domains);
/* Like above but the caller must manage the uncore.lock itself.
 * Must be used with I915_READ_FW and friends.
 */
void intel_uncore_forcewake_get__locked(struct drm_i915_private *dev_priv,
					enum forcewake_domains domains);
void intel_uncore_forcewake_put__locked(struct drm_i915_private *dev_priv,
					enum forcewake_domains domains);
<<<<<<< HEAD
=======

void intel_uncore_forcewake_user_get(struct drm_i915_private *dev_priv);
void intel_uncore_forcewake_user_put(struct drm_i915_private *dev_priv);


>>>>>>> f883d769
int __intel_wait_for_register(struct drm_i915_private *dev_priv,
			      i915_reg_t reg,
			      u32 mask,
			      u32 value,
			      unsigned int fast_timeout_us,
			      unsigned int slow_timeout_ms,
			      u32 *out_value);
<<<<<<< HEAD
=======

>>>>>>> f883d769
static inline
int intel_wait_for_register(struct drm_i915_private *dev_priv,
			    i915_reg_t reg,
			    u32 mask,
			    u32 value,
			    unsigned int timeout_ms)
{
	return __intel_wait_for_register(dev_priv, reg, mask, value, 2,
					 timeout_ms, NULL);
}
int __intel_wait_for_register_fw(struct drm_i915_private *dev_priv,
				 i915_reg_t reg,
				 u32 mask,
				 u32 value,
				 unsigned int fast_timeout_us,
				 unsigned int slow_timeout_ms,
				 u32 *out_value);
static inline
int intel_wait_for_register_fw(struct drm_i915_private *dev_priv,
			       i915_reg_t reg,
			       u32 mask,
			       u32 value,
			       unsigned int timeout_ms)
{
	return __intel_wait_for_register_fw(dev_priv, reg, mask, value,
					    2, timeout_ms, NULL);
}

#endif /* !__INTEL_UNCORE_H__ */<|MERGE_RESOLUTION|>--- conflicted
+++ resolved
@@ -151,14 +151,11 @@
 					enum forcewake_domains domains);
 void intel_uncore_forcewake_put__locked(struct drm_i915_private *dev_priv,
 					enum forcewake_domains domains);
-<<<<<<< HEAD
-=======
 
 void intel_uncore_forcewake_user_get(struct drm_i915_private *dev_priv);
 void intel_uncore_forcewake_user_put(struct drm_i915_private *dev_priv);
 
 
->>>>>>> f883d769
 int __intel_wait_for_register(struct drm_i915_private *dev_priv,
 			      i915_reg_t reg,
 			      u32 mask,
@@ -166,10 +163,7 @@
 			      unsigned int fast_timeout_us,
 			      unsigned int slow_timeout_ms,
 			      u32 *out_value);
-<<<<<<< HEAD
-=======
 
->>>>>>> f883d769
 static inline
 int intel_wait_for_register(struct drm_i915_private *dev_priv,
 			    i915_reg_t reg,
