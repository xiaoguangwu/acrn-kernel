/*
 * Copyright (C) 2013 Red Hat
 * Author: Rob Clark <robdclark@gmail.com>
 *
 * This program is free software; you can redistribute it and/or modify it
 * under the terms of the GNU General Public License version 2 as published by
 * the Free Software Foundation.
 *
 * This program is distributed in the hope that it will be useful, but WITHOUT
 * ANY WARRANTY; without even the implied warranty of MERCHANTABILITY or
 * FITNESS FOR A PARTICULAR PURPOSE.  See the GNU General Public License for
 * more details.
 *
 * You should have received a copy of the GNU General Public License along with
 * this program.  If not, see <http://www.gnu.org/licenses/>.
 */

#ifndef __MDP5_KMS_H__
#define __MDP5_KMS_H__

#include "msm_drv.h"
#include "msm_kms.h"
#include "mdp/mdp_kms.h"
#include "mdp5_cfg.h"	/* must be included before mdp5.xml.h */
#include "mdp5.xml.h"
#include "mdp5_ctl.h"
#include "mdp5_pipe.h"
#include "mdp5_smp.h"

struct mdp5_state;

struct mdp5_kms {
	struct mdp_kms base;

	struct drm_device *dev;

	struct platform_device *pdev;

	unsigned num_hwpipes;
	struct mdp5_hw_pipe *hwpipes[SSPP_MAX];

	struct mdp5_cfg_handler *cfg;
	uint32_t caps;	/* MDP capabilities (MDP_CAP_XXX bits) */

	/**
	 * Global atomic state.  Do not access directly, use mdp5_get_state()
	 */
	struct mdp5_state *state;
	struct drm_modeset_lock state_lock;

	/* mapper-id used to request GEM buffer mapped for scanout: */
	int id;
	struct msm_gem_address_space *aspace;

	struct mdp5_smp *smp;
	struct mdp5_ctl_manager *ctlm;

	/* io/register spaces: */
	void __iomem *mmio;

	struct clk *axi_clk;
	struct clk *ahb_clk;
	struct clk *core_clk;
	struct clk *lut_clk;
	struct clk *vsync_clk;

	/*
	 * lock to protect access to global resources: ie., following register:
	 *	- REG_MDP5_DISP_INTF_SEL
	 */
	spinlock_t resource_lock;

	bool rpm_enabled;

	struct mdp_irq error_handler;
};
#define to_mdp5_kms(x) container_of(x, struct mdp5_kms, base)

/* Global atomic state for tracking resources that are shared across
 * multiple kms objects (planes/crtcs/etc).
 *
 * For atomic updates which require modifying global state,
 */
struct mdp5_state {
	struct mdp5_hw_pipe_state hwpipe;
	struct mdp5_smp_state smp;
};

struct mdp5_state *__must_check
mdp5_get_state(struct drm_atomic_state *s);

/* Atomic plane state.  Subclasses the base drm_plane_state in order to
 * track assigned hwpipe and hw specific state.
 */
struct mdp5_plane_state {
	struct drm_plane_state base;

	struct mdp5_hw_pipe *hwpipe;

	/* aligned with property */
	uint8_t premultiplied;
	uint8_t zpos;
	uint8_t alpha;

	/* assigned by crtc blender */
	enum mdp_mixer_stage_id stage;
};
#define to_mdp5_plane_state(x) \
		container_of(x, struct mdp5_plane_state, base)

enum mdp5_intf_mode {
	MDP5_INTF_MODE_NONE = 0,

	/* Modes used for DSI interface (INTF_DSI type): */
	MDP5_INTF_DSI_MODE_VIDEO,
	MDP5_INTF_DSI_MODE_COMMAND,

	/* Modes used for WB interface (INTF_WB type):  */
	MDP5_INTF_WB_MODE_BLOCK,
	MDP5_INTF_WB_MODE_LINE,
};

struct mdp5_interface {
	int num; /* display interface number */
	enum mdp5_intf_type type;
	enum mdp5_intf_mode mode;
};

struct mdp5_encoder {
	struct drm_encoder base;
	struct mdp5_interface intf;
	spinlock_t intf_lock;	/* protect REG_MDP5_INTF_* registers */
	bool enabled;
	uint32_t bsc;

	struct mdp5_ctl *ctl;
};
#define to_mdp5_encoder(x) container_of(x, struct mdp5_encoder, base)

static inline void mdp5_write(struct mdp5_kms *mdp5_kms, u32 reg, u32 data)
{
	msm_writel(data, mdp5_kms->mmio + reg);
}

static inline u32 mdp5_read(struct mdp5_kms *mdp5_kms, u32 reg)
{
	return msm_readl(mdp5_kms->mmio + reg);
}

static inline const char *stage2name(enum mdp_mixer_stage_id stage)
{
	static const char *names[] = {
#define NAME(n) [n] = #n
		NAME(STAGE_UNUSED), NAME(STAGE_BASE),
		NAME(STAGE0), NAME(STAGE1), NAME(STAGE2),
		NAME(STAGE3), NAME(STAGE4), NAME(STAGE6),
#undef NAME
	};
	return names[stage];
}

static inline const char *pipe2name(enum mdp5_pipe pipe)
{
	static const char *names[] = {
#define NAME(n) [SSPP_ ## n] = #n
		NAME(VIG0), NAME(VIG1), NAME(VIG2),
		NAME(RGB0), NAME(RGB1), NAME(RGB2),
		NAME(DMA0), NAME(DMA1),
		NAME(VIG3), NAME(RGB3),
		NAME(CURSOR0), NAME(CURSOR1),
#undef NAME
	};
	return names[pipe];
}

static inline int pipe2nclients(enum mdp5_pipe pipe)
{
	switch (pipe) {
	case SSPP_RGB0:
	case SSPP_RGB1:
	case SSPP_RGB2:
	case SSPP_RGB3:
		return 1;
	default:
		return 3;
	}
}

static inline uint32_t intf2err(int intf_num)
{
	switch (intf_num) {
	case 0:  return MDP5_IRQ_INTF0_UNDER_RUN;
	case 1:  return MDP5_IRQ_INTF1_UNDER_RUN;
	case 2:  return MDP5_IRQ_INTF2_UNDER_RUN;
	case 3:  return MDP5_IRQ_INTF3_UNDER_RUN;
	default: return 0;
	}
}

#define GET_PING_PONG_ID(layer_mixer)	((layer_mixer == 5) ? 3 : layer_mixer)
static inline uint32_t intf2vblank(int lm, struct mdp5_interface *intf)
{
	/*
	 * In case of DSI Command Mode, the Ping Pong's read pointer IRQ
	 * acts as a Vblank signal. The Ping Pong buffer used is bound to
	 * layer mixer.
	 */

	if ((intf->type == INTF_DSI) &&
			(intf->mode == MDP5_INTF_DSI_MODE_COMMAND))
		return MDP5_IRQ_PING_PONG_0_RD_PTR << GET_PING_PONG_ID(lm);

	if (intf->type == INTF_WB)
		return MDP5_IRQ_WB_2_DONE;

	switch (intf->num) {
	case 0:  return MDP5_IRQ_INTF0_VSYNC;
	case 1:  return MDP5_IRQ_INTF1_VSYNC;
	case 2:  return MDP5_IRQ_INTF2_VSYNC;
	case 3:  return MDP5_IRQ_INTF3_VSYNC;
	default: return 0;
	}
}

static inline uint32_t lm2ppdone(int lm)
{
	return MDP5_IRQ_PING_PONG_0_DONE << GET_PING_PONG_ID(lm);
}

int mdp5_disable(struct mdp5_kms *mdp5_kms);
int mdp5_enable(struct mdp5_kms *mdp5_kms);

void mdp5_set_irqmask(struct mdp_kms *mdp_kms, uint32_t irqmask,
		uint32_t old_irqmask);
void mdp5_irq_preinstall(struct msm_kms *kms);
int mdp5_irq_postinstall(struct msm_kms *kms);
void mdp5_irq_uninstall(struct msm_kms *kms);
irqreturn_t mdp5_irq(struct msm_kms *kms);
int mdp5_enable_vblank(struct msm_kms *kms, struct drm_crtc *crtc);
void mdp5_disable_vblank(struct msm_kms *kms, struct drm_crtc *crtc);
int mdp5_irq_domain_init(struct mdp5_kms *mdp5_kms);
void mdp5_irq_domain_fini(struct mdp5_kms *mdp5_kms);

uint32_t mdp5_plane_get_flush(struct drm_plane *plane);
enum mdp5_pipe mdp5_plane_pipe(struct drm_plane *plane);
<<<<<<< HEAD
struct drm_plane *mdp5_plane_init(struct drm_device *dev, bool primary);
=======
struct drm_plane *mdp5_plane_init(struct drm_device *dev,
				  enum drm_plane_type type);
>>>>>>> 786cc154

struct mdp5_ctl *mdp5_crtc_get_ctl(struct drm_crtc *crtc);
uint32_t mdp5_crtc_vblank(struct drm_crtc *crtc);

int mdp5_crtc_get_lm(struct drm_crtc *crtc);
void mdp5_crtc_set_pipeline(struct drm_crtc *crtc,
		struct mdp5_interface *intf, struct mdp5_ctl *ctl);
void mdp5_crtc_wait_for_commit_done(struct drm_crtc *crtc);
struct drm_crtc *mdp5_crtc_init(struct drm_device *dev,
				struct drm_plane *plane,
				struct drm_plane *cursor_plane, int id);

struct drm_encoder *mdp5_encoder_init(struct drm_device *dev,
		struct mdp5_interface *intf, struct mdp5_ctl *ctl);
int mdp5_vid_encoder_set_split_display(struct drm_encoder *encoder,
				       struct drm_encoder *slave_encoder);
void mdp5_encoder_set_intf_mode(struct drm_encoder *encoder, bool cmd_mode);
int mdp5_encoder_get_linecount(struct drm_encoder *encoder);
u32 mdp5_encoder_get_framecount(struct drm_encoder *encoder);

#ifdef CONFIG_DRM_MSM_DSI
void mdp5_cmd_encoder_mode_set(struct drm_encoder *encoder,
			       struct drm_display_mode *mode,
			       struct drm_display_mode *adjusted_mode);
void mdp5_cmd_encoder_disable(struct drm_encoder *encoder);
void mdp5_cmd_encoder_enable(struct drm_encoder *encoder);
int mdp5_cmd_encoder_set_split_display(struct drm_encoder *encoder,
				       struct drm_encoder *slave_encoder);
#else
static inline void mdp5_cmd_encoder_mode_set(struct drm_encoder *encoder,
					     struct drm_display_mode *mode,
					     struct drm_display_mode *adjusted_mode)
{
}
static inline void mdp5_cmd_encoder_disable(struct drm_encoder *encoder)
{
}
static inline void mdp5_cmd_encoder_enable(struct drm_encoder *encoder)
{
}
static inline int mdp5_cmd_encoder_set_split_display(
	struct drm_encoder *encoder, struct drm_encoder *slave_encoder)
{
	return -EINVAL;
}
#endif

#endif /* __MDP5_KMS_H__ */<|MERGE_RESOLUTION|>--- conflicted
+++ resolved
@@ -243,12 +243,8 @@
 
 uint32_t mdp5_plane_get_flush(struct drm_plane *plane);
 enum mdp5_pipe mdp5_plane_pipe(struct drm_plane *plane);
-<<<<<<< HEAD
-struct drm_plane *mdp5_plane_init(struct drm_device *dev, bool primary);
-=======
 struct drm_plane *mdp5_plane_init(struct drm_device *dev,
 				  enum drm_plane_type type);
->>>>>>> 786cc154
 
 struct mdp5_ctl *mdp5_crtc_get_ctl(struct drm_crtc *crtc);
 uint32_t mdp5_crtc_vblank(struct drm_crtc *crtc);
