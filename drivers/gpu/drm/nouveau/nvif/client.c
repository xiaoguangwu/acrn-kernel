--- conflicted
+++ resolved
@@ -58,21 +58,6 @@
 	}
 }
 
-<<<<<<< HEAD
-static const struct nvif_driver *
-nvif_drivers[] = {
-#ifdef __KERNEL__
-	&nvif_driver_nvkm,
-#else
-	&nvif_driver_drm,
-	&nvif_driver_lib,
-	&nvif_driver_null,
-#endif
-	NULL
-};
-
-=======
->>>>>>> 786cc154
 int
 nvif_client_init(struct nvif_client *parent, const char *name, u64 device,
 		 struct nvif_client *client)
