--- conflicted
+++ resolved
@@ -133,13 +133,8 @@
 	qdev->debugfs_count = i;
 #if defined(CONFIG_DEBUG_FS)
 	drm_debugfs_create_files(files, nfiles,
-<<<<<<< HEAD
-				 qdev->ddev->primary->debugfs_root,
-				 qdev->ddev->primary);
-=======
 				 qdev->ddev.primary->debugfs_root,
 				 qdev->ddev.primary);
->>>>>>> 786cc154
 #endif
 	return 0;
 }
@@ -152,11 +147,7 @@
 	for (i = 0; i < qdev->debugfs_count; i++) {
 		drm_debugfs_remove_files(qdev->debugfs[i].files,
 					 qdev->debugfs[i].num_files,
-<<<<<<< HEAD
-					 qdev->ddev->primary);
-=======
 					 qdev->ddev.primary);
->>>>>>> 786cc154
 	}
 #endif
 }