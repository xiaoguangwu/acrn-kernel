/*
 * AD7303 Digital to analog converters driver
 *
 * Copyright 2013 Analog Devices Inc.
 *
 * Licensed under the GPL-2.
 */

#include <linux/err.h>
#include <linux/module.h>
#include <linux/kernel.h>
#include <linux/spi/spi.h>
#include <linux/slab.h>
#include <linux/sysfs.h>
#include <linux/regulator/consumer.h>
#include <linux/of.h>

#include <linux/iio/iio.h>
#include <linux/iio/sysfs.h>

#include <linux/platform_data/ad7303.h>

#define AD7303_CFG_EXTERNAL_VREF BIT(15)
#define AD7303_CFG_POWER_DOWN(ch) BIT(11 + (ch))
#define AD7303_CFG_ADDR_OFFSET	10

#define AD7303_CMD_UPDATE_DAC	(0x3 << 8)

/**
 * struct ad7303_state - driver instance specific data
 * @spi:		the device for this driver instance
 * @config:		cached config register value
 * @dac_cache:		current DAC raw value (chip does not support readback)
 * @data:		spi transfer buffer
 */

struct ad7303_state {
	struct spi_device *spi;
	uint16_t config;
	uint8_t dac_cache[2];

	struct regulator *vdd_reg;
	struct regulator *vref_reg;

	/*
	 * DMA (thus cache coherency maintenance) requires the
	 * transfer buffers to live in their own cache lines.
	 */
	__be16 data ____cacheline_aligned;
};

static int ad7303_write(struct ad7303_state *st, unsigned int chan,
	uint8_t val)
{
	st->data = cpu_to_be16(AD7303_CMD_UPDATE_DAC |
		(chan << AD7303_CFG_ADDR_OFFSET) |
		st->config | val);

	return spi_write(st->spi, &st->data, sizeof(st->data));
}

static ssize_t ad7303_read_dac_powerdown(struct iio_dev *indio_dev,
	uintptr_t private, const struct iio_chan_spec *chan, char *buf)
{
	struct ad7303_state *st = iio_priv(indio_dev);

	return sprintf(buf, "%d\n", (bool)(st->config &
		AD7303_CFG_POWER_DOWN(chan->channel)));
}

static ssize_t ad7303_write_dac_powerdown(struct iio_dev *indio_dev,
	 uintptr_t private, const struct iio_chan_spec *chan, const char *buf,
	 size_t len)
{
	struct ad7303_state *st = iio_priv(indio_dev);
	bool pwr_down;
	int ret;

	ret = strtobool(buf, &pwr_down);
	if (ret)
		return ret;

	mutex_lock(&indio_dev->mlock);

	if (pwr_down)
		st->config |= AD7303_CFG_POWER_DOWN(chan->channel);
	else
		st->config &= ~AD7303_CFG_POWER_DOWN(chan->channel);

	/* There is no noop cmd which allows us to only update the powerdown
	 * mode, so just write one of the DAC channels again */
	ad7303_write(st, chan->channel, st->dac_cache[chan->channel]);

	mutex_unlock(&indio_dev->mlock);
	return len;
}

static int ad7303_get_vref(struct ad7303_state *st,
	struct iio_chan_spec const *chan)
{
	int ret;

	if (st->config & AD7303_CFG_EXTERNAL_VREF)
		return regulator_get_voltage(st->vref_reg);

	ret = regulator_get_voltage(st->vdd_reg);
	if (ret < 0)
		return ret;
	return ret / 2;
}

static int ad7303_read_raw(struct iio_dev *indio_dev,
	struct iio_chan_spec const *chan, int *val, int *val2, long info)
{
	struct ad7303_state *st = iio_priv(indio_dev);
	int vref_uv;

	switch (info) {
	case IIO_CHAN_INFO_RAW:
		*val = st->dac_cache[chan->channel];
		return IIO_VAL_INT;
	case IIO_CHAN_INFO_SCALE:
		vref_uv = ad7303_get_vref(st, chan);
		if (vref_uv < 0)
			return vref_uv;

		*val = 2 * vref_uv / 1000;
		*val2 = chan->scan_type.realbits;

		return IIO_VAL_FRACTIONAL_LOG2;
	default:
		break;
	}
	return -EINVAL;
}

static int ad7303_write_raw(struct iio_dev *indio_dev,
	struct iio_chan_spec const *chan, int val, int val2, long mask)
{
	struct ad7303_state *st = iio_priv(indio_dev);
	int ret;

	switch (mask) {
	case IIO_CHAN_INFO_RAW:
		if (val >= (1 << chan->scan_type.realbits) || val < 0)
			return -EINVAL;

		mutex_lock(&indio_dev->mlock);
		ret = ad7303_write(st, chan->address, val);
		if (ret == 0)
			st->dac_cache[chan->channel] = val;
		mutex_unlock(&indio_dev->mlock);
		break;
	default:
		ret = -EINVAL;
	}

	return ret;
}

static const struct iio_info ad7303_info = {
	.read_raw = ad7303_read_raw,
	.write_raw = ad7303_write_raw,
	.driver_module = THIS_MODULE,
};

static const struct iio_chan_spec_ext_info ad7303_ext_info[] = {
	{
		.name = "powerdown",
		.read = ad7303_read_dac_powerdown,
		.write = ad7303_write_dac_powerdown,
		.shared = IIO_SEPARATE,
	},
	{ },
};

#define AD7303_CHANNEL(chan) {					\
	.type = IIO_VOLTAGE,					\
	.indexed = 1,						\
	.output = 1,						\
	.channel = (chan),					\
	.info_mask_separate = BIT(IIO_CHAN_INFO_RAW),		\
	.info_mask_shared_by_type = BIT(IIO_CHAN_INFO_SCALE),	\
	.address = (chan),					\
	.scan_type = {						\
		.sign = 'u',					\
		.realbits = '8',				\
		.storagebits = '8',				\
		.shift = '0',					\
	},							\
	.ext_info = ad7303_ext_info,				\
}

static const struct iio_chan_spec ad7303_channels[] = {
	AD7303_CHANNEL(0),
	AD7303_CHANNEL(1),
};

static int ad7303_probe(struct spi_device *spi)
{
	const struct spi_device_id *id = spi_get_device_id(spi);
	struct iio_dev *indio_dev;
	struct ad7303_state *st;
	bool ext_ref;
	int ret;

	indio_dev = devm_iio_device_alloc(&spi->dev, sizeof(*st));
	if (indio_dev == NULL)
		return -ENOMEM;

	st = iio_priv(indio_dev);
	spi_set_drvdata(spi, indio_dev);

	st->spi = spi;

	st->vdd_reg = devm_regulator_get(&spi->dev, "Vdd");
	if (IS_ERR(st->vdd_reg))
		return PTR_ERR(st->vdd_reg);

	ret = regulator_enable(st->vdd_reg);
	if (ret)
		return ret;

	if (spi->dev.of_node) {
		ext_ref = of_property_read_bool(spi->dev.of_node,
				"REF-supply");
	} else {
		struct ad7303_platform_data *pdata = spi->dev.platform_data;
		if (pdata && pdata->use_external_ref)
			ext_ref = true;
		else
		    ext_ref = false;
	}

	if (ext_ref) {
		st->vref_reg = devm_regulator_get(&spi->dev, "REF");
		if (IS_ERR(st->vref_reg)) {
			ret = PTR_ERR(st->vref_reg);
			goto err_disable_vdd_reg;
		}

		ret = regulator_enable(st->vref_reg);
		if (ret)
			goto err_disable_vdd_reg;

		st->config |= AD7303_CFG_EXTERNAL_VREF;
	}

	indio_dev->dev.parent = &spi->dev;
	indio_dev->name = id->name;
	indio_dev->info = &ad7303_info;
	indio_dev->modes = INDIO_DIRECT_MODE;
	indio_dev->channels = ad7303_channels;
	indio_dev->num_channels = ARRAY_SIZE(ad7303_channels);

	ret = iio_device_register(indio_dev);
	if (ret)
		goto err_disable_vref_reg;

	return 0;

err_disable_vref_reg:
	if (st->vref_reg)
		regulator_disable(st->vref_reg);
err_disable_vdd_reg:
	regulator_disable(st->vdd_reg);
	return ret;
}

static int ad7303_remove(struct spi_device *spi)
{
	struct iio_dev *indio_dev = spi_get_drvdata(spi);
	struct ad7303_state *st = iio_priv(indio_dev);

	iio_device_unregister(indio_dev);

	if (st->vref_reg)
		regulator_disable(st->vref_reg);
	regulator_disable(st->vdd_reg);

	return 0;
}

static const struct of_device_id ad7303_spi_of_match[] = {
	{ .compatible = "adi,ad7303", },
	{ /* sentinel */ },
};
MODULE_DEVICE_TABLE(of, ad7303_spi_of_match);

static const struct spi_device_id ad7303_spi_ids[] = {
	{ "ad7303", 0 },
	{}
};
MODULE_DEVICE_TABLE(spi, ad7303_spi_ids);

static struct spi_driver ad7303_driver = {
	.driver = {
		.name = "ad7303",
<<<<<<< HEAD
		.of_match_table = of_match_ptr(ad7303_spi_of_match),
		.owner = THIS_MODULE,
=======
>>>>>>> c70efb85
	},
	.probe = ad7303_probe,
	.remove = ad7303_remove,
	.id_table = ad7303_spi_ids,
};
module_spi_driver(ad7303_driver);

MODULE_AUTHOR("Lars-Peter Clausen <lars@metafoo.de>");
MODULE_DESCRIPTION("Analog Devices AD7303 DAC driver");
MODULE_LICENSE("GPL v2");<|MERGE_RESOLUTION|>--- conflicted
+++ resolved
@@ -296,11 +296,7 @@
 static struct spi_driver ad7303_driver = {
 	.driver = {
 		.name = "ad7303",
-<<<<<<< HEAD
 		.of_match_table = of_match_ptr(ad7303_spi_of_match),
-		.owner = THIS_MODULE,
-=======
->>>>>>> c70efb85
 	},
 	.probe = ad7303_probe,
 	.remove = ad7303_remove,
