/*
 * Copyright © 2006-2014 Intel Corporation.
 *
 * This program is free software; you can redistribute it and/or modify it
 * under the terms and conditions of the GNU General Public License,
 * version 2, as published by the Free Software Foundation.
 *
 * This program is distributed in the hope it will be useful, but WITHOUT
 * ANY WARRANTY; without even the implied warranty of MERCHANTABILITY or
 * FITNESS FOR A PARTICULAR PURPOSE.  See the GNU General Public License for
 * more details.
 *
 * Authors: David Woodhouse <dwmw2@infradead.org>,
 *          Ashok Raj <ashok.raj@intel.com>,
 *          Shaohua Li <shaohua.li@intel.com>,
 *          Anil S Keshavamurthy <anil.s.keshavamurthy@intel.com>,
 *          Fenghua Yu <fenghua.yu@intel.com>
 *          Joerg Roedel <jroedel@suse.de>
 */

#define pr_fmt(fmt)     "DMAR: " fmt

#include <linux/init.h>
#include <linux/bitmap.h>
#include <linux/debugfs.h>
#include <linux/export.h>
#include <linux/slab.h>
#include <linux/irq.h>
#include <linux/interrupt.h>
#include <linux/spinlock.h>
#include <linux/pci.h>
#include <linux/dmar.h>
#include <linux/dma-mapping.h>
#include <linux/mempool.h>
#include <linux/memory.h>
#include <linux/cpu.h>
#include <linux/timer.h>
#include <linux/io.h>
#include <linux/iova.h>
#include <linux/iommu.h>
#include <linux/intel-iommu.h>
#include <linux/syscore_ops.h>
#include <linux/tboot.h>
#include <linux/dmi.h>
#include <linux/pci-ats.h>
#include <linux/memblock.h>
#include <linux/dma-contiguous.h>
#include <linux/dma-direct.h>
#include <linux/crash_dump.h>
#include <asm/irq_remapping.h>
#include <asm/cacheflush.h>
#include <asm/iommu.h>

#include "irq_remapping.h"
#include "intel-pasid.h"

#define ROOT_SIZE		VTD_PAGE_SIZE
#define CONTEXT_SIZE		VTD_PAGE_SIZE

#define IS_GFX_DEVICE(pdev) ((pdev->class >> 16) == PCI_BASE_CLASS_DISPLAY)
#define IS_USB_DEVICE(pdev) ((pdev->class >> 8) == PCI_CLASS_SERIAL_USB)
#define IS_ISA_DEVICE(pdev) ((pdev->class >> 8) == PCI_CLASS_BRIDGE_ISA)
#define IS_AZALIA(pdev) ((pdev)->vendor == 0x8086 && (pdev)->device == 0x3a3e)
#define IS_IPU4(pdev) ((pdev)->vendor == PCI_VENDOR_ID_INTEL && (pdev)->device == 0x5a88)

#define IOAPIC_RANGE_START	(0xfee00000)
#define IOAPIC_RANGE_END	(0xfeefffff)
#define IOVA_START_ADDR		(0x1000)

#define DEFAULT_DOMAIN_ADDRESS_WIDTH 57

#define MAX_AGAW_WIDTH 64
#define MAX_AGAW_PFN_WIDTH	(MAX_AGAW_WIDTH - VTD_PAGE_SHIFT)

#define __DOMAIN_MAX_PFN(gaw)  ((((uint64_t)1) << (gaw-VTD_PAGE_SHIFT)) - 1)
#define __DOMAIN_MAX_ADDR(gaw) ((((uint64_t)1) << gaw) - 1)

/* We limit DOMAIN_MAX_PFN to fit in an unsigned long, and DOMAIN_MAX_ADDR
   to match. That way, we can use 'unsigned long' for PFNs with impunity. */
#define DOMAIN_MAX_PFN(gaw)	((unsigned long) min_t(uint64_t, \
				__DOMAIN_MAX_PFN(gaw), (unsigned long)-1))
#define DOMAIN_MAX_ADDR(gaw)	(((uint64_t)__DOMAIN_MAX_PFN(gaw)) << VTD_PAGE_SHIFT)

/* IO virtual address start page frame number */
#define IOVA_START_PFN		(1)

#define IOVA_PFN(addr)		((addr) >> PAGE_SHIFT)

/* page table handling */
#define LEVEL_STRIDE		(9)
#define LEVEL_MASK		(((u64)1 << LEVEL_STRIDE) - 1)

/*
 * This bitmap is used to advertise the page sizes our hardware support
 * to the IOMMU core, which will then use this information to split
 * physically contiguous memory regions it is mapping into page sizes
 * that we support.
 *
 * Traditionally the IOMMU core just handed us the mappings directly,
 * after making sure the size is an order of a 4KiB page and that the
 * mapping has natural alignment.
 *
 * To retain this behavior, we currently advertise that we support
 * all page sizes that are an order of 4KiB.
 *
 * If at some point we'd like to utilize the IOMMU core's new behavior,
 * we could change this to advertise the real page sizes we support.
 */
#define INTEL_IOMMU_PGSIZES	(~0xFFFUL)

static inline int agaw_to_level(int agaw)
{
	return agaw + 2;
}

static inline int agaw_to_width(int agaw)
{
	return min_t(int, 30 + agaw * LEVEL_STRIDE, MAX_AGAW_WIDTH);
}

static inline int width_to_agaw(int width)
{
	return DIV_ROUND_UP(width - 30, LEVEL_STRIDE);
}

static inline unsigned int level_to_offset_bits(int level)
{
	return (level - 1) * LEVEL_STRIDE;
}

static inline int pfn_level_offset(unsigned long pfn, int level)
{
	return (pfn >> level_to_offset_bits(level)) & LEVEL_MASK;
}

static inline unsigned long level_mask(int level)
{
	return -1UL << level_to_offset_bits(level);
}

static inline unsigned long level_size(int level)
{
	return 1UL << level_to_offset_bits(level);
}

static inline unsigned long align_to_level(unsigned long pfn, int level)
{
	return (pfn + level_size(level) - 1) & level_mask(level);
}

static inline unsigned long lvl_to_nr_pages(unsigned int lvl)
{
	return  1 << min_t(int, (lvl - 1) * LEVEL_STRIDE, MAX_AGAW_PFN_WIDTH);
}

/* VT-d pages must always be _smaller_ than MM pages. Otherwise things
   are never going to work. */
static inline unsigned long dma_to_mm_pfn(unsigned long dma_pfn)
{
	return dma_pfn >> (PAGE_SHIFT - VTD_PAGE_SHIFT);
}

static inline unsigned long mm_to_dma_pfn(unsigned long mm_pfn)
{
	return mm_pfn << (PAGE_SHIFT - VTD_PAGE_SHIFT);
}
static inline unsigned long page_to_dma_pfn(struct page *pg)
{
	return mm_to_dma_pfn(page_to_pfn(pg));
}
static inline unsigned long virt_to_dma_pfn(void *p)
{
	return page_to_dma_pfn(virt_to_page(p));
}

/* global iommu list, set NULL for ignored DMAR units */
static struct intel_iommu **g_iommus;

static void __init check_tylersburg_isoch(void);
static int rwbf_quirk;

/*
 * set to 1 to panic kernel if can't successfully enable VT-d
 * (used when kernel is launched w/ TXT)
 */
static int force_on = 0;
int intel_iommu_tboot_noforce;

/*
 * 0: Present
 * 1-11: Reserved
 * 12-63: Context Ptr (12 - (haw-1))
 * 64-127: Reserved
 */
struct root_entry {
	u64	lo;
	u64	hi;
};
#define ROOT_ENTRY_NR (VTD_PAGE_SIZE/sizeof(struct root_entry))

/*
 * Take a root_entry and return the Lower Context Table Pointer (LCTP)
 * if marked present.
 */
static phys_addr_t root_entry_lctp(struct root_entry *re)
{
	if (!(re->lo & 1))
		return 0;

	return re->lo & VTD_PAGE_MASK;
}

/*
 * Take a root_entry and return the Upper Context Table Pointer (UCTP)
 * if marked present.
 */
static phys_addr_t root_entry_uctp(struct root_entry *re)
{
	if (!(re->hi & 1))
		return 0;

	return re->hi & VTD_PAGE_MASK;
}
/*
 * low 64 bits:
 * 0: present
 * 1: fault processing disable
 * 2-3: translation type
 * 12-63: address space root
 * high 64 bits:
 * 0-2: address width
 * 3-6: aval
 * 8-23: domain id
 */
struct context_entry {
	u64 lo;
	u64 hi;
};

static inline void context_clear_pasid_enable(struct context_entry *context)
{
	context->lo &= ~(1ULL << 11);
}

static inline bool context_pasid_enabled(struct context_entry *context)
{
	return !!(context->lo & (1ULL << 11));
}

static inline void context_set_copied(struct context_entry *context)
{
	context->hi |= (1ull << 3);
}

static inline bool context_copied(struct context_entry *context)
{
	return !!(context->hi & (1ULL << 3));
}

static inline bool __context_present(struct context_entry *context)
{
	return (context->lo & 1);
}

static inline bool context_present(struct context_entry *context)
{
	return context_pasid_enabled(context) ?
	     __context_present(context) :
	     __context_present(context) && !context_copied(context);
}

static inline void context_set_present(struct context_entry *context)
{
	context->lo |= 1;
}

static inline void context_set_fault_enable(struct context_entry *context)
{
	context->lo &= (((u64)-1) << 2) | 1;
}

static inline void context_set_translation_type(struct context_entry *context,
						unsigned long value)
{
	context->lo &= (((u64)-1) << 4) | 3;
	context->lo |= (value & 3) << 2;
}

static inline void context_set_address_root(struct context_entry *context,
					    unsigned long value)
{
	context->lo &= ~VTD_PAGE_MASK;
	context->lo |= value & VTD_PAGE_MASK;
}

static inline void context_set_address_width(struct context_entry *context,
					     unsigned long value)
{
	context->hi |= value & 7;
}

static inline void context_set_domain_id(struct context_entry *context,
					 unsigned long value)
{
	context->hi |= (value & ((1 << 16) - 1)) << 8;
}

static inline int context_domain_id(struct context_entry *c)
{
	return((c->hi >> 8) & 0xffff);
}

static inline void context_clear_entry(struct context_entry *context)
{
	context->lo = 0;
	context->hi = 0;
}

/*
 * 0: readable
 * 1: writable
 * 2-6: reserved
 * 7: super page
 * 8-10: available
 * 11: snoop behavior
 * 12-63: Host physcial address
 */
struct dma_pte {
	u64 val;
};

static inline void dma_clear_pte(struct dma_pte *pte)
{
	pte->val = 0;
}

static inline u64 dma_pte_addr(struct dma_pte *pte)
{
#ifdef CONFIG_64BIT
	return pte->val & VTD_PAGE_MASK;
#else
	/* Must have a full atomic 64-bit read */
	return  __cmpxchg64(&pte->val, 0ULL, 0ULL) & VTD_PAGE_MASK;
#endif
}

static inline bool dma_pte_present(struct dma_pte *pte)
{
	return (pte->val & 3) != 0;
}

static inline bool dma_pte_superpage(struct dma_pte *pte)
{
	return (pte->val & DMA_PTE_LARGE_PAGE);
}

static inline int first_pte_in_page(struct dma_pte *pte)
{
	return !((unsigned long)pte & ~VTD_PAGE_MASK);
}

/*
 * This domain is a statically identity mapping domain.
 *	1. This domain creats a static 1:1 mapping to all usable memory.
 * 	2. It maps to each iommu if successful.
 *	3. Each iommu mapps to this domain if successful.
 */
static struct dmar_domain *si_domain;
static int hw_pass_through = 1;

/*
 * Domain represents a virtual machine, more than one devices
 * across iommus may be owned in one domain, e.g. kvm guest.
 */
#define DOMAIN_FLAG_VIRTUAL_MACHINE	(1 << 0)

/* si_domain contains mulitple devices */
#define DOMAIN_FLAG_STATIC_IDENTITY	(1 << 1)

#define for_each_domain_iommu(idx, domain)			\
	for (idx = 0; idx < g_num_of_iommus; idx++)		\
		if (domain->iommu_refcnt[idx])

struct dmar_rmrr_unit {
	struct list_head list;		/* list of rmrr units	*/
	struct acpi_dmar_header *hdr;	/* ACPI header		*/
	u64	base_address;		/* reserved base address*/
	u64	end_address;		/* reserved end address */
	struct dmar_dev_scope *devices;	/* target devices */
	int	devices_cnt;		/* target device count */
	struct iommu_resv_region *resv; /* reserved region handle */
};

struct dmar_atsr_unit {
	struct list_head list;		/* list of ATSR units */
	struct acpi_dmar_header *hdr;	/* ACPI header */
	struct dmar_dev_scope *devices;	/* target devices */
	int devices_cnt;		/* target device count */
	u8 include_all:1;		/* include all ports */
};

static LIST_HEAD(dmar_atsr_units);
static LIST_HEAD(dmar_rmrr_units);

#define for_each_rmrr_units(rmrr) \
	list_for_each_entry(rmrr, &dmar_rmrr_units, list)

/* bitmap for indexing intel_iommus */
static int g_num_of_iommus;

static void domain_exit(struct dmar_domain *domain);
static void domain_remove_dev_info(struct dmar_domain *domain);
static void dmar_remove_one_dev_info(struct dmar_domain *domain,
				     struct device *dev);
static void __dmar_remove_one_dev_info(struct device_domain_info *info);
static void domain_context_clear(struct intel_iommu *iommu,
				 struct device *dev);
static int domain_detach_iommu(struct dmar_domain *domain,
			       struct intel_iommu *iommu);

#ifdef CONFIG_INTEL_IOMMU_DEFAULT_ON
int dmar_disabled = 0;
#else
int dmar_disabled = 1;
#endif /*CONFIG_INTEL_IOMMU_DEFAULT_ON*/

int intel_iommu_enabled = 0;
EXPORT_SYMBOL_GPL(intel_iommu_enabled);

static int dmar_map_gfx = 1;
static int dmar_map_ipu = 1;
static int dmar_forcedac;
static int intel_iommu_strict;
static int intel_iommu_superpage = 1;
static int intel_iommu_ecs = 1;
static int intel_iommu_pasid28;
static int iommu_identity_mapping;

#define IDENTMAP_ALL		1
#define IDENTMAP_GFX		2
#define IDENTMAP_AZALIA		4
#define IDENTMAP_IPU		8

/* Broadwell and Skylake have broken ECS support — normal so-called "second
 * level" translation of DMA requests-without-PASID doesn't actually happen
 * unless you also set the NESTE bit in an extended context-entry. Which of
 * course means that SVM doesn't work because it's trying to do nested
 * translation of the physical addresses it finds in the process page tables,
 * through the IOVA->phys mapping found in the "second level" page tables.
 *
 * The VT-d specification was retroactively changed to change the definition
 * of the capability bits and pretend that Broadwell/Skylake never happened...
 * but unfortunately the wrong bit was changed. It's ECS which is broken, but
 * for some reason it was the PASID capability bit which was redefined (from
 * bit 28 on BDW/SKL to bit 40 in future).
 *
 * So our test for ECS needs to eschew those implementations which set the old
 * PASID capabiity bit 28, since those are the ones on which ECS is broken.
 * Unless we are working around the 'pasid28' limitations, that is, by putting
 * the device into passthrough mode for normal DMA and thus masking the bug.
 */
#define ecs_enabled(iommu) (intel_iommu_ecs && ecap_ecs(iommu->ecap) && \
			    (intel_iommu_pasid28 || !ecap_broken_pasid(iommu->ecap)))
/* PASID support is thus enabled if ECS is enabled and *either* of the old
 * or new capability bits are set. */
#define pasid_enabled(iommu) (ecs_enabled(iommu) &&			\
			      (ecap_pasid(iommu->ecap) || ecap_broken_pasid(iommu->ecap)))

int intel_iommu_gfx_mapped;
EXPORT_SYMBOL_GPL(intel_iommu_gfx_mapped);

#define DUMMY_DEVICE_DOMAIN_INFO ((struct device_domain_info *)(-1))
static DEFINE_SPINLOCK(device_domain_lock);
static LIST_HEAD(device_domain_list);

/*
 * Iterate over elements in device_domain_list and call the specified
 * callback @fn against each element. This helper should only be used
 * in the context where the device_domain_lock has already been holden.
 */
int for_each_device_domain(int (*fn)(struct device_domain_info *info,
				     void *data), void *data)
{
	int ret = 0;
	struct device_domain_info *info;

	assert_spin_locked(&device_domain_lock);
	list_for_each_entry(info, &device_domain_list, global) {
		ret = fn(info, data);
		if (ret)
			return ret;
	}

	return 0;
}

const struct iommu_ops intel_iommu_ops;

static bool translation_pre_enabled(struct intel_iommu *iommu)
{
	return (iommu->flags & VTD_FLAG_TRANS_PRE_ENABLED);
}

static void clear_translation_pre_enabled(struct intel_iommu *iommu)
{
	iommu->flags &= ~VTD_FLAG_TRANS_PRE_ENABLED;
}

static void init_translation_status(struct intel_iommu *iommu)
{
	u32 gsts;

	gsts = readl(iommu->reg + DMAR_GSTS_REG);
	if (gsts & DMA_GSTS_TES)
		iommu->flags |= VTD_FLAG_TRANS_PRE_ENABLED;
}

/* Convert generic 'struct iommu_domain to private struct dmar_domain */
static struct dmar_domain *to_dmar_domain(struct iommu_domain *dom)
{
	return container_of(dom, struct dmar_domain, domain);
}

static int __init intel_iommu_setup(char *str)
{
	if (!str)
		return -EINVAL;
	while (*str) {
		if (!strncmp(str, "on", 2)) {
			dmar_disabled = 0;
			pr_info("IOMMU enabled\n");
		} else if (!strncmp(str, "off", 3)) {
			dmar_disabled = 1;
			pr_info("IOMMU disabled\n");
		} else if (!strncmp(str, "igfx_off", 8)) {
			dmar_map_gfx = 0;
			pr_info("Disable GFX device mapping\n");
		} else if (!strncmp(str, "ipu_off", 7)) {
			dmar_map_ipu = 0;
			printk(KERN_INFO
				"Intel-IOMMU: disable IPU device mapping\n");
		} else if (!strncmp(str, "forcedac", 8)) {
			pr_info("Forcing DAC for PCI devices\n");
			dmar_forcedac = 1;
		} else if (!strncmp(str, "strict", 6)) {
			pr_info("Disable batched IOTLB flush\n");
			intel_iommu_strict = 1;
		} else if (!strncmp(str, "sp_off", 6)) {
			pr_info("Disable supported super page\n");
			intel_iommu_superpage = 0;
		} else if (!strncmp(str, "ecs_off", 7)) {
			printk(KERN_INFO
				"Intel-IOMMU: disable extended context table support\n");
			intel_iommu_ecs = 0;
		} else if (!strncmp(str, "pasid28", 7)) {
			printk(KERN_INFO
				"Intel-IOMMU: enable pre-production PASID support\n");
			intel_iommu_pasid28 = 1;
			iommu_identity_mapping |= IDENTMAP_GFX;
		} else if (!strncmp(str, "tboot_noforce", 13)) {
			printk(KERN_INFO
				"Intel-IOMMU: not forcing on after tboot. This could expose security risk for tboot\n");
			intel_iommu_tboot_noforce = 1;
		}

		str += strcspn(str, ",");
		while (*str == ',')
			str++;
	}
	return 0;
}
__setup("intel_iommu=", intel_iommu_setup);

static struct kmem_cache *iommu_domain_cache;
static struct kmem_cache *iommu_devinfo_cache;

static struct dmar_domain* get_iommu_domain(struct intel_iommu *iommu, u16 did)
{
	struct dmar_domain **domains;
	int idx = did >> 8;

	domains = iommu->domains[idx];
	if (!domains)
		return NULL;

	return domains[did & 0xff];
}

static void set_iommu_domain(struct intel_iommu *iommu, u16 did,
			     struct dmar_domain *domain)
{
	struct dmar_domain **domains;
	int idx = did >> 8;

	if (!iommu->domains[idx]) {
		size_t size = 256 * sizeof(struct dmar_domain *);
		iommu->domains[idx] = kzalloc(size, GFP_ATOMIC);
	}

	domains = iommu->domains[idx];
	if (WARN_ON(!domains))
		return;
	else
		domains[did & 0xff] = domain;
}

void *alloc_pgtable_page(int node)
{
	struct page *page;
	void *vaddr = NULL;

	page = alloc_pages_node(node, GFP_ATOMIC | __GFP_ZERO, 0);
	if (page)
		vaddr = page_address(page);
	return vaddr;
}

void free_pgtable_page(void *vaddr)
{
	free_page((unsigned long)vaddr);
}

static inline void *alloc_domain_mem(void)
{
	return kmem_cache_alloc(iommu_domain_cache, GFP_ATOMIC);
}

static void free_domain_mem(void *vaddr)
{
	kmem_cache_free(iommu_domain_cache, vaddr);
}

static inline void * alloc_devinfo_mem(void)
{
	return kmem_cache_alloc(iommu_devinfo_cache, GFP_ATOMIC);
}

static inline void free_devinfo_mem(void *vaddr)
{
	kmem_cache_free(iommu_devinfo_cache, vaddr);
}

static inline int domain_type_is_vm(struct dmar_domain *domain)
{
	return domain->flags & DOMAIN_FLAG_VIRTUAL_MACHINE;
}

static inline int domain_type_is_si(struct dmar_domain *domain)
{
	return domain->flags & DOMAIN_FLAG_STATIC_IDENTITY;
}

static inline int domain_type_is_vm_or_si(struct dmar_domain *domain)
{
	return domain->flags & (DOMAIN_FLAG_VIRTUAL_MACHINE |
				DOMAIN_FLAG_STATIC_IDENTITY);
}

static inline int domain_pfn_supported(struct dmar_domain *domain,
				       unsigned long pfn)
{
	int addr_width = agaw_to_width(domain->agaw) - VTD_PAGE_SHIFT;

	return !(addr_width < BITS_PER_LONG && pfn >> addr_width);
}

static int __iommu_calculate_agaw(struct intel_iommu *iommu, int max_gaw)
{
	unsigned long sagaw;
	int agaw = -1;

	sagaw = cap_sagaw(iommu->cap);
	for (agaw = width_to_agaw(max_gaw);
	     agaw >= 0; agaw--) {
		if (test_bit(agaw, &sagaw))
			break;
	}

	return agaw;
}

/*
 * Calculate max SAGAW for each iommu.
 */
int iommu_calculate_max_sagaw(struct intel_iommu *iommu)
{
	return __iommu_calculate_agaw(iommu, MAX_AGAW_WIDTH);
}

/*
 * calculate agaw for each iommu.
 * "SAGAW" may be different across iommus, use a default agaw, and
 * get a supported less agaw for iommus that don't support the default agaw.
 */
int iommu_calculate_agaw(struct intel_iommu *iommu)
{
	return __iommu_calculate_agaw(iommu, DEFAULT_DOMAIN_ADDRESS_WIDTH);
}

/* This functionin only returns single iommu in a domain */
struct intel_iommu *domain_get_iommu(struct dmar_domain *domain)
{
	int iommu_id;

	/* si_domain and vm domain should not get here. */
	BUG_ON(domain_type_is_vm_or_si(domain));
	for_each_domain_iommu(iommu_id, domain)
		break;

	if (iommu_id < 0 || iommu_id >= g_num_of_iommus)
		return NULL;

	return g_iommus[iommu_id];
}

static void domain_update_iommu_coherency(struct dmar_domain *domain)
{
	struct dmar_drhd_unit *drhd;
	struct intel_iommu *iommu;
	bool found = false;
	int i;

	domain->iommu_coherency = 1;

	for_each_domain_iommu(i, domain) {
		found = true;
		if (!ecap_coherent(g_iommus[i]->ecap)) {
			domain->iommu_coherency = 0;
			break;
		}
	}
	if (found)
		return;

	/* No hardware attached; use lowest common denominator */
	rcu_read_lock();
	for_each_active_iommu(iommu, drhd) {
		if (!ecap_coherent(iommu->ecap)) {
			domain->iommu_coherency = 0;
			break;
		}
	}
	rcu_read_unlock();
}

static int domain_update_iommu_snooping(struct intel_iommu *skip)
{
	struct dmar_drhd_unit *drhd;
	struct intel_iommu *iommu;
	int ret = 1;

	rcu_read_lock();
	for_each_active_iommu(iommu, drhd) {
		if (iommu != skip) {
			if (!ecap_sc_support(iommu->ecap)) {
				ret = 0;
				break;
			}
		}
	}
	rcu_read_unlock();

	return ret;
}

static int domain_update_iommu_superpage(struct intel_iommu *skip)
{
	struct dmar_drhd_unit *drhd;
	struct intel_iommu *iommu;
	int mask = 0xf;

	if (!intel_iommu_superpage) {
		return 0;
	}

	/* set iommu_superpage to the smallest common denominator */
	rcu_read_lock();
	for_each_active_iommu(iommu, drhd) {
		if (iommu != skip) {
			mask &= cap_super_page_val(iommu->cap);
			if (!mask)
				break;
		}
	}
	rcu_read_unlock();

	return fls(mask);
}

/* Some capabilities may be different across iommus */
static void domain_update_iommu_cap(struct dmar_domain *domain)
{
	domain_update_iommu_coherency(domain);
	domain->iommu_snooping = domain_update_iommu_snooping(NULL);
	domain->iommu_superpage = domain_update_iommu_superpage(NULL);
}

static inline struct context_entry *iommu_context_addr(struct intel_iommu *iommu,
						       u8 bus, u8 devfn, int alloc)
{
	struct root_entry *root = &iommu->root_entry[bus];
	struct context_entry *context;
	u64 *entry;

	entry = &root->lo;
	if (ecs_enabled(iommu)) {
		if (devfn >= 0x80) {
			devfn -= 0x80;
			entry = &root->hi;
		}
		devfn *= 2;
	}
	if (*entry & 1)
		context = phys_to_virt(*entry & VTD_PAGE_MASK);
	else {
		unsigned long phy_addr;
		if (!alloc)
			return NULL;

		context = alloc_pgtable_page(iommu->node);
		if (!context)
			return NULL;

		__iommu_flush_cache(iommu, (void *)context, CONTEXT_SIZE);
		phy_addr = virt_to_phys((void *)context);
		*entry = phy_addr | 1;
		__iommu_flush_cache(iommu, entry, sizeof(*entry));
	}
	return &context[devfn];
}

static int iommu_dummy(struct device *dev)
{
	return dev->archdata.iommu == DUMMY_DEVICE_DOMAIN_INFO;
}

static struct intel_iommu *device_to_iommu(struct device *dev, u8 *bus, u8 *devfn)
{
	struct dmar_drhd_unit *drhd = NULL;
	struct intel_iommu *iommu;
	struct device *tmp;
	struct pci_dev *ptmp, *pdev = NULL;
	u16 segment = 0;
	int i;

	if (iommu_dummy(dev))
		return NULL;

	if (dev_is_pci(dev)) {
		struct pci_dev *pf_pdev;

		pdev = to_pci_dev(dev);

#ifdef CONFIG_X86
		/* VMD child devices currently cannot be handled individually */
		if (is_vmd(pdev->bus))
			return NULL;
#endif

		/* VFs aren't listed in scope tables; we need to look up
		 * the PF instead to find the IOMMU. */
		pf_pdev = pci_physfn(pdev);
		dev = &pf_pdev->dev;
		segment = pci_domain_nr(pdev->bus);
	} else if (has_acpi_companion(dev))
		dev = &ACPI_COMPANION(dev)->dev;

	rcu_read_lock();
	for_each_active_iommu(iommu, drhd) {
		if (pdev && segment != drhd->segment)
			continue;

		for_each_active_dev_scope(drhd->devices,
					  drhd->devices_cnt, i, tmp) {
			if (tmp == dev) {
				/* For a VF use its original BDF# not that of the PF
				 * which we used for the IOMMU lookup. Strictly speaking
				 * we could do this for all PCI devices; we only need to
				 * get the BDF# from the scope table for ACPI matches. */
				if (pdev && pdev->is_virtfn)
					goto got_pdev;

				*bus = drhd->devices[i].bus;
				*devfn = drhd->devices[i].devfn;
				goto out;
			}

			if (!pdev || !dev_is_pci(tmp))
				continue;

			ptmp = to_pci_dev(tmp);
			if (ptmp->subordinate &&
			    ptmp->subordinate->number <= pdev->bus->number &&
			    ptmp->subordinate->busn_res.end >= pdev->bus->number)
				goto got_pdev;
		}

		if (pdev && drhd->include_all) {
		got_pdev:
			*bus = pdev->bus->number;
			*devfn = pdev->devfn;
			goto out;
		}
	}
	iommu = NULL;
 out:
	rcu_read_unlock();

	return iommu;
}

static void domain_flush_cache(struct dmar_domain *domain,
			       void *addr, int size)
{
	if (!domain->iommu_coherency)
		clflush_cache_range(addr, size);
}

static int device_context_mapped(struct intel_iommu *iommu, u8 bus, u8 devfn)
{
	struct context_entry *context;
	int ret = 0;
	unsigned long flags;

	spin_lock_irqsave(&iommu->lock, flags);
	context = iommu_context_addr(iommu, bus, devfn, 0);
	if (context)
		ret = context_present(context);
	spin_unlock_irqrestore(&iommu->lock, flags);
	return ret;
}

static void free_context_table(struct intel_iommu *iommu)
{
	int i;
	unsigned long flags;
	struct context_entry *context;

	spin_lock_irqsave(&iommu->lock, flags);
	if (!iommu->root_entry) {
		goto out;
	}
	for (i = 0; i < ROOT_ENTRY_NR; i++) {
		context = iommu_context_addr(iommu, i, 0, 0);
		if (context)
			free_pgtable_page(context);

		if (!ecs_enabled(iommu))
			continue;

		context = iommu_context_addr(iommu, i, 0x80, 0);
		if (context)
			free_pgtable_page(context);

	}
	free_pgtable_page(iommu->root_entry);
	iommu->root_entry = NULL;
out:
	spin_unlock_irqrestore(&iommu->lock, flags);
}

static struct dma_pte *pfn_to_dma_pte(struct dmar_domain *domain,
				      unsigned long pfn, int *target_level)
{
	struct dma_pte *parent, *pte = NULL;
	int level = agaw_to_level(domain->agaw);
	int offset;

	BUG_ON(!domain->pgd);

	if (!domain_pfn_supported(domain, pfn))
		/* Address beyond IOMMU's addressing capabilities. */
		return NULL;

	parent = domain->pgd;

	while (1) {
		void *tmp_page;

		offset = pfn_level_offset(pfn, level);
		pte = &parent[offset];
		if (!*target_level && (dma_pte_superpage(pte) || !dma_pte_present(pte)))
			break;
		if (level == *target_level)
			break;

		if (!dma_pte_present(pte)) {
			uint64_t pteval;

			tmp_page = alloc_pgtable_page(domain->nid);

			if (!tmp_page)
				return NULL;

			domain_flush_cache(domain, tmp_page, VTD_PAGE_SIZE);
			pteval = ((uint64_t)virt_to_dma_pfn(tmp_page) << VTD_PAGE_SHIFT) | DMA_PTE_READ | DMA_PTE_WRITE;
			if (cmpxchg64(&pte->val, 0ULL, pteval))
				/* Someone else set it while we were thinking; use theirs. */
				free_pgtable_page(tmp_page);
			else
				domain_flush_cache(domain, pte, sizeof(*pte));
		}
		if (level == 1)
			break;

		parent = phys_to_virt(dma_pte_addr(pte));
		level--;
	}

	if (!*target_level)
		*target_level = level;

	return pte;
}


/* return address's pte at specific level */
static struct dma_pte *dma_pfn_level_pte(struct dmar_domain *domain,
					 unsigned long pfn,
					 int level, int *large_page)
{
	struct dma_pte *parent, *pte = NULL;
	int total = agaw_to_level(domain->agaw);
	int offset;

	parent = domain->pgd;
	while (level <= total) {
		offset = pfn_level_offset(pfn, total);
		pte = &parent[offset];
		if (level == total)
			return pte;

		if (!dma_pte_present(pte)) {
			*large_page = total;
			break;
		}

		if (dma_pte_superpage(pte)) {
			*large_page = total;
			return pte;
		}

		parent = phys_to_virt(dma_pte_addr(pte));
		total--;
	}
	return NULL;
}

/* clear last level pte, a tlb flush should be followed */
static void dma_pte_clear_range(struct dmar_domain *domain,
				unsigned long start_pfn,
				unsigned long last_pfn)
{
	unsigned int large_page = 1;
	struct dma_pte *first_pte, *pte;

	BUG_ON(!domain_pfn_supported(domain, start_pfn));
	BUG_ON(!domain_pfn_supported(domain, last_pfn));
	BUG_ON(start_pfn > last_pfn);

	/* we don't need lock here; nobody else touches the iova range */
	do {
		large_page = 1;
		first_pte = pte = dma_pfn_level_pte(domain, start_pfn, 1, &large_page);
		if (!pte) {
			start_pfn = align_to_level(start_pfn + 1, large_page + 1);
			continue;
		}
		do {
			dma_clear_pte(pte);
			start_pfn += lvl_to_nr_pages(large_page);
			pte++;
		} while (start_pfn <= last_pfn && !first_pte_in_page(pte));

		domain_flush_cache(domain, first_pte,
				   (void *)pte - (void *)first_pte);

	} while (start_pfn && start_pfn <= last_pfn);
}

static void dma_pte_free_level(struct dmar_domain *domain, int level,
			       int retain_level, struct dma_pte *pte,
			       unsigned long pfn, unsigned long start_pfn,
			       unsigned long last_pfn)
{
	pfn = max(start_pfn, pfn);
	pte = &pte[pfn_level_offset(pfn, level)];

	do {
		unsigned long level_pfn;
		struct dma_pte *level_pte;

		if (!dma_pte_present(pte) || dma_pte_superpage(pte))
			goto next;

		level_pfn = pfn & level_mask(level);
		level_pte = phys_to_virt(dma_pte_addr(pte));

		if (level > 2) {
			dma_pte_free_level(domain, level - 1, retain_level,
					   level_pte, level_pfn, start_pfn,
					   last_pfn);
		}

		/*
		 * Free the page table if we're below the level we want to
		 * retain and the range covers the entire table.
		 */
		if (level < retain_level && !(start_pfn > level_pfn ||
		      last_pfn < level_pfn + level_size(level) - 1)) {
			dma_clear_pte(pte);
			domain_flush_cache(domain, pte, sizeof(*pte));
			free_pgtable_page(level_pte);
		}
next:
		pfn += level_size(level);
	} while (!first_pte_in_page(++pte) && pfn <= last_pfn);
}

/*
 * clear last level (leaf) ptes and free page table pages below the
 * level we wish to keep intact.
 */
static void dma_pte_free_pagetable(struct dmar_domain *domain,
				   unsigned long start_pfn,
				   unsigned long last_pfn,
				   int retain_level)
{
	BUG_ON(!domain_pfn_supported(domain, start_pfn));
	BUG_ON(!domain_pfn_supported(domain, last_pfn));
	BUG_ON(start_pfn > last_pfn);

	dma_pte_clear_range(domain, start_pfn, last_pfn);

	/* We don't need lock here; nobody else touches the iova range */
	dma_pte_free_level(domain, agaw_to_level(domain->agaw), retain_level,
			   domain->pgd, 0, start_pfn, last_pfn);

	/* free pgd */
	if (start_pfn == 0 && last_pfn == DOMAIN_MAX_PFN(domain->gaw)) {
		free_pgtable_page(domain->pgd);
		domain->pgd = NULL;
	}
}

/* When a page at a given level is being unlinked from its parent, we don't
   need to *modify* it at all. All we need to do is make a list of all the
   pages which can be freed just as soon as we've flushed the IOTLB and we
   know the hardware page-walk will no longer touch them.
   The 'pte' argument is the *parent* PTE, pointing to the page that is to
   be freed. */
static struct page *dma_pte_list_pagetables(struct dmar_domain *domain,
					    int level, struct dma_pte *pte,
					    struct page *freelist)
{
	struct page *pg;

	pg = pfn_to_page(dma_pte_addr(pte) >> PAGE_SHIFT);
	pg->freelist = freelist;
	freelist = pg;

	if (level == 1)
		return freelist;

	pte = page_address(pg);
	do {
		if (dma_pte_present(pte) && !dma_pte_superpage(pte))
			freelist = dma_pte_list_pagetables(domain, level - 1,
							   pte, freelist);
		pte++;
	} while (!first_pte_in_page(pte));

	return freelist;
}

static struct page *dma_pte_clear_level(struct dmar_domain *domain, int level,
					struct dma_pte *pte, unsigned long pfn,
					unsigned long start_pfn,
					unsigned long last_pfn,
					struct page *freelist)
{
	struct dma_pte *first_pte = NULL, *last_pte = NULL;

	pfn = max(start_pfn, pfn);
	pte = &pte[pfn_level_offset(pfn, level)];

	do {
		unsigned long level_pfn;

		if (!dma_pte_present(pte))
			goto next;

		level_pfn = pfn & level_mask(level);

		/* If range covers entire pagetable, free it */
		if (start_pfn <= level_pfn &&
		    last_pfn >= level_pfn + level_size(level) - 1) {
			/* These suborbinate page tables are going away entirely. Don't
			   bother to clear them; we're just going to *free* them. */
			if (level > 1 && !dma_pte_superpage(pte))
				freelist = dma_pte_list_pagetables(domain, level - 1, pte, freelist);

			dma_clear_pte(pte);
			if (!first_pte)
				first_pte = pte;
			last_pte = pte;
		} else if (level > 1) {
			/* Recurse down into a level that isn't *entirely* obsolete */
			freelist = dma_pte_clear_level(domain, level - 1,
						       phys_to_virt(dma_pte_addr(pte)),
						       level_pfn, start_pfn, last_pfn,
						       freelist);
		}
next:
		pfn += level_size(level);
	} while (!first_pte_in_page(++pte) && pfn <= last_pfn);

	if (first_pte)
		domain_flush_cache(domain, first_pte,
				   (void *)++last_pte - (void *)first_pte);

	return freelist;
}

/* We can't just free the pages because the IOMMU may still be walking
   the page tables, and may have cached the intermediate levels. The
   pages can only be freed after the IOTLB flush has been done. */
static struct page *domain_unmap(struct dmar_domain *domain,
				 unsigned long start_pfn,
				 unsigned long last_pfn)
{
	struct page *freelist = NULL;

	BUG_ON(!domain_pfn_supported(domain, start_pfn));
	BUG_ON(!domain_pfn_supported(domain, last_pfn));
	BUG_ON(start_pfn > last_pfn);

	/* we don't need lock here; nobody else touches the iova range */
	freelist = dma_pte_clear_level(domain, agaw_to_level(domain->agaw),
				       domain->pgd, 0, start_pfn, last_pfn, NULL);

	/* free pgd */
	if (start_pfn == 0 && last_pfn == DOMAIN_MAX_PFN(domain->gaw)) {
		struct page *pgd_page = virt_to_page(domain->pgd);
		pgd_page->freelist = freelist;
		freelist = pgd_page;

		domain->pgd = NULL;
	}

	return freelist;
}

static void dma_free_pagelist(struct page *freelist)
{
	struct page *pg;

	while ((pg = freelist)) {
		freelist = pg->freelist;
		free_pgtable_page(page_address(pg));
	}
}

static void iova_entry_free(unsigned long data)
{
	struct page *freelist = (struct page *)data;

	dma_free_pagelist(freelist);
}

/* iommu handling */
static int iommu_alloc_root_entry(struct intel_iommu *iommu)
{
	struct root_entry *root;
	unsigned long flags;

	root = (struct root_entry *)alloc_pgtable_page(iommu->node);
	if (!root) {
		pr_err("Allocating root entry for %s failed\n",
			iommu->name);
		return -ENOMEM;
	}

	__iommu_flush_cache(iommu, root, ROOT_SIZE);

	spin_lock_irqsave(&iommu->lock, flags);
	iommu->root_entry = root;
	spin_unlock_irqrestore(&iommu->lock, flags);

	return 0;
}

static void iommu_set_root_entry(struct intel_iommu *iommu)
{
	u64 addr;
	u32 sts;
	unsigned long flag;

	addr = virt_to_phys(iommu->root_entry);
	if (ecs_enabled(iommu))
		addr |= DMA_RTADDR_RTT;

	raw_spin_lock_irqsave(&iommu->register_lock, flag);
	dmar_writeq(iommu->reg + DMAR_RTADDR_REG, addr);

	writel(iommu->gcmd | DMA_GCMD_SRTP, iommu->reg + DMAR_GCMD_REG);

	/* Make sure hardware complete it */
	IOMMU_WAIT_OP(iommu, DMAR_GSTS_REG,
		      readl, (sts & DMA_GSTS_RTPS), sts);

	raw_spin_unlock_irqrestore(&iommu->register_lock, flag);
}

static void iommu_flush_write_buffer(struct intel_iommu *iommu)
{
	u32 val;
	unsigned long flag;

	if (!rwbf_quirk && !cap_rwbf(iommu->cap))
		return;

	raw_spin_lock_irqsave(&iommu->register_lock, flag);
	writel(iommu->gcmd | DMA_GCMD_WBF, iommu->reg + DMAR_GCMD_REG);

	/* Make sure hardware complete it */
	IOMMU_WAIT_OP(iommu, DMAR_GSTS_REG,
		      readl, (!(val & DMA_GSTS_WBFS)), val);

	raw_spin_unlock_irqrestore(&iommu->register_lock, flag);
}

/* return value determine if we need a write buffer flush */
static void __iommu_flush_context(struct intel_iommu *iommu,
				  u16 did, u16 source_id, u8 function_mask,
				  u64 type)
{
	u64 val = 0;
	unsigned long flag;

	switch (type) {
	case DMA_CCMD_GLOBAL_INVL:
		val = DMA_CCMD_GLOBAL_INVL;
		break;
	case DMA_CCMD_DOMAIN_INVL:
		val = DMA_CCMD_DOMAIN_INVL|DMA_CCMD_DID(did);
		break;
	case DMA_CCMD_DEVICE_INVL:
		val = DMA_CCMD_DEVICE_INVL|DMA_CCMD_DID(did)
			| DMA_CCMD_SID(source_id) | DMA_CCMD_FM(function_mask);
		break;
	default:
		BUG();
	}
	val |= DMA_CCMD_ICC;

	raw_spin_lock_irqsave(&iommu->register_lock, flag);
	dmar_writeq(iommu->reg + DMAR_CCMD_REG, val);

	/* Make sure hardware complete it */
	IOMMU_WAIT_OP(iommu, DMAR_CCMD_REG,
		dmar_readq, (!(val & DMA_CCMD_ICC)), val);

	raw_spin_unlock_irqrestore(&iommu->register_lock, flag);
}

/* return value determine if we need a write buffer flush */
static void __iommu_flush_iotlb(struct intel_iommu *iommu, u16 did,
				u64 addr, unsigned int size_order, u64 type)
{
	int tlb_offset = ecap_iotlb_offset(iommu->ecap);
	u64 val = 0, val_iva = 0;
	unsigned long flag;

	switch (type) {
	case DMA_TLB_GLOBAL_FLUSH:
		/* global flush doesn't need set IVA_REG */
		val = DMA_TLB_GLOBAL_FLUSH|DMA_TLB_IVT;
		break;
	case DMA_TLB_DSI_FLUSH:
		val = DMA_TLB_DSI_FLUSH|DMA_TLB_IVT|DMA_TLB_DID(did);
		break;
	case DMA_TLB_PSI_FLUSH:
		val = DMA_TLB_PSI_FLUSH|DMA_TLB_IVT|DMA_TLB_DID(did);
		/* IH bit is passed in as part of address */
		val_iva = size_order | addr;
		break;
	default:
		BUG();
	}
	/* Note: set drain read/write */
#if 0
	/*
	 * This is probably to be super secure.. Looks like we can
	 * ignore it without any impact.
	 */
	if (cap_read_drain(iommu->cap))
		val |= DMA_TLB_READ_DRAIN;
#endif
	if (cap_write_drain(iommu->cap))
		val |= DMA_TLB_WRITE_DRAIN;

	raw_spin_lock_irqsave(&iommu->register_lock, flag);
	/* Note: Only uses first TLB reg currently */
	if (val_iva)
		dmar_writeq(iommu->reg + tlb_offset, val_iva);
	dmar_writeq(iommu->reg + tlb_offset + 8, val);

	/* Make sure hardware complete it */
	IOMMU_WAIT_OP(iommu, tlb_offset + 8,
		dmar_readq, (!(val & DMA_TLB_IVT)), val);

	raw_spin_unlock_irqrestore(&iommu->register_lock, flag);

	/* check IOTLB invalidation granularity */
	if (DMA_TLB_IAIG(val) == 0)
		pr_err("Flush IOTLB failed\n");
	if (DMA_TLB_IAIG(val) != DMA_TLB_IIRG(type))
		pr_debug("TLB flush request %Lx, actual %Lx\n",
			(unsigned long long)DMA_TLB_IIRG(type),
			(unsigned long long)DMA_TLB_IAIG(val));
}

static struct device_domain_info *
iommu_support_dev_iotlb (struct dmar_domain *domain, struct intel_iommu *iommu,
			 u8 bus, u8 devfn)
{
	struct device_domain_info *info;

	assert_spin_locked(&device_domain_lock);

	if (!iommu->qi)
		return NULL;

	list_for_each_entry(info, &domain->devices, link)
		if (info->iommu == iommu && info->bus == bus &&
		    info->devfn == devfn) {
			if (info->ats_supported && info->dev)
				return info;
			break;
		}

	return NULL;
}

static void domain_update_iotlb(struct dmar_domain *domain)
{
	struct device_domain_info *info;
	bool has_iotlb_device = false;

	assert_spin_locked(&device_domain_lock);

	list_for_each_entry(info, &domain->devices, link) {
		struct pci_dev *pdev;

		if (!info->dev || !dev_is_pci(info->dev))
			continue;

		pdev = to_pci_dev(info->dev);
		if (pdev->ats_enabled) {
			has_iotlb_device = true;
			break;
		}
	}

	domain->has_iotlb_device = has_iotlb_device;
}

static void iommu_enable_dev_iotlb(struct device_domain_info *info)
{
	struct pci_dev *pdev;

	assert_spin_locked(&device_domain_lock);

	if (!info || !dev_is_pci(info->dev))
		return;

	pdev = to_pci_dev(info->dev);
	/* For IOMMU that supports device IOTLB throttling (DIT), we assign
	 * PFSID to the invalidation desc of a VF such that IOMMU HW can gauge
	 * queue depth at PF level. If DIT is not set, PFSID will be treated as
	 * reserved, which should be set to 0.
	 */
	if (!ecap_dit(info->iommu->ecap))
		info->pfsid = 0;
	else {
		struct pci_dev *pf_pdev;

		/* pdev will be returned if device is not a vf */
		pf_pdev = pci_physfn(pdev);
		info->pfsid = PCI_DEVID(pf_pdev->bus->number, pf_pdev->devfn);
	}

#ifdef CONFIG_INTEL_IOMMU_SVM
	/* The PCIe spec, in its wisdom, declares that the behaviour of
	   the device if you enable PASID support after ATS support is
	   undefined. So always enable PASID support on devices which
	   have it, even if we can't yet know if we're ever going to
	   use it. */
	if (info->pasid_supported && !pci_enable_pasid(pdev, info->pasid_supported & ~1))
		info->pasid_enabled = 1;

	if (info->pri_supported && !pci_reset_pri(pdev) && !pci_enable_pri(pdev, 32))
		info->pri_enabled = 1;
#endif
	if (info->ats_supported && !pci_enable_ats(pdev, VTD_PAGE_SHIFT)) {
		info->ats_enabled = 1;
		domain_update_iotlb(info->domain);
		info->ats_qdep = pci_ats_queue_depth(pdev);
	}
}

static void iommu_disable_dev_iotlb(struct device_domain_info *info)
{
	struct pci_dev *pdev;

	assert_spin_locked(&device_domain_lock);

	if (!dev_is_pci(info->dev))
		return;

	pdev = to_pci_dev(info->dev);

	if (info->ats_enabled) {
		pci_disable_ats(pdev);
		info->ats_enabled = 0;
		domain_update_iotlb(info->domain);
	}
#ifdef CONFIG_INTEL_IOMMU_SVM
	if (info->pri_enabled) {
		pci_disable_pri(pdev);
		info->pri_enabled = 0;
	}
	if (info->pasid_enabled) {
		pci_disable_pasid(pdev);
		info->pasid_enabled = 0;
	}
#endif
}

static void iommu_flush_dev_iotlb(struct dmar_domain *domain,
				  u64 addr, unsigned mask)
{
	u16 sid, qdep;
	unsigned long flags;
	struct device_domain_info *info;

	if (!domain->has_iotlb_device)
		return;

	spin_lock_irqsave(&device_domain_lock, flags);
	list_for_each_entry(info, &domain->devices, link) {
		if (!info->ats_enabled)
			continue;

		sid = info->bus << 8 | info->devfn;
		qdep = info->ats_qdep;
		qi_flush_dev_iotlb(info->iommu, sid, info->pfsid,
				qdep, addr, mask);
	}
	spin_unlock_irqrestore(&device_domain_lock, flags);
}

static void iommu_flush_iotlb_psi(struct intel_iommu *iommu,
				  struct dmar_domain *domain,
				  unsigned long pfn, unsigned int pages,
				  int ih, int map)
{
	unsigned int mask = ilog2(__roundup_pow_of_two(pages));
	uint64_t addr = (uint64_t)pfn << VTD_PAGE_SHIFT;
	u16 did = domain->iommu_did[iommu->seq_id];

	BUG_ON(pages == 0);

	if (ih)
		ih = 1 << 6;
	/*
	 * Fallback to domain selective flush if no PSI support or the size is
	 * too big.
	 * PSI requires page size to be 2 ^ x, and the base address is naturally
	 * aligned to the size
	 */
	if (!cap_pgsel_inv(iommu->cap) || mask > cap_max_amask_val(iommu->cap))
		iommu->flush.flush_iotlb(iommu, did, 0, 0,
						DMA_TLB_DSI_FLUSH);
	else
		iommu->flush.flush_iotlb(iommu, did, addr | ih, mask,
						DMA_TLB_PSI_FLUSH);

	/*
	 * In caching mode, changes of pages from non-present to present require
	 * flush. However, device IOTLB doesn't need to be flushed in this case.
	 */
	if (!cap_caching_mode(iommu->cap) || !map)
		iommu_flush_dev_iotlb(domain, addr, mask);
}

/* Notification for newly created mappings */
static inline void __mapping_notify_one(struct intel_iommu *iommu,
					struct dmar_domain *domain,
					unsigned long pfn, unsigned int pages)
{
	/* It's a non-present to present mapping. Only flush if caching mode */
	if (cap_caching_mode(iommu->cap))
		iommu_flush_iotlb_psi(iommu, domain, pfn, pages, 0, 1);
	else
		iommu_flush_write_buffer(iommu);
}

static void iommu_flush_iova(struct iova_domain *iovad)
{
	struct dmar_domain *domain;
	int idx;

	domain = container_of(iovad, struct dmar_domain, iovad);

	for_each_domain_iommu(idx, domain) {
		struct intel_iommu *iommu = g_iommus[idx];
		u16 did = domain->iommu_did[iommu->seq_id];

		iommu->flush.flush_iotlb(iommu, did, 0, 0, DMA_TLB_DSI_FLUSH);

		if (!cap_caching_mode(iommu->cap))
			iommu_flush_dev_iotlb(get_iommu_domain(iommu, did),
					      0, MAX_AGAW_PFN_WIDTH);
	}
}

static void iommu_disable_protect_mem_regions(struct intel_iommu *iommu)
{
	u32 pmen;
	unsigned long flags;

	raw_spin_lock_irqsave(&iommu->register_lock, flags);
	pmen = readl(iommu->reg + DMAR_PMEN_REG);
	pmen &= ~DMA_PMEN_EPM;
	writel(pmen, iommu->reg + DMAR_PMEN_REG);

	/* wait for the protected region status bit to clear */
	IOMMU_WAIT_OP(iommu, DMAR_PMEN_REG,
		readl, !(pmen & DMA_PMEN_PRS), pmen);

	raw_spin_unlock_irqrestore(&iommu->register_lock, flags);
}

static void iommu_enable_translation(struct intel_iommu *iommu)
{
	u32 sts;
	unsigned long flags;

	raw_spin_lock_irqsave(&iommu->register_lock, flags);
	iommu->gcmd |= DMA_GCMD_TE;
	writel(iommu->gcmd, iommu->reg + DMAR_GCMD_REG);

	/* Make sure hardware complete it */
	IOMMU_WAIT_OP(iommu, DMAR_GSTS_REG,
		      readl, (sts & DMA_GSTS_TES), sts);

	raw_spin_unlock_irqrestore(&iommu->register_lock, flags);
}

static void iommu_disable_translation(struct intel_iommu *iommu)
{
	u32 sts;
	unsigned long flag;

	raw_spin_lock_irqsave(&iommu->register_lock, flag);
	iommu->gcmd &= ~DMA_GCMD_TE;
	writel(iommu->gcmd, iommu->reg + DMAR_GCMD_REG);

	/* Make sure hardware complete it */
	IOMMU_WAIT_OP(iommu, DMAR_GSTS_REG,
		      readl, (!(sts & DMA_GSTS_TES)), sts);

	raw_spin_unlock_irqrestore(&iommu->register_lock, flag);
}


static int iommu_init_domains(struct intel_iommu *iommu)
{
	u32 ndomains, nlongs;
	size_t size;

	ndomains = cap_ndoms(iommu->cap);
	pr_debug("%s: Number of Domains supported <%d>\n",
		 iommu->name, ndomains);
	nlongs = BITS_TO_LONGS(ndomains);

	spin_lock_init(&iommu->lock);

	iommu->domain_ids = kcalloc(nlongs, sizeof(unsigned long), GFP_KERNEL);
	if (!iommu->domain_ids) {
		pr_err("%s: Allocating domain id array failed\n",
		       iommu->name);
		return -ENOMEM;
	}

	size = (ALIGN(ndomains, 256) >> 8) * sizeof(struct dmar_domain **);
	iommu->domains = kzalloc(size, GFP_KERNEL);

	if (iommu->domains) {
		size = 256 * sizeof(struct dmar_domain *);
		iommu->domains[0] = kzalloc(size, GFP_KERNEL);
	}

	if (!iommu->domains || !iommu->domains[0]) {
		pr_err("%s: Allocating domain array failed\n",
		       iommu->name);
		kfree(iommu->domain_ids);
		kfree(iommu->domains);
		iommu->domain_ids = NULL;
		iommu->domains    = NULL;
		return -ENOMEM;
	}



	/*
	 * If Caching mode is set, then invalid translations are tagged
	 * with domain-id 0, hence we need to pre-allocate it. We also
	 * use domain-id 0 as a marker for non-allocated domain-id, so
	 * make sure it is not used for a real domain.
	 */
	set_bit(0, iommu->domain_ids);

	return 0;
}

static void disable_dmar_iommu(struct intel_iommu *iommu)
{
	struct device_domain_info *info, *tmp;
	unsigned long flags;

	if (!iommu->domains || !iommu->domain_ids)
		return;

again:
	spin_lock_irqsave(&device_domain_lock, flags);
	list_for_each_entry_safe(info, tmp, &device_domain_list, global) {
		struct dmar_domain *domain;

		if (info->iommu != iommu)
			continue;

		if (!info->dev || !info->domain)
			continue;

		domain = info->domain;

		__dmar_remove_one_dev_info(info);

		if (!domain_type_is_vm_or_si(domain)) {
			/*
			 * The domain_exit() function  can't be called under
			 * device_domain_lock, as it takes this lock itself.
			 * So release the lock here and re-run the loop
			 * afterwards.
			 */
			spin_unlock_irqrestore(&device_domain_lock, flags);
			domain_exit(domain);
			goto again;
		}
	}
	spin_unlock_irqrestore(&device_domain_lock, flags);

	if (iommu->gcmd & DMA_GCMD_TE)
		iommu_disable_translation(iommu);
}

static void free_dmar_iommu(struct intel_iommu *iommu)
{
	if ((iommu->domains) && (iommu->domain_ids)) {
		int elems = ALIGN(cap_ndoms(iommu->cap), 256) >> 8;
		int i;

		for (i = 0; i < elems; i++)
			kfree(iommu->domains[i]);
		kfree(iommu->domains);
		kfree(iommu->domain_ids);
		iommu->domains = NULL;
		iommu->domain_ids = NULL;
	}

	g_iommus[iommu->seq_id] = NULL;

	/* free context mapping */
	free_context_table(iommu);

#ifdef CONFIG_INTEL_IOMMU_SVM
	if (pasid_enabled(iommu)) {
		if (ecap_prs(iommu->ecap))
			intel_svm_finish_prq(iommu);
		intel_svm_exit(iommu);
	}
#endif
}

static struct dmar_domain *alloc_domain(int flags)
{
	struct dmar_domain *domain;

	domain = alloc_domain_mem();
	if (!domain)
		return NULL;

	memset(domain, 0, sizeof(*domain));
	domain->nid = -1;
	domain->flags = flags;
	domain->has_iotlb_device = false;
	INIT_LIST_HEAD(&domain->devices);

	return domain;
}

/* Must be called with iommu->lock */
static int domain_attach_iommu(struct dmar_domain *domain,
			       struct intel_iommu *iommu)
{
	unsigned long ndomains;
	int num;

	assert_spin_locked(&device_domain_lock);
	assert_spin_locked(&iommu->lock);

	domain->iommu_refcnt[iommu->seq_id] += 1;
	domain->iommu_count += 1;
	if (domain->iommu_refcnt[iommu->seq_id] == 1) {
		ndomains = cap_ndoms(iommu->cap);
		num      = find_first_zero_bit(iommu->domain_ids, ndomains);

		if (num >= ndomains) {
			pr_err("%s: No free domain ids\n", iommu->name);
			domain->iommu_refcnt[iommu->seq_id] -= 1;
			domain->iommu_count -= 1;
			return -ENOSPC;
		}

		set_bit(num, iommu->domain_ids);
		set_iommu_domain(iommu, num, domain);

		domain->iommu_did[iommu->seq_id] = num;
		domain->nid			 = iommu->node;

		domain_update_iommu_cap(domain);
	}

	return 0;
}

static int domain_detach_iommu(struct dmar_domain *domain,
			       struct intel_iommu *iommu)
{
	int num, count = INT_MAX;

	assert_spin_locked(&device_domain_lock);
	assert_spin_locked(&iommu->lock);

	domain->iommu_refcnt[iommu->seq_id] -= 1;
	count = --domain->iommu_count;
	if (domain->iommu_refcnt[iommu->seq_id] == 0) {
		num = domain->iommu_did[iommu->seq_id];
		clear_bit(num, iommu->domain_ids);
		set_iommu_domain(iommu, num, NULL);

		domain_update_iommu_cap(domain);
		domain->iommu_did[iommu->seq_id] = 0;
	}

	return count;
}

static struct iova_domain reserved_iova_list;
static struct lock_class_key reserved_rbtree_key;

static int dmar_init_reserved_ranges(void)
{
	struct pci_dev *pdev = NULL;
	struct iova *iova;
	int i;

	init_iova_domain(&reserved_iova_list, VTD_PAGE_SIZE, IOVA_START_PFN);

	lockdep_set_class(&reserved_iova_list.iova_rbtree_lock,
		&reserved_rbtree_key);

	/* IOAPIC ranges shouldn't be accessed by DMA */
	iova = reserve_iova(&reserved_iova_list, IOVA_PFN(IOAPIC_RANGE_START),
		IOVA_PFN(IOAPIC_RANGE_END));
	if (!iova) {
		pr_err("Reserve IOAPIC range failed\n");
		return -ENODEV;
	}

	/* Reserve all PCI MMIO to avoid peer-to-peer access */
	for_each_pci_dev(pdev) {
		struct resource *r;

		for (i = 0; i < PCI_NUM_RESOURCES; i++) {
			r = &pdev->resource[i];
			if (!r->flags || !(r->flags & IORESOURCE_MEM))
				continue;
			iova = reserve_iova(&reserved_iova_list,
					    IOVA_PFN(r->start),
					    IOVA_PFN(r->end));
			if (!iova) {
				pr_err("Reserve iova failed\n");
				return -ENODEV;
			}
		}
	}
	return 0;
}

static void domain_reserve_special_ranges(struct dmar_domain *domain)
{
	copy_reserved_iova(&reserved_iova_list, &domain->iovad);
}

static inline int guestwidth_to_adjustwidth(int gaw)
{
	int agaw;
	int r = (gaw - 12) % 9;

	if (r == 0)
		agaw = gaw;
	else
		agaw = gaw + 9 - r;
	if (agaw > 64)
		agaw = 64;
	return agaw;
}

static int domain_init(struct dmar_domain *domain, struct intel_iommu *iommu,
		       int guest_width)
{
	int adjust_width, agaw;
	unsigned long sagaw;
	int err;

	init_iova_domain(&domain->iovad, VTD_PAGE_SIZE, IOVA_START_PFN);

	err = init_iova_flush_queue(&domain->iovad,
				    iommu_flush_iova, iova_entry_free);
	if (err)
		return err;

	domain_reserve_special_ranges(domain);

	/* calculate AGAW */
	if (guest_width > cap_mgaw(iommu->cap))
		guest_width = cap_mgaw(iommu->cap);
	domain->gaw = guest_width;
	adjust_width = guestwidth_to_adjustwidth(guest_width);
	agaw = width_to_agaw(adjust_width);
	sagaw = cap_sagaw(iommu->cap);
	if (!test_bit(agaw, &sagaw)) {
		/* hardware doesn't support it, choose a bigger one */
		pr_debug("Hardware doesn't support agaw %d\n", agaw);
		agaw = find_next_bit(&sagaw, 5, agaw);
		if (agaw >= 5)
			return -ENODEV;
	}
	domain->agaw = agaw;

	if (ecap_coherent(iommu->ecap))
		domain->iommu_coherency = 1;
	else
		domain->iommu_coherency = 0;

	if (ecap_sc_support(iommu->ecap))
		domain->iommu_snooping = 1;
	else
		domain->iommu_snooping = 0;

	if (intel_iommu_superpage)
		domain->iommu_superpage = fls(cap_super_page_val(iommu->cap));
	else
		domain->iommu_superpage = 0;

	domain->nid = iommu->node;

	/* always allocate the top pgd */
	domain->pgd = (struct dma_pte *)alloc_pgtable_page(domain->nid);
	if (!domain->pgd)
		return -ENOMEM;
	__iommu_flush_cache(iommu, domain->pgd, PAGE_SIZE);
	return 0;
}

static void domain_exit(struct dmar_domain *domain)
{
	struct page *freelist = NULL;

	/* Domain 0 is reserved, so dont process it */
	if (!domain)
		return;

	/* Remove associated devices and clear attached or cached domains */
	rcu_read_lock();
	domain_remove_dev_info(domain);
	rcu_read_unlock();

	/* destroy iovas */
	put_iova_domain(&domain->iovad);

	freelist = domain_unmap(domain, 0, DOMAIN_MAX_PFN(domain->gaw));

	dma_free_pagelist(freelist);

	free_domain_mem(domain);
}

static int domain_context_mapping_one(struct dmar_domain *domain,
				      struct intel_iommu *iommu,
				      u8 bus, u8 devfn)
{
	u16 did = domain->iommu_did[iommu->seq_id];
	int translation = CONTEXT_TT_MULTI_LEVEL;
	struct device_domain_info *info = NULL;
	struct context_entry *context;
	unsigned long flags;
	struct dma_pte *pgd;
	int ret, agaw;

	WARN_ON(did == 0);

	if (hw_pass_through && domain_type_is_si(domain))
		translation = CONTEXT_TT_PASS_THROUGH;

	pr_debug("Set context mapping for %02x:%02x.%d\n",
		bus, PCI_SLOT(devfn), PCI_FUNC(devfn));

	BUG_ON(!domain->pgd);

	spin_lock_irqsave(&device_domain_lock, flags);
	spin_lock(&iommu->lock);

	ret = -ENOMEM;
	context = iommu_context_addr(iommu, bus, devfn, 1);
	if (!context)
		goto out_unlock;

	ret = 0;
	if (context_present(context))
		goto out_unlock;

	/*
	 * For kdump cases, old valid entries may be cached due to the
	 * in-flight DMA and copied pgtable, but there is no unmapping
	 * behaviour for them, thus we need an explicit cache flush for
	 * the newly-mapped device. For kdump, at this point, the device
	 * is supposed to finish reset at its driver probe stage, so no
	 * in-flight DMA will exist, and we don't need to worry anymore
	 * hereafter.
	 */
	if (context_copied(context)) {
		u16 did_old = context_domain_id(context);

		if (did_old < cap_ndoms(iommu->cap)) {
			iommu->flush.flush_context(iommu, did_old,
						   (((u16)bus) << 8) | devfn,
						   DMA_CCMD_MASK_NOBIT,
						   DMA_CCMD_DEVICE_INVL);
			iommu->flush.flush_iotlb(iommu, did_old, 0, 0,
						 DMA_TLB_DSI_FLUSH);
		}
	}

	pgd = domain->pgd;

	context_clear_entry(context);
	context_set_domain_id(context, did);

	/*
	 * Skip top levels of page tables for iommu which has less agaw
	 * than default.  Unnecessary for PT mode.
	 */
	if (translation != CONTEXT_TT_PASS_THROUGH) {
		for (agaw = domain->agaw; agaw > iommu->agaw; agaw--) {
			ret = -ENOMEM;
			pgd = phys_to_virt(dma_pte_addr(pgd));
			if (!dma_pte_present(pgd))
				goto out_unlock;
		}

		info = iommu_support_dev_iotlb(domain, iommu, bus, devfn);
		if (info && info->ats_supported)
			translation = CONTEXT_TT_DEV_IOTLB;
		else
			translation = CONTEXT_TT_MULTI_LEVEL;

		context_set_address_root(context, virt_to_phys(pgd));
		context_set_address_width(context, agaw);
	} else {
		/*
		 * In pass through mode, AW must be programmed to
		 * indicate the largest AGAW value supported by
		 * hardware. And ASR is ignored by hardware.
		 */
		context_set_address_width(context, iommu->msagaw);
	}

	context_set_translation_type(context, translation);
	context_set_fault_enable(context);
	context_set_present(context);
	domain_flush_cache(domain, context, sizeof(*context));

	/*
	 * It's a non-present to present mapping. If hardware doesn't cache
	 * non-present entry we only need to flush the write-buffer. If the
	 * _does_ cache non-present entries, then it does so in the special
	 * domain #0, which we have to flush:
	 */
	if (cap_caching_mode(iommu->cap)) {
		iommu->flush.flush_context(iommu, 0,
					   (((u16)bus) << 8) | devfn,
					   DMA_CCMD_MASK_NOBIT,
					   DMA_CCMD_DEVICE_INVL);
		iommu->flush.flush_iotlb(iommu, did, 0, 0, DMA_TLB_DSI_FLUSH);
	} else {
		iommu_flush_write_buffer(iommu);
	}
	iommu_enable_dev_iotlb(info);

	ret = 0;

out_unlock:
	spin_unlock(&iommu->lock);
	spin_unlock_irqrestore(&device_domain_lock, flags);

	return ret;
}

struct domain_context_mapping_data {
	struct dmar_domain *domain;
	struct intel_iommu *iommu;
};

static int domain_context_mapping_cb(struct pci_dev *pdev,
				     u16 alias, void *opaque)
{
	struct domain_context_mapping_data *data = opaque;

	return domain_context_mapping_one(data->domain, data->iommu,
					  PCI_BUS_NUM(alias), alias & 0xff);
}

static int
domain_context_mapping(struct dmar_domain *domain, struct device *dev)
{
	struct intel_iommu *iommu;
	u8 bus, devfn;
	struct domain_context_mapping_data data;

	iommu = device_to_iommu(dev, &bus, &devfn);
	if (!iommu)
		return -ENODEV;

	if (!dev_is_pci(dev))
		return domain_context_mapping_one(domain, iommu, bus, devfn);

	data.domain = domain;
	data.iommu = iommu;

	return pci_for_each_dma_alias(to_pci_dev(dev),
				      &domain_context_mapping_cb, &data);
}

static int domain_context_mapped_cb(struct pci_dev *pdev,
				    u16 alias, void *opaque)
{
	struct intel_iommu *iommu = opaque;

	return !device_context_mapped(iommu, PCI_BUS_NUM(alias), alias & 0xff);
}

static int domain_context_mapped(struct device *dev)
{
	struct intel_iommu *iommu;
	u8 bus, devfn;

	iommu = device_to_iommu(dev, &bus, &devfn);
	if (!iommu)
		return -ENODEV;

	if (!dev_is_pci(dev))
		return device_context_mapped(iommu, bus, devfn);

	return !pci_for_each_dma_alias(to_pci_dev(dev),
				       domain_context_mapped_cb, iommu);
}

/* Returns a number of VTD pages, but aligned to MM page size */
static inline unsigned long aligned_nrpages(unsigned long host_addr,
					    size_t size)
{
	host_addr &= ~PAGE_MASK;
	return PAGE_ALIGN(host_addr + size) >> VTD_PAGE_SHIFT;
}

/* Return largest possible superpage level for a given mapping */
static inline int hardware_largepage_caps(struct dmar_domain *domain,
					  unsigned long iov_pfn,
					  unsigned long phy_pfn,
					  unsigned long pages)
{
	int support, level = 1;
	unsigned long pfnmerge;

	support = domain->iommu_superpage;

	/* To use a large page, the virtual *and* physical addresses
	   must be aligned to 2MiB/1GiB/etc. Lower bits set in either
	   of them will mean we have to use smaller pages. So just
	   merge them and check both at once. */
	pfnmerge = iov_pfn | phy_pfn;

	while (support && !(pfnmerge & ~VTD_STRIDE_MASK)) {
		pages >>= VTD_STRIDE_SHIFT;
		if (!pages)
			break;
		pfnmerge >>= VTD_STRIDE_SHIFT;
		level++;
		support--;
	}
	return level;
}

static int __domain_mapping(struct dmar_domain *domain, unsigned long iov_pfn,
			    struct scatterlist *sg, unsigned long phys_pfn,
			    unsigned long nr_pages, int prot)
{
	struct dma_pte *first_pte = NULL, *pte = NULL;
	phys_addr_t uninitialized_var(pteval);
	unsigned long sg_res = 0;
	unsigned int largepage_lvl = 0;
	unsigned long lvl_pages = 0;

	BUG_ON(!domain_pfn_supported(domain, iov_pfn + nr_pages - 1));

	if ((prot & (DMA_PTE_READ|DMA_PTE_WRITE)) == 0)
		return -EINVAL;

	prot &= DMA_PTE_READ | DMA_PTE_WRITE | DMA_PTE_SNP;

	if (!sg) {
		sg_res = nr_pages;
		pteval = ((phys_addr_t)phys_pfn << VTD_PAGE_SHIFT) | prot;
	}

	while (nr_pages > 0) {
		uint64_t tmp;

		if (!sg_res) {
			unsigned int pgoff = sg->offset & ~PAGE_MASK;

			sg_res = aligned_nrpages(sg->offset, sg->length);
			sg->dma_address = ((dma_addr_t)iov_pfn << VTD_PAGE_SHIFT) + pgoff;
			sg->dma_length = sg->length;
			pteval = (sg_phys(sg) - pgoff) | prot;
			phys_pfn = pteval >> VTD_PAGE_SHIFT;
		}

		if (!pte) {
			largepage_lvl = hardware_largepage_caps(domain, iov_pfn, phys_pfn, sg_res);

			first_pte = pte = pfn_to_dma_pte(domain, iov_pfn, &largepage_lvl);
			if (!pte)
				return -ENOMEM;
			/* It is large page*/
			if (largepage_lvl > 1) {
				unsigned long nr_superpages, end_pfn;

				pteval |= DMA_PTE_LARGE_PAGE;
				lvl_pages = lvl_to_nr_pages(largepage_lvl);

				nr_superpages = sg_res / lvl_pages;
				end_pfn = iov_pfn + nr_superpages * lvl_pages - 1;

				/*
				 * Ensure that old small page tables are
				 * removed to make room for superpage(s).
				 * We're adding new large pages, so make sure
				 * we don't remove their parent tables.
				 */
				dma_pte_free_pagetable(domain, iov_pfn, end_pfn,
						       largepage_lvl + 1);
			} else {
				pteval &= ~(uint64_t)DMA_PTE_LARGE_PAGE;
			}

		}
		/* We don't need lock here, nobody else
		 * touches the iova range
		 */
		tmp = cmpxchg64_local(&pte->val, 0ULL, pteval);
		if (tmp) {
			static int dumps = 5;
			pr_crit("ERROR: DMA PTE for vPFN 0x%lx already set (to %llx not %llx)\n",
				iov_pfn, tmp, (unsigned long long)pteval);
			if (dumps) {
				dumps--;
				debug_dma_dump_mappings(NULL);
			}
			WARN_ON(1);
		}

		lvl_pages = lvl_to_nr_pages(largepage_lvl);

		BUG_ON(nr_pages < lvl_pages);
		BUG_ON(sg_res < lvl_pages);

		nr_pages -= lvl_pages;
		iov_pfn += lvl_pages;
		phys_pfn += lvl_pages;
		pteval += lvl_pages * VTD_PAGE_SIZE;
		sg_res -= lvl_pages;

		/* If the next PTE would be the first in a new page, then we
		   need to flush the cache on the entries we've just written.
		   And then we'll need to recalculate 'pte', so clear it and
		   let it get set again in the if (!pte) block above.

		   If we're done (!nr_pages) we need to flush the cache too.

		   Also if we've been setting superpages, we may need to
		   recalculate 'pte' and switch back to smaller pages for the
		   end of the mapping, if the trailing size is not enough to
		   use another superpage (i.e. sg_res < lvl_pages). */
		pte++;
		if (!nr_pages || first_pte_in_page(pte) ||
		    (largepage_lvl > 1 && sg_res < lvl_pages)) {
			domain_flush_cache(domain, first_pte,
					   (void *)pte - (void *)first_pte);
			pte = NULL;
		}

		if (!sg_res && nr_pages)
			sg = sg_next(sg);
	}
	return 0;
}

static int domain_mapping(struct dmar_domain *domain, unsigned long iov_pfn,
                         struct scatterlist *sg, unsigned long phys_pfn,
                         unsigned long nr_pages, int prot)
{
       int ret;
       struct intel_iommu *iommu;

       /* Do the real mapping first */
       ret = __domain_mapping(domain, iov_pfn, sg, phys_pfn, nr_pages, prot);
       if (ret)
               return ret;

       /* Notify about the new mapping */
       if (domain_type_is_vm(domain)) {
	       /* VM typed domains can have more than one IOMMUs */
	       int iommu_id;
	       for_each_domain_iommu(iommu_id, domain) {
		       iommu = g_iommus[iommu_id];
		       __mapping_notify_one(iommu, domain, iov_pfn, nr_pages);
	       }
       } else {
	       /* General domains only have one IOMMU */
	       iommu = domain_get_iommu(domain);
	       __mapping_notify_one(iommu, domain, iov_pfn, nr_pages);
       }

       return 0;
}

static inline int domain_sg_mapping(struct dmar_domain *domain, unsigned long iov_pfn,
				    struct scatterlist *sg, unsigned long nr_pages,
				    int prot)
{
	return domain_mapping(domain, iov_pfn, sg, 0, nr_pages, prot);
}

static inline int domain_pfn_mapping(struct dmar_domain *domain, unsigned long iov_pfn,
				     unsigned long phys_pfn, unsigned long nr_pages,
				     int prot)
{
	return domain_mapping(domain, iov_pfn, NULL, phys_pfn, nr_pages, prot);
}

static void domain_context_clear_one(struct intel_iommu *iommu, u8 bus, u8 devfn)
{
	unsigned long flags;
	struct context_entry *context;
	u16 did_old;

	if (!iommu)
		return;

	spin_lock_irqsave(&iommu->lock, flags);
	context = iommu_context_addr(iommu, bus, devfn, 0);
	if (!context) {
		spin_unlock_irqrestore(&iommu->lock, flags);
		return;
	}
	did_old = context_domain_id(context);
	context_clear_entry(context);
	__iommu_flush_cache(iommu, context, sizeof(*context));
	spin_unlock_irqrestore(&iommu->lock, flags);
	iommu->flush.flush_context(iommu,
				   did_old,
				   (((u16)bus) << 8) | devfn,
				   DMA_CCMD_MASK_NOBIT,
				   DMA_CCMD_DEVICE_INVL);
	iommu->flush.flush_iotlb(iommu,
				 did_old,
				 0,
				 0,
				 DMA_TLB_DSI_FLUSH);
}

static inline void unlink_domain_info(struct device_domain_info *info)
{
	assert_spin_locked(&device_domain_lock);
	list_del(&info->link);
	list_del(&info->global);
	if (info->dev)
		info->dev->archdata.iommu = NULL;
}

static void domain_remove_dev_info(struct dmar_domain *domain)
{
	struct device_domain_info *info, *tmp;
	unsigned long flags;

	spin_lock_irqsave(&device_domain_lock, flags);
	list_for_each_entry_safe(info, tmp, &domain->devices, link)
		__dmar_remove_one_dev_info(info);
	spin_unlock_irqrestore(&device_domain_lock, flags);
}

/*
 * find_domain
 * Note: we use struct device->archdata.iommu stores the info
 */
static struct dmar_domain *find_domain(struct device *dev)
{
	struct device_domain_info *info;

	/* No lock here, assumes no domain exit in normal case */
	info = dev->archdata.iommu;
	if (likely(info))
		return info->domain;
	return NULL;
}

static inline struct device_domain_info *
dmar_search_domain_by_dev_info(int segment, int bus, int devfn)
{
	struct device_domain_info *info;

	list_for_each_entry(info, &device_domain_list, global)
		if (info->iommu->segment == segment && info->bus == bus &&
		    info->devfn == devfn)
			return info;

	return NULL;
}

static struct dmar_domain *dmar_insert_one_dev_info(struct intel_iommu *iommu,
						    int bus, int devfn,
						    struct device *dev,
						    struct dmar_domain *domain)
{
	struct dmar_domain *found = NULL;
	struct device_domain_info *info;
	unsigned long flags;
	int ret;

	info = alloc_devinfo_mem();
	if (!info)
		return NULL;

	info->bus = bus;
	info->devfn = devfn;
	info->ats_supported = info->pasid_supported = info->pri_supported = 0;
	info->ats_enabled = info->pasid_enabled = info->pri_enabled = 0;
	info->ats_qdep = 0;
	info->dev = dev;
	info->domain = domain;
	info->iommu = iommu;
	info->pasid_table = NULL;

	if (dev && dev_is_pci(dev)) {
		struct pci_dev *pdev = to_pci_dev(info->dev);

		if (!pci_ats_disabled() &&
		    ecap_dev_iotlb_support(iommu->ecap) &&
		    pci_find_ext_capability(pdev, PCI_EXT_CAP_ID_ATS) &&
		    dmar_find_matched_atsr_unit(pdev))
			info->ats_supported = 1;

		if (ecs_enabled(iommu)) {
			if (pasid_enabled(iommu)) {
				int features = pci_pasid_features(pdev);
				if (features >= 0)
					info->pasid_supported = features | 1;
			}

			if (info->ats_supported && ecap_prs(iommu->ecap) &&
			    pci_find_ext_capability(pdev, PCI_EXT_CAP_ID_PRI))
				info->pri_supported = 1;
		}
	}

	spin_lock_irqsave(&device_domain_lock, flags);
	if (dev)
		found = find_domain(dev);

	if (!found) {
		struct device_domain_info *info2;
		info2 = dmar_search_domain_by_dev_info(iommu->segment, bus, devfn);
		if (info2) {
			found      = info2->domain;
			info2->dev = dev;
		}
	}

	if (found) {
		spin_unlock_irqrestore(&device_domain_lock, flags);
		free_devinfo_mem(info);
		/* Caller must free the original domain */
		return found;
	}

	spin_lock(&iommu->lock);
	ret = domain_attach_iommu(domain, iommu);
	spin_unlock(&iommu->lock);

	if (ret) {
		spin_unlock_irqrestore(&device_domain_lock, flags);
		free_devinfo_mem(info);
		return NULL;
	}

	list_add(&info->link, &domain->devices);
	list_add(&info->global, &device_domain_list);
	if (dev)
		dev->archdata.iommu = info;

	if (dev && dev_is_pci(dev) && info->pasid_supported) {
		ret = intel_pasid_alloc_table(dev);
		if (ret) {
			pr_warn("No pasid table for %s, pasid disabled\n",
				dev_name(dev));
			info->pasid_supported = 0;
		}
	}
	spin_unlock_irqrestore(&device_domain_lock, flags);

	if (dev && domain_context_mapping(domain, dev)) {
		pr_err("Domain context map for %s failed\n", dev_name(dev));
		dmar_remove_one_dev_info(domain, dev);
		return NULL;
	}

	return domain;
}

static int get_last_alias(struct pci_dev *pdev, u16 alias, void *opaque)
{
	*(u16 *)opaque = alias;
	return 0;
}

static struct dmar_domain *find_or_alloc_domain(struct device *dev, int gaw)
{
	struct device_domain_info *info = NULL;
	struct dmar_domain *domain = NULL;
	struct intel_iommu *iommu;
	u16 dma_alias;
	unsigned long flags;
	u8 bus, devfn;

	iommu = device_to_iommu(dev, &bus, &devfn);
	if (!iommu)
		return NULL;

	if (dev_is_pci(dev)) {
		struct pci_dev *pdev = to_pci_dev(dev);

		pci_for_each_dma_alias(pdev, get_last_alias, &dma_alias);

		spin_lock_irqsave(&device_domain_lock, flags);
		info = dmar_search_domain_by_dev_info(pci_domain_nr(pdev->bus),
						      PCI_BUS_NUM(dma_alias),
						      dma_alias & 0xff);
		if (info) {
			iommu = info->iommu;
			domain = info->domain;
		}
		spin_unlock_irqrestore(&device_domain_lock, flags);

		/* DMA alias already has a domain, use it */
		if (info)
			goto out;
	}

	/* Allocate and initialize new domain for the device */
	domain = alloc_domain(0);
	if (!domain)
		return NULL;
	if (domain_init(domain, iommu, gaw)) {
		domain_exit(domain);
		return NULL;
	}

out:

	return domain;
}

static struct dmar_domain *set_domain_for_dev(struct device *dev,
					      struct dmar_domain *domain)
{
	struct intel_iommu *iommu;
	struct dmar_domain *tmp;
	u16 req_id, dma_alias;
	u8 bus, devfn;

	iommu = device_to_iommu(dev, &bus, &devfn);
	if (!iommu)
		return NULL;

	req_id = ((u16)bus << 8) | devfn;

	if (dev_is_pci(dev)) {
		struct pci_dev *pdev = to_pci_dev(dev);

		pci_for_each_dma_alias(pdev, get_last_alias, &dma_alias);

		/* register PCI DMA alias device */
		if (req_id != dma_alias) {
			tmp = dmar_insert_one_dev_info(iommu, PCI_BUS_NUM(dma_alias),
					dma_alias & 0xff, NULL, domain);

			if (!tmp || tmp != domain)
				return tmp;
		}
	}

	tmp = dmar_insert_one_dev_info(iommu, bus, devfn, dev, domain);
	if (!tmp || tmp != domain)
		return tmp;

	return domain;
}

static struct dmar_domain *get_domain_for_dev(struct device *dev, int gaw)
{
	struct dmar_domain *domain, *tmp;

	domain = find_domain(dev);
	if (domain)
		goto out;

	domain = find_or_alloc_domain(dev, gaw);
	if (!domain)
		goto out;

	tmp = set_domain_for_dev(dev, domain);
	if (!tmp || domain != tmp) {
		domain_exit(domain);
		domain = tmp;
	}

out:

	return domain;
}

static int iommu_domain_identity_map(struct dmar_domain *domain,
				     unsigned long long start,
				     unsigned long long end)
{
	unsigned long first_vpfn = start >> VTD_PAGE_SHIFT;
	unsigned long last_vpfn = end >> VTD_PAGE_SHIFT;

	if (!reserve_iova(&domain->iovad, dma_to_mm_pfn(first_vpfn),
			  dma_to_mm_pfn(last_vpfn))) {
		pr_err("Reserving iova failed\n");
		return -ENOMEM;
	}

	pr_debug("Mapping reserved region %llx-%llx\n", start, end);
	/*
	 * RMRR range might have overlap with physical memory range,
	 * clear it first
	 */
	dma_pte_clear_range(domain, first_vpfn, last_vpfn);

	return __domain_mapping(domain, first_vpfn, NULL,
				first_vpfn, last_vpfn - first_vpfn + 1,
				DMA_PTE_READ|DMA_PTE_WRITE);
}

static int domain_prepare_identity_map(struct device *dev,
				       struct dmar_domain *domain,
				       unsigned long long start,
				       unsigned long long end)
{
	/* For _hardware_ passthrough, don't bother. But for software
	   passthrough, we do it anyway -- it may indicate a memory
	   range which is reserved in E820, so which didn't get set
	   up to start with in si_domain */
	if (domain == si_domain && hw_pass_through) {
		pr_warn("Ignoring identity map for HW passthrough device %s [0x%Lx - 0x%Lx]\n",
			dev_name(dev), start, end);
		return 0;
	}

	pr_info("Setting identity map for device %s [0x%Lx - 0x%Lx]\n",
		dev_name(dev), start, end);

	if (end < start) {
		WARN(1, "Your BIOS is broken; RMRR ends before it starts!\n"
			"BIOS vendor: %s; Ver: %s; Product Version: %s\n",
			dmi_get_system_info(DMI_BIOS_VENDOR),
			dmi_get_system_info(DMI_BIOS_VERSION),
		     dmi_get_system_info(DMI_PRODUCT_VERSION));
		return -EIO;
	}

	if (end >> agaw_to_width(domain->agaw)) {
		WARN(1, "Your BIOS is broken; RMRR exceeds permitted address width (%d bits)\n"
		     "BIOS vendor: %s; Ver: %s; Product Version: %s\n",
		     agaw_to_width(domain->agaw),
		     dmi_get_system_info(DMI_BIOS_VENDOR),
		     dmi_get_system_info(DMI_BIOS_VERSION),
		     dmi_get_system_info(DMI_PRODUCT_VERSION));
		return -EIO;
	}

	return iommu_domain_identity_map(domain, start, end);
}

static int iommu_prepare_identity_map(struct device *dev,
				      unsigned long long start,
				      unsigned long long end)
{
	struct dmar_domain *domain;
	int ret;

	domain = get_domain_for_dev(dev, DEFAULT_DOMAIN_ADDRESS_WIDTH);
	if (!domain)
		return -ENOMEM;

	ret = domain_prepare_identity_map(dev, domain, start, end);
	if (ret)
		domain_exit(domain);

	return ret;
}

static inline int iommu_prepare_rmrr_dev(struct dmar_rmrr_unit *rmrr,
					 struct device *dev)
{
	if (dev->archdata.iommu == DUMMY_DEVICE_DOMAIN_INFO)
		return 0;
	return iommu_prepare_identity_map(dev, rmrr->base_address,
					  rmrr->end_address);
}

#ifdef CONFIG_INTEL_IOMMU_FLOPPY_WA
static inline void iommu_prepare_isa(void)
{
	struct pci_dev *pdev;
	int ret;

	pdev = pci_get_class(PCI_CLASS_BRIDGE_ISA << 8, NULL);
	if (!pdev)
		return;

	pr_info("Prepare 0-16MiB unity mapping for LPC\n");
	ret = iommu_prepare_identity_map(&pdev->dev, 0, 16*1024*1024 - 1);

	if (ret)
		pr_err("Failed to create 0-16MiB identity map - floppy might not work\n");

	pci_dev_put(pdev);
}
#else
static inline void iommu_prepare_isa(void)
{
	return;
}
#endif /* !CONFIG_INTEL_IOMMU_FLPY_WA */

static int md_domain_init(struct dmar_domain *domain, int guest_width);

static int __init si_domain_init(int hw)
{
	int nid, ret = 0;

	si_domain = alloc_domain(DOMAIN_FLAG_STATIC_IDENTITY);
	if (!si_domain)
		return -EFAULT;

	if (md_domain_init(si_domain, DEFAULT_DOMAIN_ADDRESS_WIDTH)) {
		domain_exit(si_domain);
		return -EFAULT;
	}

	pr_debug("Identity mapping domain allocated\n");

	if (hw)
		return 0;

	for_each_online_node(nid) {
		unsigned long start_pfn, end_pfn;
		int i;

		for_each_mem_pfn_range(i, nid, &start_pfn, &end_pfn, NULL) {
			ret = iommu_domain_identity_map(si_domain,
					PFN_PHYS(start_pfn), PFN_PHYS(end_pfn));
			if (ret)
				return ret;
		}
	}

	return 0;
}

static int identity_mapping(struct device *dev)
{
	struct device_domain_info *info;

	if (likely(!iommu_identity_mapping))
		return 0;

	info = dev->archdata.iommu;
	if (info && info != DUMMY_DEVICE_DOMAIN_INFO)
		return (info->domain == si_domain);

	return 0;
}

static int domain_add_dev_info(struct dmar_domain *domain, struct device *dev)
{
	struct dmar_domain *ndomain;
	struct intel_iommu *iommu;
	u8 bus, devfn;

	iommu = device_to_iommu(dev, &bus, &devfn);
	if (!iommu)
		return -ENODEV;

	ndomain = dmar_insert_one_dev_info(iommu, bus, devfn, dev, domain);
	if (ndomain != domain)
		return -EBUSY;

	return 0;
}

static bool device_has_rmrr(struct device *dev)
{
	struct dmar_rmrr_unit *rmrr;
	struct device *tmp;
	int i;

	rcu_read_lock();
	for_each_rmrr_units(rmrr) {
		/*
		 * Return TRUE if this RMRR contains the device that
		 * is passed in.
		 */
		for_each_active_dev_scope(rmrr->devices,
					  rmrr->devices_cnt, i, tmp)
			if (tmp == dev) {
				rcu_read_unlock();
				return true;
			}
	}
	rcu_read_unlock();
	return false;
}

/*
 * There are a couple cases where we need to restrict the functionality of
 * devices associated with RMRRs.  The first is when evaluating a device for
 * identity mapping because problems exist when devices are moved in and out
 * of domains and their respective RMRR information is lost.  This means that
 * a device with associated RMRRs will never be in a "passthrough" domain.
 * The second is use of the device through the IOMMU API.  This interface
 * expects to have full control of the IOVA space for the device.  We cannot
 * satisfy both the requirement that RMRR access is maintained and have an
 * unencumbered IOVA space.  We also have no ability to quiesce the device's
 * use of the RMRR space or even inform the IOMMU API user of the restriction.
 * We therefore prevent devices associated with an RMRR from participating in
 * the IOMMU API, which eliminates them from device assignment.
 *
 * In both cases we assume that PCI USB devices with RMRRs have them largely
 * for historical reasons and that the RMRR space is not actively used post
 * boot.  This exclusion may change if vendors begin to abuse it.
 *
 * The same exception is made for graphics devices, with the requirement that
 * any use of the RMRR regions will be torn down before assigning the device
 * to a guest.
 */
static bool device_is_rmrr_locked(struct device *dev)
{
	if (!device_has_rmrr(dev))
		return false;

	if (dev_is_pci(dev)) {
		struct pci_dev *pdev = to_pci_dev(dev);

		if (IS_USB_DEVICE(pdev) || IS_GFX_DEVICE(pdev))
			return false;
	}

	return true;
}

static int iommu_should_identity_map(struct device *dev, int startup)
{

	if (dev_is_pci(dev)) {
		struct pci_dev *pdev = to_pci_dev(dev);

		if (device_is_rmrr_locked(dev))
			return 0;

		if ((iommu_identity_mapping & IDENTMAP_AZALIA) && IS_AZALIA(pdev))
			return 1;

		if ((iommu_identity_mapping & IDENTMAP_GFX) && IS_GFX_DEVICE(pdev))
			return 1;

		if ((iommu_identity_mapping & IDENTMAP_IPU) && IS_IPU4(pdev))
			return 1;

		if (!(iommu_identity_mapping & IDENTMAP_ALL))
			return 0;

		/*
		 * We want to start off with all devices in the 1:1 domain, and
		 * take them out later if we find they can't access all of memory.
		 *
		 * However, we can't do this for PCI devices behind bridges,
		 * because all PCI devices behind the same bridge will end up
		 * with the same source-id on their transactions.
		 *
		 * Practically speaking, we can't change things around for these
		 * devices at run-time, because we can't be sure there'll be no
		 * DMA transactions in flight for any of their siblings.
		 *
		 * So PCI devices (unless they're on the root bus) as well as
		 * their parent PCI-PCI or PCIe-PCI bridges must be left _out_ of
		 * the 1:1 domain, just in _case_ one of their siblings turns out
		 * not to be able to map all of memory.
		 */
		if (!pci_is_pcie(pdev)) {
			if (!pci_is_root_bus(pdev->bus))
				return 0;
			if (pdev->class >> 8 == PCI_CLASS_BRIDGE_PCI)
				return 0;
		} else if (pci_pcie_type(pdev) == PCI_EXP_TYPE_PCI_BRIDGE)
			return 0;
	} else {
		if (device_has_rmrr(dev))
			return 0;
	}

	/*
	 * At boot time, we don't yet know if devices will be 64-bit capable.
	 * Assume that they will — if they turn out not to be, then we can
	 * take them out of the 1:1 domain later.
	 */
	if (!startup) {
		/*
		 * If the device's dma_mask is less than the system's memory
		 * size then this is not a candidate for identity mapping.
		 */
		u64 dma_mask = *dev->dma_mask;

		if (dev->coherent_dma_mask &&
		    dev->coherent_dma_mask < dma_mask)
			dma_mask = dev->coherent_dma_mask;

		return dma_mask >= dma_get_required_mask(dev);
	}

	return 1;
}

static int __init dev_prepare_static_identity_mapping(struct device *dev, int hw)
{
	int ret;

	if (!iommu_should_identity_map(dev, 1))
		return 0;

	ret = domain_add_dev_info(si_domain, dev);
	if (!ret)
		pr_info("%s identity mapping for device %s\n",
			hw ? "Hardware" : "Software", dev_name(dev));
	else if (ret == -ENODEV)
		/* device not associated with an iommu */
		ret = 0;

	return ret;
}


static int __init iommu_prepare_static_identity_mapping(int hw)
{
	struct pci_dev *pdev = NULL;
	struct dmar_drhd_unit *drhd;
	struct intel_iommu *iommu;
	struct device *dev;
	int i;
	int ret = 0;

	for_each_pci_dev(pdev) {
		ret = dev_prepare_static_identity_mapping(&pdev->dev, hw);
		if (ret)
			return ret;
	}

	for_each_active_iommu(iommu, drhd)
		for_each_active_dev_scope(drhd->devices, drhd->devices_cnt, i, dev) {
			struct acpi_device_physical_node *pn;
			struct acpi_device *adev;

			if (dev->bus != &acpi_bus_type)
				continue;

			adev= to_acpi_device(dev);
			mutex_lock(&adev->physical_node_lock);
			list_for_each_entry(pn, &adev->physical_node_list, node) {
				ret = dev_prepare_static_identity_mapping(pn->dev, hw);
				if (ret)
					break;
			}
			mutex_unlock(&adev->physical_node_lock);
			if (ret)
				return ret;
		}

	return 0;
}

static void intel_iommu_init_qi(struct intel_iommu *iommu)
{
	/*
	 * Start from the sane iommu hardware state.
	 * If the queued invalidation is already initialized by us
	 * (for example, while enabling interrupt-remapping) then
	 * we got the things already rolling from a sane state.
	 */
	if (!iommu->qi) {
		/*
		 * Clear any previous faults.
		 */
		dmar_fault(-1, iommu);
		/*
		 * Disable queued invalidation if supported and already enabled
		 * before OS handover.
		 */
		dmar_disable_qi(iommu);
	}

	if (dmar_enable_qi(iommu)) {
		/*
		 * Queued Invalidate not enabled, use Register Based Invalidate
		 */
		iommu->flush.flush_context = __iommu_flush_context;
		iommu->flush.flush_iotlb = __iommu_flush_iotlb;
		pr_info("%s: Using Register based invalidation\n",
			iommu->name);
	} else {
		iommu->flush.flush_context = qi_flush_context;
		iommu->flush.flush_iotlb = qi_flush_iotlb;
		pr_info("%s: Using Queued invalidation\n", iommu->name);
	}
}

static int copy_context_table(struct intel_iommu *iommu,
			      struct root_entry *old_re,
			      struct context_entry **tbl,
			      int bus, bool ext)
{
	int tbl_idx, pos = 0, idx, devfn, ret = 0, did;
	struct context_entry *new_ce = NULL, ce;
	struct context_entry *old_ce = NULL;
	struct root_entry re;
	phys_addr_t old_ce_phys;

	tbl_idx = ext ? bus * 2 : bus;
	memcpy(&re, old_re, sizeof(re));

	for (devfn = 0; devfn < 256; devfn++) {
		/* First calculate the correct index */
		idx = (ext ? devfn * 2 : devfn) % 256;

		if (idx == 0) {
			/* First save what we may have and clean up */
			if (new_ce) {
				tbl[tbl_idx] = new_ce;
				__iommu_flush_cache(iommu, new_ce,
						    VTD_PAGE_SIZE);
				pos = 1;
			}

			if (old_ce)
				memunmap(old_ce);

			ret = 0;
			if (devfn < 0x80)
				old_ce_phys = root_entry_lctp(&re);
			else
				old_ce_phys = root_entry_uctp(&re);

			if (!old_ce_phys) {
				if (ext && devfn == 0) {
					/* No LCTP, try UCTP */
					devfn = 0x7f;
					continue;
				} else {
					goto out;
				}
			}

			ret = -ENOMEM;
			old_ce = memremap(old_ce_phys, PAGE_SIZE,
					MEMREMAP_WB);
			if (!old_ce)
				goto out;

			new_ce = alloc_pgtable_page(iommu->node);
			if (!new_ce)
				goto out_unmap;

			ret = 0;
		}

		/* Now copy the context entry */
		memcpy(&ce, old_ce + idx, sizeof(ce));

		if (!__context_present(&ce))
			continue;

		did = context_domain_id(&ce);
		if (did >= 0 && did < cap_ndoms(iommu->cap))
			set_bit(did, iommu->domain_ids);

		/*
		 * We need a marker for copied context entries. This
		 * marker needs to work for the old format as well as
		 * for extended context entries.
		 *
		 * Bit 67 of the context entry is used. In the old
		 * format this bit is available to software, in the
		 * extended format it is the PGE bit, but PGE is ignored
		 * by HW if PASIDs are disabled (and thus still
		 * available).
		 *
		 * So disable PASIDs first and then mark the entry
		 * copied. This means that we don't copy PASID
		 * translations from the old kernel, but this is fine as
		 * faults there are not fatal.
		 */
		context_clear_pasid_enable(&ce);
		context_set_copied(&ce);

		new_ce[idx] = ce;
	}

	tbl[tbl_idx + pos] = new_ce;

	__iommu_flush_cache(iommu, new_ce, VTD_PAGE_SIZE);

out_unmap:
	memunmap(old_ce);

out:
	return ret;
}

static int copy_translation_tables(struct intel_iommu *iommu)
{
	struct context_entry **ctxt_tbls;
	struct root_entry *old_rt;
	phys_addr_t old_rt_phys;
	int ctxt_table_entries;
	unsigned long flags;
	u64 rtaddr_reg;
	int bus, ret;
	bool new_ext, ext;

	rtaddr_reg = dmar_readq(iommu->reg + DMAR_RTADDR_REG);
	ext        = !!(rtaddr_reg & DMA_RTADDR_RTT);
	new_ext    = !!ecap_ecs(iommu->ecap);

	/*
	 * The RTT bit can only be changed when translation is disabled,
	 * but disabling translation means to open a window for data
	 * corruption. So bail out and don't copy anything if we would
	 * have to change the bit.
	 */
	if (new_ext != ext)
		return -EINVAL;

	old_rt_phys = rtaddr_reg & VTD_PAGE_MASK;
	if (!old_rt_phys)
		return -EINVAL;

	old_rt = memremap(old_rt_phys, PAGE_SIZE, MEMREMAP_WB);
	if (!old_rt)
		return -ENOMEM;

	/* This is too big for the stack - allocate it from slab */
	ctxt_table_entries = ext ? 512 : 256;
	ret = -ENOMEM;
	ctxt_tbls = kcalloc(ctxt_table_entries, sizeof(void *), GFP_KERNEL);
	if (!ctxt_tbls)
		goto out_unmap;

	for (bus = 0; bus < 256; bus++) {
		ret = copy_context_table(iommu, &old_rt[bus],
					 ctxt_tbls, bus, ext);
		if (ret) {
			pr_err("%s: Failed to copy context table for bus %d\n",
				iommu->name, bus);
			continue;
		}
	}

	spin_lock_irqsave(&iommu->lock, flags);

	/* Context tables are copied, now write them to the root_entry table */
	for (bus = 0; bus < 256; bus++) {
		int idx = ext ? bus * 2 : bus;
		u64 val;

		if (ctxt_tbls[idx]) {
			val = virt_to_phys(ctxt_tbls[idx]) | 1;
			iommu->root_entry[bus].lo = val;
		}

		if (!ext || !ctxt_tbls[idx + 1])
			continue;

		val = virt_to_phys(ctxt_tbls[idx + 1]) | 1;
		iommu->root_entry[bus].hi = val;
	}

	spin_unlock_irqrestore(&iommu->lock, flags);

	kfree(ctxt_tbls);

	__iommu_flush_cache(iommu, iommu->root_entry, PAGE_SIZE);

	ret = 0;

out_unmap:
	memunmap(old_rt);

	return ret;
}

static int __init init_dmars(void)
{
	struct dmar_drhd_unit *drhd;
	struct dmar_rmrr_unit *rmrr;
	bool copied_tables = false;
	struct device *dev;
	struct intel_iommu *iommu;
	int i, ret;

	/*
	 * for each drhd
	 *    allocate root
	 *    initialize and program root entry to not present
	 * endfor
	 */
	for_each_drhd_unit(drhd) {
		/*
		 * lock not needed as this is only incremented in the single
		 * threaded kernel __init code path all other access are read
		 * only
		 */
		if (g_num_of_iommus < DMAR_UNITS_SUPPORTED) {
			g_num_of_iommus++;
			continue;
		}
		pr_err_once("Exceeded %d IOMMUs\n", DMAR_UNITS_SUPPORTED);
	}

	/* Preallocate enough resources for IOMMU hot-addition */
	if (g_num_of_iommus < DMAR_UNITS_SUPPORTED)
		g_num_of_iommus = DMAR_UNITS_SUPPORTED;

	g_iommus = kcalloc(g_num_of_iommus, sizeof(struct intel_iommu *),
			GFP_KERNEL);
	if (!g_iommus) {
		pr_err("Allocating global iommu array failed\n");
		ret = -ENOMEM;
		goto error;
	}

	for_each_active_iommu(iommu, drhd) {
		/*
		 * Find the max pasid size of all IOMMU's in the system.
		 * We need to ensure the system pasid table is no bigger
		 * than the smallest supported.
		 */
		if (pasid_enabled(iommu)) {
			u32 temp = 2 << ecap_pss(iommu->ecap);

			intel_pasid_max_id = min_t(u32, temp,
						   intel_pasid_max_id);
		}

		g_iommus[iommu->seq_id] = iommu;

		intel_iommu_init_qi(iommu);

		ret = iommu_init_domains(iommu);
		if (ret)
			goto free_iommu;

		init_translation_status(iommu);

		if (translation_pre_enabled(iommu) && !is_kdump_kernel()) {
			iommu_disable_translation(iommu);
			clear_translation_pre_enabled(iommu);
			pr_warn("Translation was enabled for %s but we are not in kdump mode\n",
				iommu->name);
		}

		/*
		 * TBD:
		 * we could share the same root & context tables
		 * among all IOMMU's. Need to Split it later.
		 */
		ret = iommu_alloc_root_entry(iommu);
		if (ret)
			goto free_iommu;

		if (translation_pre_enabled(iommu)) {
			pr_info("Translation already enabled - trying to copy translation structures\n");

			ret = copy_translation_tables(iommu);
			if (ret) {
				/*
				 * We found the IOMMU with translation
				 * enabled - but failed to copy over the
				 * old root-entry table. Try to proceed
				 * by disabling translation now and
				 * allocating a clean root-entry table.
				 * This might cause DMAR faults, but
				 * probably the dump will still succeed.
				 */
				pr_err("Failed to copy translation tables from previous kernel for %s\n",
				       iommu->name);
				iommu_disable_translation(iommu);
				clear_translation_pre_enabled(iommu);
			} else {
				pr_info("Copied translation tables from previous kernel for %s\n",
					iommu->name);
				copied_tables = true;
			}
		}

		if (!ecap_pass_through(iommu->ecap))
			hw_pass_through = 0;
#ifdef CONFIG_INTEL_IOMMU_SVM
		if (pasid_enabled(iommu))
			intel_svm_init(iommu);
#endif
	}

	/*
	 * Now that qi is enabled on all iommus, set the root entry and flush
	 * caches. This is required on some Intel X58 chipsets, otherwise the
	 * flush_context function will loop forever and the boot hangs.
	 */
	for_each_active_iommu(iommu, drhd) {
		iommu_flush_write_buffer(iommu);
		iommu_set_root_entry(iommu);
		iommu->flush.flush_context(iommu, 0, 0, 0, DMA_CCMD_GLOBAL_INVL);
		iommu->flush.flush_iotlb(iommu, 0, 0, 0, DMA_TLB_GLOBAL_FLUSH);
	}

	if (iommu_pass_through)
		iommu_identity_mapping |= IDENTMAP_ALL;

#ifdef CONFIG_INTEL_IOMMU_BROKEN_GFX_WA
	iommu_identity_mapping |= IDENTMAP_GFX;
#endif

	check_tylersburg_isoch();

	if (iommu_identity_mapping) {
		ret = si_domain_init(hw_pass_through);
		if (ret)
			goto free_iommu;
	}


	/*
	 * If we copied translations from a previous kernel in the kdump
	 * case, we can not assign the devices to domains now, as that
	 * would eliminate the old mappings. So skip this part and defer
	 * the assignment to device driver initialization time.
	 */
	if (copied_tables)
		goto domains_done;

	/*
	 * If pass through is not set or not enabled, setup context entries for
	 * identity mappings for rmrr, gfx, and isa and may fall back to static
	 * identity mapping if iommu_identity_mapping is set.
	 */
	if (iommu_identity_mapping) {
		ret = iommu_prepare_static_identity_mapping(hw_pass_through);
		if (ret) {
			pr_crit("Failed to setup IOMMU pass-through\n");
			goto free_iommu;
		}
	}
	/*
	 * For each rmrr
	 *   for each dev attached to rmrr
	 *   do
	 *     locate drhd for dev, alloc domain for dev
	 *     allocate free domain
	 *     allocate page table entries for rmrr
	 *     if context not allocated for bus
	 *           allocate and init context
	 *           set present in root table for this bus
	 *     init context with domain, translation etc
	 *    endfor
	 * endfor
	 */
	pr_info("Setting RMRR:\n");
	for_each_rmrr_units(rmrr) {
		/* some BIOS lists non-exist devices in DMAR table. */
		for_each_active_dev_scope(rmrr->devices, rmrr->devices_cnt,
					  i, dev) {
			ret = iommu_prepare_rmrr_dev(rmrr, dev);
			if (ret)
				pr_err("Mapping reserved region failed\n");
		}
	}

	iommu_prepare_isa();

domains_done:

	/*
	 * for each drhd
	 *   enable fault log
	 *   global invalidate context cache
	 *   global invalidate iotlb
	 *   enable translation
	 */
	for_each_iommu(iommu, drhd) {
		if (drhd->ignored) {
			/*
			 * we always have to disable PMRs or DMA may fail on
			 * this device
			 */
			if (force_on)
				iommu_disable_protect_mem_regions(iommu);
			continue;
		}

		iommu_flush_write_buffer(iommu);

#ifdef CONFIG_INTEL_IOMMU_SVM
		if (pasid_enabled(iommu) && ecap_prs(iommu->ecap)) {
			ret = intel_svm_enable_prq(iommu);
			if (ret)
				goto free_iommu;
		}
#endif
		ret = dmar_set_interrupt(iommu);
		if (ret)
			goto free_iommu;

		if (!translation_pre_enabled(iommu))
			iommu_enable_translation(iommu);

		iommu_disable_protect_mem_regions(iommu);
	}

	return 0;

free_iommu:
	for_each_active_iommu(iommu, drhd) {
		disable_dmar_iommu(iommu);
		free_dmar_iommu(iommu);
	}

	kfree(g_iommus);

error:
	return ret;
}

/* This takes a number of _MM_ pages, not VTD pages */
static unsigned long intel_alloc_iova(struct device *dev,
				     struct dmar_domain *domain,
				     unsigned long nrpages, uint64_t dma_mask)
{
	unsigned long iova_pfn = 0;

	/* Restrict dma_mask to the width that the iommu can handle */
	dma_mask = min_t(uint64_t, DOMAIN_MAX_ADDR(domain->gaw), dma_mask);
	/* Ensure we reserve the whole size-aligned region */
	nrpages = __roundup_pow_of_two(nrpages);

	if (!dmar_forcedac && dma_mask > DMA_BIT_MASK(32)) {
		/*
		 * First try to allocate an io virtual address in
		 * DMA_BIT_MASK(32) and if that fails then try allocating
		 * from higher range
		 */
		iova_pfn = alloc_iova_fast(&domain->iovad, nrpages,
					   IOVA_PFN(DMA_BIT_MASK(32)), false);
		if (iova_pfn)
			return iova_pfn;
	}
	iova_pfn = alloc_iova_fast(&domain->iovad, nrpages,
				   IOVA_PFN(dma_mask), true);
	if (unlikely(!iova_pfn)) {
		pr_err("Allocating %ld-page iova for %s failed",
		       nrpages, dev_name(dev));
		return 0;
	}

	return iova_pfn;
}

struct dmar_domain *get_valid_domain_for_dev(struct device *dev)
{
	struct dmar_domain *domain, *tmp;
	struct dmar_rmrr_unit *rmrr;
	struct device *i_dev;
	int i, ret;

	domain = find_domain(dev);
	if (domain)
		goto out;

	domain = find_or_alloc_domain(dev, DEFAULT_DOMAIN_ADDRESS_WIDTH);
	if (!domain)
		goto out;

	/* We have a new domain - setup possible RMRRs for the device */
	rcu_read_lock();
	for_each_rmrr_units(rmrr) {
		for_each_active_dev_scope(rmrr->devices, rmrr->devices_cnt,
					  i, i_dev) {
			if (i_dev != dev)
				continue;

			ret = domain_prepare_identity_map(dev, domain,
							  rmrr->base_address,
							  rmrr->end_address);
			if (ret)
				dev_err(dev, "Mapping reserved region failed\n");
		}
	}
	rcu_read_unlock();

	tmp = set_domain_for_dev(dev, domain);
	if (!tmp || domain != tmp) {
		domain_exit(domain);
		domain = tmp;
	}

out:

	if (!domain)
		pr_err("Allocating domain for %s failed\n", dev_name(dev));


	return domain;
}

/* Check if the dev needs to go through non-identity map and unmap process.*/
static int iommu_no_mapping(struct device *dev)
{
	int found;

	if (iommu_dummy(dev))
		return 1;

	if (!iommu_identity_mapping)
		return 0;

	found = identity_mapping(dev);
	if (found) {
		if (iommu_should_identity_map(dev, 0))
			return 1;
		else {
			/*
			 * 32 bit DMA is removed from si_domain and fall back
			 * to non-identity mapping.
			 */
			dmar_remove_one_dev_info(si_domain, dev);
			pr_info("32bit %s uses non-identity mapping\n",
				dev_name(dev));
			return 0;
		}
	} else {
		/*
		 * In case of a detached 64 bit DMA device from vm, the device
		 * is put into si_domain for identity mapping.
		 */
		if (iommu_should_identity_map(dev, 0)) {
			int ret;
			ret = domain_add_dev_info(si_domain, dev);
			if (!ret) {
				pr_info("64bit %s uses identity mapping\n",
					dev_name(dev));
				return 1;
			}
		}
	}

	return 0;
}

static dma_addr_t __intel_map_single(struct device *dev, phys_addr_t paddr,
				     size_t size, int dir, u64 dma_mask)
{
	struct dmar_domain *domain;
	phys_addr_t start_paddr;
	unsigned long iova_pfn;
	int prot = 0;
	int ret;
	struct intel_iommu *iommu;
	unsigned long paddr_pfn = paddr >> PAGE_SHIFT;

	BUG_ON(dir == DMA_NONE);

	if (iommu_no_mapping(dev))
		return paddr;

	domain = get_valid_domain_for_dev(dev);
	if (!domain)
		return 0;

	iommu = domain_get_iommu(domain);
	size = aligned_nrpages(paddr, size);

	iova_pfn = intel_alloc_iova(dev, domain, dma_to_mm_pfn(size), dma_mask);
	if (!iova_pfn)
		goto error;

	/*
	 * Check if DMAR supports zero-length reads on write only
	 * mappings..
	 */
	if (dir == DMA_TO_DEVICE || dir == DMA_BIDIRECTIONAL || \
			!cap_zlr(iommu->cap))
		prot |= DMA_PTE_READ;
	if (dir == DMA_FROM_DEVICE || dir == DMA_BIDIRECTIONAL)
		prot |= DMA_PTE_WRITE;
	/*
	 * paddr - (paddr + size) might be partial page, we should map the whole
	 * page.  Note: if two part of one page are separately mapped, we
	 * might have two guest_addr mapping to the same host paddr, but this
	 * is not a big problem
	 */
	ret = domain_pfn_mapping(domain, mm_to_dma_pfn(iova_pfn),
				 mm_to_dma_pfn(paddr_pfn), size, prot);
	if (ret)
		goto error;

	start_paddr = (phys_addr_t)iova_pfn << PAGE_SHIFT;
	start_paddr += paddr & ~PAGE_MASK;
	return start_paddr;

error:
	if (iova_pfn)
		free_iova_fast(&domain->iovad, iova_pfn, dma_to_mm_pfn(size));
	pr_err("Device %s request: %zx@%llx dir %d --- failed\n",
		dev_name(dev), size, (unsigned long long)paddr, dir);
	return 0;
}

static dma_addr_t intel_map_page(struct device *dev, struct page *page,
				 unsigned long offset, size_t size,
				 enum dma_data_direction dir,
				 unsigned long attrs)
{
	return __intel_map_single(dev, page_to_phys(page) + offset, size,
				  dir, *dev->dma_mask);
}

static void intel_unmap(struct device *dev, dma_addr_t dev_addr, size_t size)
{
	struct dmar_domain *domain;
	unsigned long start_pfn, last_pfn;
	unsigned long nrpages;
	unsigned long iova_pfn;
	struct intel_iommu *iommu;
	struct page *freelist;

	if (iommu_no_mapping(dev))
		return;

	domain = find_domain(dev);
	BUG_ON(!domain);

	iommu = domain_get_iommu(domain);

	iova_pfn = IOVA_PFN(dev_addr);

	nrpages = aligned_nrpages(dev_addr, size);
	start_pfn = mm_to_dma_pfn(iova_pfn);
	last_pfn = start_pfn + nrpages - 1;

	pr_debug("Device %s unmapping: pfn %lx-%lx\n",
		 dev_name(dev), start_pfn, last_pfn);

	freelist = domain_unmap(domain, start_pfn, last_pfn);

	if (intel_iommu_strict) {
		iommu_flush_iotlb_psi(iommu, domain, start_pfn,
				      nrpages, !freelist, 0);
		/* free iova */
		free_iova_fast(&domain->iovad, iova_pfn, dma_to_mm_pfn(nrpages));
		dma_free_pagelist(freelist);
	} else {
		queue_iova(&domain->iovad, iova_pfn, nrpages,
			   (unsigned long)freelist);
		/*
		 * queue up the release of the unmap to save the 1/6th of the
		 * cpu used up by the iotlb flush operation...
		 */
	}
}

static void intel_unmap_page(struct device *dev, dma_addr_t dev_addr,
			     size_t size, enum dma_data_direction dir,
			     unsigned long attrs)
{
	intel_unmap(dev, dev_addr, size);
}

static void *intel_alloc_coherent(struct device *dev, size_t size,
				  dma_addr_t *dma_handle, gfp_t flags,
				  unsigned long attrs)
{
	struct page *page = NULL;
	int order;

	size = PAGE_ALIGN(size);
	order = get_order(size);

	if (!iommu_no_mapping(dev))
		flags &= ~(GFP_DMA | GFP_DMA32);
	else if (dev->coherent_dma_mask < dma_get_required_mask(dev)) {
		if (dev->coherent_dma_mask < DMA_BIT_MASK(32))
			flags |= GFP_DMA;
		else
			flags |= GFP_DMA32;
	}

	if (gfpflags_allow_blocking(flags)) {
		unsigned int count = size >> PAGE_SHIFT;

		page = dma_alloc_from_contiguous(dev, count, order,
						 flags & __GFP_NOWARN);
		if (page && iommu_no_mapping(dev) &&
		    page_to_phys(page) + size > dev->coherent_dma_mask) {
			dma_release_from_contiguous(dev, page, count);
			page = NULL;
		}
	}

	if (!page)
		page = alloc_pages(flags, order);
	if (!page)
		return NULL;
	memset(page_address(page), 0, size);

	*dma_handle = __intel_map_single(dev, page_to_phys(page), size,
					 DMA_BIDIRECTIONAL,
					 dev->coherent_dma_mask);
	if (*dma_handle)
		return page_address(page);
	if (!dma_release_from_contiguous(dev, page, size >> PAGE_SHIFT))
		__free_pages(page, order);

	return NULL;
}

static void intel_free_coherent(struct device *dev, size_t size, void *vaddr,
				dma_addr_t dma_handle, unsigned long attrs)
{
	int order;
	struct page *page = virt_to_page(vaddr);

	size = PAGE_ALIGN(size);
	order = get_order(size);

	intel_unmap(dev, dma_handle, size);
	if (!dma_release_from_contiguous(dev, page, size >> PAGE_SHIFT))
		__free_pages(page, order);
}

static void intel_unmap_sg(struct device *dev, struct scatterlist *sglist,
			   int nelems, enum dma_data_direction dir,
			   unsigned long attrs)
{
	dma_addr_t startaddr = sg_dma_address(sglist) & PAGE_MASK;
	unsigned long nrpages = 0;
	struct scatterlist *sg;
	int i;

	for_each_sg(sglist, sg, nelems, i) {
		nrpages += aligned_nrpages(sg_dma_address(sg), sg_dma_len(sg));
	}

	intel_unmap(dev, startaddr, nrpages << VTD_PAGE_SHIFT);
}

static int intel_nontranslate_map_sg(struct device *hddev,
	struct scatterlist *sglist, int nelems, int dir)
{
	int i;
	struct scatterlist *sg;

	for_each_sg(sglist, sg, nelems, i) {
		BUG_ON(!sg_page(sg));
		sg->dma_address = sg_phys(sg);
		sg->dma_length = sg->length;
	}
	return nelems;
}

static int intel_map_sg(struct device *dev, struct scatterlist *sglist, int nelems,
			enum dma_data_direction dir, unsigned long attrs)
{
	int i;
	struct dmar_domain *domain;
	size_t size = 0;
	int prot = 0;
	unsigned long iova_pfn;
	int ret;
	struct scatterlist *sg;
	unsigned long start_vpfn;
	struct intel_iommu *iommu;

	BUG_ON(dir == DMA_NONE);
	if (iommu_no_mapping(dev))
		return intel_nontranslate_map_sg(dev, sglist, nelems, dir);

	domain = get_valid_domain_for_dev(dev);
	if (!domain)
		return 0;

	iommu = domain_get_iommu(domain);

	for_each_sg(sglist, sg, nelems, i)
		size += aligned_nrpages(sg->offset, sg->length);

	iova_pfn = intel_alloc_iova(dev, domain, dma_to_mm_pfn(size),
				*dev->dma_mask);
	if (!iova_pfn) {
		sglist->dma_length = 0;
		return 0;
	}

	/*
	 * Check if DMAR supports zero-length reads on write only
	 * mappings..
	 */
	if (dir == DMA_TO_DEVICE || dir == DMA_BIDIRECTIONAL || \
			!cap_zlr(iommu->cap))
		prot |= DMA_PTE_READ;
	if (dir == DMA_FROM_DEVICE || dir == DMA_BIDIRECTIONAL)
		prot |= DMA_PTE_WRITE;

	start_vpfn = mm_to_dma_pfn(iova_pfn);

	ret = domain_sg_mapping(domain, start_vpfn, sglist, size, prot);
	if (unlikely(ret)) {
		dma_pte_free_pagetable(domain, start_vpfn,
				       start_vpfn + size - 1,
				       agaw_to_level(domain->agaw) + 1);
		free_iova_fast(&domain->iovad, iova_pfn, dma_to_mm_pfn(size));
		return 0;
	}

	return nelems;
}

static int intel_mapping_error(struct device *dev, dma_addr_t dma_addr)
{
	return !dma_addr;
}

const struct dma_map_ops intel_dma_ops = {
	.alloc = intel_alloc_coherent,
	.free = intel_free_coherent,
	.map_sg = intel_map_sg,
	.unmap_sg = intel_unmap_sg,
	.map_page = intel_map_page,
	.unmap_page = intel_unmap_page,
	.mapping_error = intel_mapping_error,
#ifdef CONFIG_X86
	.dma_supported = dma_direct_supported,
#endif
};

static inline int iommu_domain_cache_init(void)
{
	int ret = 0;

	iommu_domain_cache = kmem_cache_create("iommu_domain",
					 sizeof(struct dmar_domain),
					 0,
					 SLAB_HWCACHE_ALIGN,

					 NULL);
	if (!iommu_domain_cache) {
		pr_err("Couldn't create iommu_domain cache\n");
		ret = -ENOMEM;
	}

	return ret;
}

static inline int iommu_devinfo_cache_init(void)
{
	int ret = 0;

	iommu_devinfo_cache = kmem_cache_create("iommu_devinfo",
					 sizeof(struct device_domain_info),
					 0,
					 SLAB_HWCACHE_ALIGN,
					 NULL);
	if (!iommu_devinfo_cache) {
		pr_err("Couldn't create devinfo cache\n");
		ret = -ENOMEM;
	}

	return ret;
}

static int __init iommu_init_mempool(void)
{
	int ret;
	ret = iova_cache_get();
	if (ret)
		return ret;

	ret = iommu_domain_cache_init();
	if (ret)
		goto domain_error;

	ret = iommu_devinfo_cache_init();
	if (!ret)
		return ret;

	kmem_cache_destroy(iommu_domain_cache);
domain_error:
	iova_cache_put();

	return -ENOMEM;
}

static void __init iommu_exit_mempool(void)
{
	kmem_cache_destroy(iommu_devinfo_cache);
	kmem_cache_destroy(iommu_domain_cache);
	iova_cache_put();
}

static void quirk_ioat_snb_local_iommu(struct pci_dev *pdev)
{
	struct dmar_drhd_unit *drhd;
	u32 vtbar;
	int rc;

	/* We know that this device on this chipset has its own IOMMU.
	 * If we find it under a different IOMMU, then the BIOS is lying
	 * to us. Hope that the IOMMU for this device is actually
	 * disabled, and it needs no translation...
	 */
	rc = pci_bus_read_config_dword(pdev->bus, PCI_DEVFN(0, 0), 0xb0, &vtbar);
	if (rc) {
		/* "can't" happen */
		dev_info(&pdev->dev, "failed to run vt-d quirk\n");
		return;
	}
	vtbar &= 0xffff0000;

	/* we know that the this iommu should be at offset 0xa000 from vtbar */
	drhd = dmar_find_matched_drhd_unit(pdev);
	if (WARN_TAINT_ONCE(!drhd || drhd->reg_base_addr - vtbar != 0xa000,
			    TAINT_FIRMWARE_WORKAROUND,
			    "BIOS assigned incorrect VT-d unit for Intel(R) QuickData Technology device\n"))
		pdev->dev.archdata.iommu = DUMMY_DEVICE_DOMAIN_INFO;
}
DECLARE_PCI_FIXUP_ENABLE(PCI_VENDOR_ID_INTEL, PCI_DEVICE_ID_INTEL_IOAT_SNB, quirk_ioat_snb_local_iommu);

static void __init init_no_remapping_devices(void)
{
	struct dmar_drhd_unit *drhd;
	struct device *dev;
	int i;

	for_each_drhd_unit(drhd) {
		if (!drhd->include_all) {
			for_each_active_dev_scope(drhd->devices,
						  drhd->devices_cnt, i, dev)
				break;
			/* ignore DMAR unit if no devices exist */
			if (i == drhd->devices_cnt)
				drhd->ignored = 1;
		}
	}

	for_each_active_drhd_unit(drhd) {
		if (drhd->include_all)
			continue;

		for_each_active_dev_scope(drhd->devices,
					  drhd->devices_cnt, i, dev)
			if (!dev_is_pci(dev) || !IS_GFX_DEVICE(to_pci_dev(dev)))
				break;
		if (i < drhd->devices_cnt)
			continue;

		/* This IOMMU has *only* gfx devices. Either bypass it or
		   set the gfx_mapped flag, as appropriate */
		if (dmar_map_gfx) {
			intel_iommu_gfx_mapped = 1;
		} else {
			drhd->ignored = 1;
			for_each_active_dev_scope(drhd->devices,
						  drhd->devices_cnt, i, dev)
				dev->archdata.iommu = DUMMY_DEVICE_DOMAIN_INFO;
		}
	}
}

#ifdef CONFIG_SUSPEND
static int init_iommu_hw(void)
{
	struct dmar_drhd_unit *drhd;
	struct intel_iommu *iommu = NULL;

	for_each_active_iommu(iommu, drhd)
		if (iommu->qi)
			dmar_reenable_qi(iommu);

	for_each_iommu(iommu, drhd) {
		if (drhd->ignored) {
			/*
			 * we always have to disable PMRs or DMA may fail on
			 * this device
			 */
			if (force_on)
				iommu_disable_protect_mem_regions(iommu);
			continue;
		}
	
		iommu_flush_write_buffer(iommu);

		iommu_set_root_entry(iommu);

		iommu->flush.flush_context(iommu, 0, 0, 0,
					   DMA_CCMD_GLOBAL_INVL);
		iommu->flush.flush_iotlb(iommu, 0, 0, 0, DMA_TLB_GLOBAL_FLUSH);
		iommu_enable_translation(iommu);
		iommu_disable_protect_mem_regions(iommu);
	}

	return 0;
}

static void iommu_flush_all(void)
{
	struct dmar_drhd_unit *drhd;
	struct intel_iommu *iommu;

	for_each_active_iommu(iommu, drhd) {
		iommu->flush.flush_context(iommu, 0, 0, 0,
					   DMA_CCMD_GLOBAL_INVL);
		iommu->flush.flush_iotlb(iommu, 0, 0, 0,
					 DMA_TLB_GLOBAL_FLUSH);
	}
}

static int iommu_suspend(void)
{
	struct dmar_drhd_unit *drhd;
	struct intel_iommu *iommu = NULL;
	unsigned long flag;

	for_each_active_iommu(iommu, drhd) {
		iommu->iommu_state = kcalloc(MAX_SR_DMAR_REGS, sizeof(u32),
						 GFP_ATOMIC);
		if (!iommu->iommu_state)
			goto nomem;
	}

	iommu_flush_all();

	for_each_active_iommu(iommu, drhd) {
		iommu_disable_translation(iommu);

		raw_spin_lock_irqsave(&iommu->register_lock, flag);

		iommu->iommu_state[SR_DMAR_FECTL_REG] =
			readl(iommu->reg + DMAR_FECTL_REG);
		iommu->iommu_state[SR_DMAR_FEDATA_REG] =
			readl(iommu->reg + DMAR_FEDATA_REG);
		iommu->iommu_state[SR_DMAR_FEADDR_REG] =
			readl(iommu->reg + DMAR_FEADDR_REG);
		iommu->iommu_state[SR_DMAR_FEUADDR_REG] =
			readl(iommu->reg + DMAR_FEUADDR_REG);

		raw_spin_unlock_irqrestore(&iommu->register_lock, flag);
	}
	return 0;

nomem:
	for_each_active_iommu(iommu, drhd)
		kfree(iommu->iommu_state);

	return -ENOMEM;
}

static void iommu_resume(void)
{
	struct dmar_drhd_unit *drhd;
	struct intel_iommu *iommu = NULL;
	unsigned long flag;

	if (init_iommu_hw()) {
		if (force_on)
			panic("tboot: IOMMU setup failed, DMAR can not resume!\n");
		else
			WARN(1, "IOMMU setup failed, DMAR can not resume!\n");
		return;
	}

	for_each_active_iommu(iommu, drhd) {

		raw_spin_lock_irqsave(&iommu->register_lock, flag);

		writel(iommu->iommu_state[SR_DMAR_FECTL_REG],
			iommu->reg + DMAR_FECTL_REG);
		writel(iommu->iommu_state[SR_DMAR_FEDATA_REG],
			iommu->reg + DMAR_FEDATA_REG);
		writel(iommu->iommu_state[SR_DMAR_FEADDR_REG],
			iommu->reg + DMAR_FEADDR_REG);
		writel(iommu->iommu_state[SR_DMAR_FEUADDR_REG],
			iommu->reg + DMAR_FEUADDR_REG);

		raw_spin_unlock_irqrestore(&iommu->register_lock, flag);
	}

	for_each_active_iommu(iommu, drhd)
		kfree(iommu->iommu_state);
}

static struct syscore_ops iommu_syscore_ops = {
	.resume		= iommu_resume,
	.suspend	= iommu_suspend,
};

static void __init init_iommu_pm_ops(void)
{
	register_syscore_ops(&iommu_syscore_ops);
}

#else
static inline void init_iommu_pm_ops(void) {}
#endif	/* CONFIG_PM */


int __init dmar_parse_one_rmrr(struct acpi_dmar_header *header, void *arg)
{
	struct acpi_dmar_reserved_memory *rmrr;
	int prot = DMA_PTE_READ|DMA_PTE_WRITE;
	struct dmar_rmrr_unit *rmrru;
	size_t length;

	rmrru = kzalloc(sizeof(*rmrru), GFP_KERNEL);
	if (!rmrru)
		goto out;

	rmrru->hdr = header;
	rmrr = (struct acpi_dmar_reserved_memory *)header;
	rmrru->base_address = rmrr->base_address;
	rmrru->end_address = rmrr->end_address;

	length = rmrr->end_address - rmrr->base_address + 1;
	rmrru->resv = iommu_alloc_resv_region(rmrr->base_address, length, prot,
					      IOMMU_RESV_DIRECT);
	if (!rmrru->resv)
		goto free_rmrru;

	rmrru->devices = dmar_alloc_dev_scope((void *)(rmrr + 1),
				((void *)rmrr) + rmrr->header.length,
				&rmrru->devices_cnt);
	if (rmrru->devices_cnt && rmrru->devices == NULL)
		goto free_all;

	list_add(&rmrru->list, &dmar_rmrr_units);

	return 0;
free_all:
	kfree(rmrru->resv);
free_rmrru:
	kfree(rmrru);
out:
	return -ENOMEM;
}

static struct dmar_atsr_unit *dmar_find_atsr(struct acpi_dmar_atsr *atsr)
{
	struct dmar_atsr_unit *atsru;
	struct acpi_dmar_atsr *tmp;

	list_for_each_entry_rcu(atsru, &dmar_atsr_units, list) {
		tmp = (struct acpi_dmar_atsr *)atsru->hdr;
		if (atsr->segment != tmp->segment)
			continue;
		if (atsr->header.length != tmp->header.length)
			continue;
		if (memcmp(atsr, tmp, atsr->header.length) == 0)
			return atsru;
	}

	return NULL;
}

int dmar_parse_one_atsr(struct acpi_dmar_header *hdr, void *arg)
{
	struct acpi_dmar_atsr *atsr;
	struct dmar_atsr_unit *atsru;

	if (system_state >= SYSTEM_RUNNING && !intel_iommu_enabled)
		return 0;

	atsr = container_of(hdr, struct acpi_dmar_atsr, header);
	atsru = dmar_find_atsr(atsr);
	if (atsru)
		return 0;

	atsru = kzalloc(sizeof(*atsru) + hdr->length, GFP_KERNEL);
	if (!atsru)
		return -ENOMEM;

	/*
	 * If memory is allocated from slab by ACPI _DSM method, we need to
	 * copy the memory content because the memory buffer will be freed
	 * on return.
	 */
	atsru->hdr = (void *)(atsru + 1);
	memcpy(atsru->hdr, hdr, hdr->length);
	atsru->include_all = atsr->flags & 0x1;
	if (!atsru->include_all) {
		atsru->devices = dmar_alloc_dev_scope((void *)(atsr + 1),
				(void *)atsr + atsr->header.length,
				&atsru->devices_cnt);
		if (atsru->devices_cnt && atsru->devices == NULL) {
			kfree(atsru);
			return -ENOMEM;
		}
	}

	list_add_rcu(&atsru->list, &dmar_atsr_units);

	return 0;
}

static void intel_iommu_free_atsr(struct dmar_atsr_unit *atsru)
{
	dmar_free_dev_scope(&atsru->devices, &atsru->devices_cnt);
	kfree(atsru);
}

int dmar_release_one_atsr(struct acpi_dmar_header *hdr, void *arg)
{
	struct acpi_dmar_atsr *atsr;
	struct dmar_atsr_unit *atsru;

	atsr = container_of(hdr, struct acpi_dmar_atsr, header);
	atsru = dmar_find_atsr(atsr);
	if (atsru) {
		list_del_rcu(&atsru->list);
		synchronize_rcu();
		intel_iommu_free_atsr(atsru);
	}

	return 0;
}

int dmar_check_one_atsr(struct acpi_dmar_header *hdr, void *arg)
{
	int i;
	struct device *dev;
	struct acpi_dmar_atsr *atsr;
	struct dmar_atsr_unit *atsru;

	atsr = container_of(hdr, struct acpi_dmar_atsr, header);
	atsru = dmar_find_atsr(atsr);
	if (!atsru)
		return 0;

	if (!atsru->include_all && atsru->devices && atsru->devices_cnt) {
		for_each_active_dev_scope(atsru->devices, atsru->devices_cnt,
					  i, dev)
			return -EBUSY;
	}

	return 0;
}

static int intel_iommu_add(struct dmar_drhd_unit *dmaru)
{
	int sp, ret = 0;
	struct intel_iommu *iommu = dmaru->iommu;

	if (g_iommus[iommu->seq_id])
		return 0;

	if (hw_pass_through && !ecap_pass_through(iommu->ecap)) {
		pr_warn("%s: Doesn't support hardware pass through.\n",
			iommu->name);
		return -ENXIO;
	}
	if (!ecap_sc_support(iommu->ecap) &&
	    domain_update_iommu_snooping(iommu)) {
		pr_warn("%s: Doesn't support snooping.\n",
			iommu->name);
		return -ENXIO;
	}
	sp = domain_update_iommu_superpage(iommu) - 1;
	if (sp >= 0 && !(cap_super_page_val(iommu->cap) & (1 << sp))) {
		pr_warn("%s: Doesn't support large page.\n",
			iommu->name);
		return -ENXIO;
	}

	/*
	 * Disable translation if already enabled prior to OS handover.
	 */
	if (iommu->gcmd & DMA_GCMD_TE)
		iommu_disable_translation(iommu);

	g_iommus[iommu->seq_id] = iommu;
	ret = iommu_init_domains(iommu);
	if (ret == 0)
		ret = iommu_alloc_root_entry(iommu);
	if (ret)
		goto out;

#ifdef CONFIG_INTEL_IOMMU_SVM
	if (pasid_enabled(iommu))
		intel_svm_init(iommu);
#endif

	if (dmaru->ignored) {
		/*
		 * we always have to disable PMRs or DMA may fail on this device
		 */
		if (force_on)
			iommu_disable_protect_mem_regions(iommu);
		return 0;
	}

	intel_iommu_init_qi(iommu);
	iommu_flush_write_buffer(iommu);

#ifdef CONFIG_INTEL_IOMMU_SVM
	if (pasid_enabled(iommu) && ecap_prs(iommu->ecap)) {
		ret = intel_svm_enable_prq(iommu);
		if (ret)
			goto disable_iommu;
	}
#endif
	ret = dmar_set_interrupt(iommu);
	if (ret)
		goto disable_iommu;

	iommu_set_root_entry(iommu);
	iommu->flush.flush_context(iommu, 0, 0, 0, DMA_CCMD_GLOBAL_INVL);
	iommu->flush.flush_iotlb(iommu, 0, 0, 0, DMA_TLB_GLOBAL_FLUSH);
	iommu_enable_translation(iommu);

	iommu_disable_protect_mem_regions(iommu);
	return 0;

disable_iommu:
	disable_dmar_iommu(iommu);
out:
	free_dmar_iommu(iommu);
	return ret;
}

int dmar_iommu_hotplug(struct dmar_drhd_unit *dmaru, bool insert)
{
	int ret = 0;
	struct intel_iommu *iommu = dmaru->iommu;

	if (!intel_iommu_enabled)
		return 0;
	if (iommu == NULL)
		return -EINVAL;

	if (insert) {
		ret = intel_iommu_add(dmaru);
	} else {
		disable_dmar_iommu(iommu);
		free_dmar_iommu(iommu);
	}

	return ret;
}

static void intel_iommu_free_dmars(void)
{
	struct dmar_rmrr_unit *rmrru, *rmrr_n;
	struct dmar_atsr_unit *atsru, *atsr_n;

	list_for_each_entry_safe(rmrru, rmrr_n, &dmar_rmrr_units, list) {
		list_del(&rmrru->list);
		dmar_free_dev_scope(&rmrru->devices, &rmrru->devices_cnt);
		kfree(rmrru->resv);
		kfree(rmrru);
	}

	list_for_each_entry_safe(atsru, atsr_n, &dmar_atsr_units, list) {
		list_del(&atsru->list);
		intel_iommu_free_atsr(atsru);
	}
}

int dmar_find_matched_atsr_unit(struct pci_dev *dev)
{
	int i, ret = 1;
	struct pci_bus *bus;
	struct pci_dev *bridge = NULL;
	struct device *tmp;
	struct acpi_dmar_atsr *atsr;
	struct dmar_atsr_unit *atsru;

	dev = pci_physfn(dev);
	for (bus = dev->bus; bus; bus = bus->parent) {
		bridge = bus->self;
		/* If it's an integrated device, allow ATS */
		if (!bridge)
			return 1;
		/* Connected via non-PCIe: no ATS */
		if (!pci_is_pcie(bridge) ||
		    pci_pcie_type(bridge) == PCI_EXP_TYPE_PCI_BRIDGE)
			return 0;
		/* If we found the root port, look it up in the ATSR */
		if (pci_pcie_type(bridge) == PCI_EXP_TYPE_ROOT_PORT)
			break;
	}

	rcu_read_lock();
	list_for_each_entry_rcu(atsru, &dmar_atsr_units, list) {
		atsr = container_of(atsru->hdr, struct acpi_dmar_atsr, header);
		if (atsr->segment != pci_domain_nr(dev->bus))
			continue;

		for_each_dev_scope(atsru->devices, atsru->devices_cnt, i, tmp)
			if (tmp == &bridge->dev)
				goto out;

		if (atsru->include_all)
			goto out;
	}
	ret = 0;
out:
	rcu_read_unlock();

	return ret;
}

int dmar_iommu_notify_scope_dev(struct dmar_pci_notify_info *info)
{
	int ret = 0;
	struct dmar_rmrr_unit *rmrru;
	struct dmar_atsr_unit *atsru;
	struct acpi_dmar_atsr *atsr;
	struct acpi_dmar_reserved_memory *rmrr;

	if (!intel_iommu_enabled && system_state >= SYSTEM_RUNNING)
		return 0;

	list_for_each_entry(rmrru, &dmar_rmrr_units, list) {
		rmrr = container_of(rmrru->hdr,
				    struct acpi_dmar_reserved_memory, header);
		if (info->event == BUS_NOTIFY_ADD_DEVICE) {
			ret = dmar_insert_dev_scope(info, (void *)(rmrr + 1),
				((void *)rmrr) + rmrr->header.length,
				rmrr->segment, rmrru->devices,
				rmrru->devices_cnt);
			if(ret < 0)
				return ret;
		} else if (info->event == BUS_NOTIFY_REMOVED_DEVICE) {
			dmar_remove_dev_scope(info, rmrr->segment,
				rmrru->devices, rmrru->devices_cnt);
		}
	}

	list_for_each_entry(atsru, &dmar_atsr_units, list) {
		if (atsru->include_all)
			continue;

		atsr = container_of(atsru->hdr, struct acpi_dmar_atsr, header);
		if (info->event == BUS_NOTIFY_ADD_DEVICE) {
			ret = dmar_insert_dev_scope(info, (void *)(atsr + 1),
					(void *)atsr + atsr->header.length,
					atsr->segment, atsru->devices,
					atsru->devices_cnt);
			if (ret > 0)
				break;
			else if(ret < 0)
				return ret;
		} else if (info->event == BUS_NOTIFY_REMOVED_DEVICE) {
			if (dmar_remove_dev_scope(info, atsr->segment,
					atsru->devices, atsru->devices_cnt))
				break;
		}
	}

	return 0;
}

/*
 * Here we only respond to action of unbound device from driver.
 *
 * Added device is not attached to its DMAR domain here yet. That will happen
 * when mapping the device to iova.
 */
static int device_notifier(struct notifier_block *nb,
				  unsigned long action, void *data)
{
	struct device *dev = data;
	struct dmar_domain *domain;

	if (iommu_dummy(dev))
		return 0;

	if (action != BUS_NOTIFY_REMOVED_DEVICE)
		return 0;

	domain = find_domain(dev);
	if (!domain)
		return 0;

	dmar_remove_one_dev_info(domain, dev);
	if (!domain_type_is_vm_or_si(domain) && list_empty(&domain->devices))
		domain_exit(domain);

	return 0;
}

static struct notifier_block device_nb = {
	.notifier_call = device_notifier,
};

static int intel_iommu_memory_notifier(struct notifier_block *nb,
				       unsigned long val, void *v)
{
	struct memory_notify *mhp = v;
	unsigned long long start, end;
	unsigned long start_vpfn, last_vpfn;

	switch (val) {
	case MEM_GOING_ONLINE:
		start = mhp->start_pfn << PAGE_SHIFT;
		end = ((mhp->start_pfn + mhp->nr_pages) << PAGE_SHIFT) - 1;
		if (iommu_domain_identity_map(si_domain, start, end)) {
			pr_warn("Failed to build identity map for [%llx-%llx]\n",
				start, end);
			return NOTIFY_BAD;
		}
		break;

	case MEM_OFFLINE:
	case MEM_CANCEL_ONLINE:
		start_vpfn = mm_to_dma_pfn(mhp->start_pfn);
		last_vpfn = mm_to_dma_pfn(mhp->start_pfn + mhp->nr_pages - 1);
		while (start_vpfn <= last_vpfn) {
			struct iova *iova;
			struct dmar_drhd_unit *drhd;
			struct intel_iommu *iommu;
			struct page *freelist;

			iova = find_iova(&si_domain->iovad, start_vpfn);
			if (iova == NULL) {
				pr_debug("Failed get IOVA for PFN %lx\n",
					 start_vpfn);
				break;
			}

			iova = split_and_remove_iova(&si_domain->iovad, iova,
						     start_vpfn, last_vpfn);
			if (iova == NULL) {
				pr_warn("Failed to split IOVA PFN [%lx-%lx]\n",
					start_vpfn, last_vpfn);
				return NOTIFY_BAD;
			}

			freelist = domain_unmap(si_domain, iova->pfn_lo,
					       iova->pfn_hi);

			rcu_read_lock();
			for_each_active_iommu(iommu, drhd)
				iommu_flush_iotlb_psi(iommu, si_domain,
					iova->pfn_lo, iova_size(iova),
					!freelist, 0);
			rcu_read_unlock();
			dma_free_pagelist(freelist);

			start_vpfn = iova->pfn_hi + 1;
			free_iova_mem(iova);
		}
		break;
	}

	return NOTIFY_OK;
}

static struct notifier_block intel_iommu_memory_nb = {
	.notifier_call = intel_iommu_memory_notifier,
	.priority = 0
};

static void free_all_cpu_cached_iovas(unsigned int cpu)
{
	int i;

	for (i = 0; i < g_num_of_iommus; i++) {
		struct intel_iommu *iommu = g_iommus[i];
		struct dmar_domain *domain;
		int did;

		if (!iommu)
			continue;

		for (did = 0; did < cap_ndoms(iommu->cap); did++) {
			domain = get_iommu_domain(iommu, (u16)did);

			if (!domain)
				continue;
			free_cpu_cached_iovas(cpu, &domain->iovad);
		}
	}
}

static int intel_iommu_cpu_dead(unsigned int cpu)
{
	free_all_cpu_cached_iovas(cpu);
	return 0;
}

static void intel_disable_iommus(void)
{
	struct intel_iommu *iommu = NULL;
	struct dmar_drhd_unit *drhd;

	for_each_iommu(iommu, drhd)
		iommu_disable_translation(iommu);
}

static inline struct intel_iommu *dev_to_intel_iommu(struct device *dev)
{
	struct iommu_device *iommu_dev = dev_to_iommu_device(dev);

	return container_of(iommu_dev, struct intel_iommu, iommu);
}

static ssize_t intel_iommu_show_version(struct device *dev,
					struct device_attribute *attr,
					char *buf)
{
	struct intel_iommu *iommu = dev_to_intel_iommu(dev);
	u32 ver = readl(iommu->reg + DMAR_VER_REG);
	return sprintf(buf, "%d:%d\n",
		       DMAR_VER_MAJOR(ver), DMAR_VER_MINOR(ver));
}
static DEVICE_ATTR(version, S_IRUGO, intel_iommu_show_version, NULL);

static ssize_t intel_iommu_show_address(struct device *dev,
					struct device_attribute *attr,
					char *buf)
{
	struct intel_iommu *iommu = dev_to_intel_iommu(dev);
	return sprintf(buf, "%llx\n", iommu->reg_phys);
}
static DEVICE_ATTR(address, S_IRUGO, intel_iommu_show_address, NULL);

static ssize_t intel_iommu_show_cap(struct device *dev,
				    struct device_attribute *attr,
				    char *buf)
{
	struct intel_iommu *iommu = dev_to_intel_iommu(dev);
	return sprintf(buf, "%llx\n", iommu->cap);
}
static DEVICE_ATTR(cap, S_IRUGO, intel_iommu_show_cap, NULL);

static ssize_t intel_iommu_show_ecap(struct device *dev,
				    struct device_attribute *attr,
				    char *buf)
{
	struct intel_iommu *iommu = dev_to_intel_iommu(dev);
	return sprintf(buf, "%llx\n", iommu->ecap);
}
static DEVICE_ATTR(ecap, S_IRUGO, intel_iommu_show_ecap, NULL);

static ssize_t intel_iommu_show_ndoms(struct device *dev,
				      struct device_attribute *attr,
				      char *buf)
{
	struct intel_iommu *iommu = dev_to_intel_iommu(dev);
	return sprintf(buf, "%ld\n", cap_ndoms(iommu->cap));
}
static DEVICE_ATTR(domains_supported, S_IRUGO, intel_iommu_show_ndoms, NULL);

static ssize_t intel_iommu_show_ndoms_used(struct device *dev,
					   struct device_attribute *attr,
					   char *buf)
{
	struct intel_iommu *iommu = dev_to_intel_iommu(dev);
	return sprintf(buf, "%d\n", bitmap_weight(iommu->domain_ids,
						  cap_ndoms(iommu->cap)));
}
static DEVICE_ATTR(domains_used, S_IRUGO, intel_iommu_show_ndoms_used, NULL);

static struct attribute *intel_iommu_attrs[] = {
	&dev_attr_version.attr,
	&dev_attr_address.attr,
	&dev_attr_cap.attr,
	&dev_attr_ecap.attr,
	&dev_attr_domains_supported.attr,
	&dev_attr_domains_used.attr,
	NULL,
};

static struct attribute_group intel_iommu_group = {
	.name = "intel-iommu",
	.attrs = intel_iommu_attrs,
};

const struct attribute_group *intel_iommu_groups[] = {
	&intel_iommu_group,
	NULL,
};

int __init intel_iommu_init(void)
{
	int ret = -ENODEV;
	struct dmar_drhd_unit *drhd;
	struct intel_iommu *iommu;

	/* VT-d is required for a TXT/tboot launch, so enforce that */
	force_on = tboot_force_iommu();

	if (iommu_init_mempool()) {
		if (force_on)
			panic("tboot: Failed to initialize iommu memory\n");
		return -ENOMEM;
	}

	down_write(&dmar_global_lock);
	if (dmar_table_init()) {
		if (force_on)
			panic("tboot: Failed to initialize DMAR table\n");
		goto out_free_dmar;
	}

	if (dmar_dev_scope_init() < 0) {
		if (force_on)
			panic("tboot: Failed to initialize DMAR device scope\n");
		goto out_free_dmar;
	}

	up_write(&dmar_global_lock);

	/*
	 * The bus notifier takes the dmar_global_lock, so lockdep will
	 * complain later when we register it under the lock.
	 */
	dmar_register_bus_notifier();

	down_write(&dmar_global_lock);

	if (no_iommu || dmar_disabled) {
		/*
		 * We exit the function here to ensure IOMMU's remapping and
		 * mempool aren't setup, which means that the IOMMU's PMRs
		 * won't be disabled via the call to init_dmars(). So disable
		 * it explicitly here. The PMRs were setup by tboot prior to
		 * calling SENTER, but the kernel is expected to reset/tear
		 * down the PMRs.
		 */
		if (intel_iommu_tboot_noforce) {
			for_each_iommu(iommu, drhd)
				iommu_disable_protect_mem_regions(iommu);
		}

		/*
		 * Make sure the IOMMUs are switched off, even when we
		 * boot into a kexec kernel and the previous kernel left
		 * them enabled
		 */
		intel_disable_iommus();
		goto out_free_dmar;
	}

	if (list_empty(&dmar_rmrr_units))
		pr_info("No RMRR found\n");

	if (list_empty(&dmar_atsr_units))
		pr_info("No ATSR found\n");

	if (dmar_init_reserved_ranges()) {
		if (force_on)
			panic("tboot: Failed to reserve iommu ranges\n");
		goto out_free_reserved_range;
	}

	init_no_remapping_devices();

	ret = init_dmars();
	if (ret) {
		if (force_on)
			panic("tboot: Failed to initialize DMARs\n");
		pr_err("Initialization failed\n");
		goto out_free_reserved_range;
	}
	up_write(&dmar_global_lock);
	pr_info("Intel(R) Virtualization Technology for Directed I/O\n");

#if defined(CONFIG_X86) && defined(CONFIG_SWIOTLB)
	swiotlb = 0;
#endif
	dma_ops = &intel_dma_ops;

	init_iommu_pm_ops();

	for_each_active_iommu(iommu, drhd) {
		iommu_device_sysfs_add(&iommu->iommu, NULL,
				       intel_iommu_groups,
				       "%s", iommu->name);
		iommu_device_set_ops(&iommu->iommu, &intel_iommu_ops);
		iommu_device_register(&iommu->iommu);
	}

	bus_set_iommu(&pci_bus_type, &intel_iommu_ops);
	bus_register_notifier(&pci_bus_type, &device_nb);
	if (si_domain && !hw_pass_through)
		register_memory_notifier(&intel_iommu_memory_nb);
	cpuhp_setup_state(CPUHP_IOMMU_INTEL_DEAD, "iommu/intel:dead", NULL,
			  intel_iommu_cpu_dead);
	intel_iommu_enabled = 1;

	return 0;

out_free_reserved_range:
	put_iova_domain(&reserved_iova_list);
out_free_dmar:
	intel_iommu_free_dmars();
	up_write(&dmar_global_lock);
	iommu_exit_mempool();
	return ret;
}

static int domain_context_clear_one_cb(struct pci_dev *pdev, u16 alias, void *opaque)
{
	struct intel_iommu *iommu = opaque;

	domain_context_clear_one(iommu, PCI_BUS_NUM(alias), alias & 0xff);
	return 0;
}

/*
 * NB - intel-iommu lacks any sort of reference counting for the users of
 * dependent devices.  If multiple endpoints have intersecting dependent
 * devices, unbinding the driver from any one of them will possibly leave
 * the others unable to operate.
 */
static void domain_context_clear(struct intel_iommu *iommu, struct device *dev)
{
	if (!iommu || !dev || !dev_is_pci(dev))
		return;

	pci_for_each_dma_alias(to_pci_dev(dev), &domain_context_clear_one_cb, iommu);
}

static void __dmar_remove_one_dev_info(struct device_domain_info *info)
{
	struct intel_iommu *iommu;
	unsigned long flags;

	assert_spin_locked(&device_domain_lock);

	if (WARN_ON(!info))
		return;

	iommu = info->iommu;

	if (info->dev) {
		iommu_disable_dev_iotlb(info);
		domain_context_clear(iommu, info->dev);
		intel_pasid_free_table(info->dev);
	}

	unlink_domain_info(info);

	spin_lock_irqsave(&iommu->lock, flags);
	domain_detach_iommu(info->domain, iommu);
	spin_unlock_irqrestore(&iommu->lock, flags);

	free_devinfo_mem(info);
}

static void dmar_remove_one_dev_info(struct dmar_domain *domain,
				     struct device *dev)
{
	struct device_domain_info *info;
	unsigned long flags;

	spin_lock_irqsave(&device_domain_lock, flags);
	info = dev->archdata.iommu;
	__dmar_remove_one_dev_info(info);
	spin_unlock_irqrestore(&device_domain_lock, flags);
}

static int md_domain_init(struct dmar_domain *domain, int guest_width)
{
	int adjust_width;

	init_iova_domain(&domain->iovad, VTD_PAGE_SIZE, IOVA_START_PFN);
	domain_reserve_special_ranges(domain);

	/* calculate AGAW */
	domain->gaw = guest_width;
	adjust_width = guestwidth_to_adjustwidth(guest_width);
	domain->agaw = width_to_agaw(adjust_width);

	domain->iommu_coherency = 0;
	domain->iommu_snooping = 0;
	domain->iommu_superpage = 0;
	domain->max_addr = 0;

	/* always allocate the top pgd */
	domain->pgd = (struct dma_pte *)alloc_pgtable_page(domain->nid);
	if (!domain->pgd)
		return -ENOMEM;
	domain_flush_cache(domain, domain->pgd, PAGE_SIZE);
	return 0;
}

static struct iommu_domain *intel_iommu_domain_alloc(unsigned type)
{
	struct dmar_domain *dmar_domain;
	struct iommu_domain *domain;

	if (type != IOMMU_DOMAIN_UNMANAGED)
		return NULL;

	dmar_domain = alloc_domain(DOMAIN_FLAG_VIRTUAL_MACHINE);
	if (!dmar_domain) {
		pr_err("Can't allocate dmar_domain\n");
		return NULL;
	}
	if (md_domain_init(dmar_domain, DEFAULT_DOMAIN_ADDRESS_WIDTH)) {
		pr_err("Domain initialization failed\n");
		domain_exit(dmar_domain);
		return NULL;
	}
	domain_update_iommu_cap(dmar_domain);

	domain = &dmar_domain->domain;
	domain->geometry.aperture_start = 0;
	domain->geometry.aperture_end   = __DOMAIN_MAX_ADDR(dmar_domain->gaw);
	domain->geometry.force_aperture = true;

	return domain;
}

static void intel_iommu_domain_free(struct iommu_domain *domain)
{
	domain_exit(to_dmar_domain(domain));
}

static int intel_iommu_attach_device(struct iommu_domain *domain,
				     struct device *dev)
{
	struct dmar_domain *dmar_domain = to_dmar_domain(domain);
	struct intel_iommu *iommu;
	int addr_width;
	u8 bus, devfn;

	if (device_is_rmrr_locked(dev)) {
		dev_warn(dev, "Device is ineligible for IOMMU domain attach due to platform RMRR requirement.  Contact your platform vendor.\n");
		return -EPERM;
	}

	/* normally dev is not mapped */
	if (unlikely(domain_context_mapped(dev))) {
		struct dmar_domain *old_domain;

		old_domain = find_domain(dev);
		if (old_domain) {
			rcu_read_lock();
			dmar_remove_one_dev_info(old_domain, dev);
			rcu_read_unlock();

			if (!domain_type_is_vm_or_si(old_domain) &&
			     list_empty(&old_domain->devices))
				domain_exit(old_domain);
		}
	}

	iommu = device_to_iommu(dev, &bus, &devfn);
	if (!iommu)
		return -ENODEV;

	/* check if this iommu agaw is sufficient for max mapped address */
	addr_width = agaw_to_width(iommu->agaw);
	if (addr_width > cap_mgaw(iommu->cap))
		addr_width = cap_mgaw(iommu->cap);

	if (dmar_domain->max_addr > (1LL << addr_width)) {
		pr_err("%s: iommu width (%d) is not "
		       "sufficient for the mapped address (%llx)\n",
		       __func__, addr_width, dmar_domain->max_addr);
		return -EFAULT;
	}
	dmar_domain->gaw = addr_width;

	/*
	 * Knock out extra levels of page tables if necessary
	 */
	while (iommu->agaw < dmar_domain->agaw) {
		struct dma_pte *pte;

		pte = dmar_domain->pgd;
		if (dma_pte_present(pte)) {
			dmar_domain->pgd = (struct dma_pte *)
				phys_to_virt(dma_pte_addr(pte));
			free_pgtable_page(pte);
		}
		dmar_domain->agaw--;
	}

	return domain_add_dev_info(dmar_domain, dev);
}

static void intel_iommu_detach_device(struct iommu_domain *domain,
				      struct device *dev)
{
	dmar_remove_one_dev_info(to_dmar_domain(domain), dev);
}

static int intel_iommu_map(struct iommu_domain *domain,
			   unsigned long iova, phys_addr_t hpa,
			   size_t size, int iommu_prot)
{
	struct dmar_domain *dmar_domain = to_dmar_domain(domain);
	u64 max_addr;
	int prot = 0;
	int ret;

	if (iommu_prot & IOMMU_READ)
		prot |= DMA_PTE_READ;
	if (iommu_prot & IOMMU_WRITE)
		prot |= DMA_PTE_WRITE;
	if ((iommu_prot & IOMMU_CACHE) && dmar_domain->iommu_snooping)
		prot |= DMA_PTE_SNP;

	max_addr = iova + size;
	if (dmar_domain->max_addr < max_addr) {
		u64 end;

		/* check if minimum agaw is sufficient for mapped address */
		end = __DOMAIN_MAX_ADDR(dmar_domain->gaw) + 1;
		if (end < max_addr) {
			pr_err("%s: iommu width (%d) is not "
			       "sufficient for the mapped address (%llx)\n",
			       __func__, dmar_domain->gaw, max_addr);
			return -EFAULT;
		}
		dmar_domain->max_addr = max_addr;
	}
	/* Round up size to next multiple of PAGE_SIZE, if it and
	   the low bits of hpa would take us onto the next page */
	size = aligned_nrpages(hpa, size);
	ret = domain_pfn_mapping(dmar_domain, iova >> VTD_PAGE_SHIFT,
				 hpa >> VTD_PAGE_SHIFT, size, prot);
	return ret;
}

static size_t intel_iommu_unmap(struct iommu_domain *domain,
				unsigned long iova, size_t size)
{
	struct dmar_domain *dmar_domain = to_dmar_domain(domain);
	struct page *freelist = NULL;
	unsigned long start_pfn, last_pfn;
	unsigned int npages;
	int iommu_id, level = 0;

	/* Cope with horrid API which requires us to unmap more than the
	   size argument if it happens to be a large-page mapping. */
	BUG_ON(!pfn_to_dma_pte(dmar_domain, iova >> VTD_PAGE_SHIFT, &level));

	if (size < VTD_PAGE_SIZE << level_to_offset_bits(level))
		size = VTD_PAGE_SIZE << level_to_offset_bits(level);

	start_pfn = iova >> VTD_PAGE_SHIFT;
	last_pfn = (iova + size - 1) >> VTD_PAGE_SHIFT;

	freelist = domain_unmap(dmar_domain, start_pfn, last_pfn);

	npages = last_pfn - start_pfn + 1;

	for_each_domain_iommu(iommu_id, dmar_domain)
		iommu_flush_iotlb_psi(g_iommus[iommu_id], dmar_domain,
				      start_pfn, npages, !freelist, 0);

	dma_free_pagelist(freelist);

	if (dmar_domain->max_addr == iova + size)
		dmar_domain->max_addr = iova;

	return size;
}

static phys_addr_t intel_iommu_iova_to_phys(struct iommu_domain *domain,
					    dma_addr_t iova)
{
	struct dmar_domain *dmar_domain = to_dmar_domain(domain);
	struct dma_pte *pte;
	int level = 0;
	u64 phys = 0;

	pte = pfn_to_dma_pte(dmar_domain, iova >> VTD_PAGE_SHIFT, &level);
	if (pte)
		phys = dma_pte_addr(pte);

	return phys;
}

static bool intel_iommu_capable(enum iommu_cap cap)
{
	if (cap == IOMMU_CAP_CACHE_COHERENCY)
		return domain_update_iommu_snooping(NULL) == 1;
	if (cap == IOMMU_CAP_INTR_REMAP)
		return irq_remapping_enabled == 1;

	return false;
}

static int intel_iommu_add_device(struct device *dev)
{
	struct intel_iommu *iommu;
	struct iommu_group *group;
	u8 bus, devfn;

	iommu = device_to_iommu(dev, &bus, &devfn);
	if (!iommu)
		return -ENODEV;

	iommu_device_link(&iommu->iommu, dev);

	group = iommu_group_get_for_dev(dev);

	if (IS_ERR(group))
		return PTR_ERR(group);

	iommu_group_put(group);
	return 0;
}

static void intel_iommu_remove_device(struct device *dev)
{
	struct intel_iommu *iommu;
	u8 bus, devfn;

	iommu = device_to_iommu(dev, &bus, &devfn);
	if (!iommu)
		return;

	iommu_group_remove_device(dev);

	iommu_device_unlink(&iommu->iommu, dev);
}

static void intel_iommu_get_resv_regions(struct device *device,
					 struct list_head *head)
{
	struct iommu_resv_region *reg;
	struct dmar_rmrr_unit *rmrr;
	struct device *i_dev;
	int i;

	rcu_read_lock();
	for_each_rmrr_units(rmrr) {
		for_each_active_dev_scope(rmrr->devices, rmrr->devices_cnt,
					  i, i_dev) {
			if (i_dev != device)
				continue;

			list_add_tail(&rmrr->resv->list, head);
		}
	}
	rcu_read_unlock();

	reg = iommu_alloc_resv_region(IOAPIC_RANGE_START,
				      IOAPIC_RANGE_END - IOAPIC_RANGE_START + 1,
				      0, IOMMU_RESV_MSI);
	if (!reg)
		return;
	list_add_tail(&reg->list, head);
}

static void intel_iommu_put_resv_regions(struct device *dev,
					 struct list_head *head)
{
	struct iommu_resv_region *entry, *next;

	list_for_each_entry_safe(entry, next, head, list) {
		if (entry->type == IOMMU_RESV_MSI)
			kfree(entry);
	}
}

#ifdef CONFIG_INTEL_IOMMU_SVM
#define MAX_NR_PASID_BITS (20)
static inline unsigned long intel_iommu_get_pts(struct device *dev)
{
	int pts, max_pasid;

	max_pasid = intel_pasid_get_dev_max_id(dev);
	pts = find_first_bit((unsigned long *)&max_pasid, MAX_NR_PASID_BITS);
	if (pts < 5)
		return 0;

	return pts - 5;
}

int intel_iommu_enable_pasid(struct intel_iommu *iommu, struct intel_svm_dev *sdev)
{
	struct device_domain_info *info;
	struct context_entry *context;
	struct dmar_domain *domain;
	unsigned long flags;
	u64 ctx_lo;
	int ret;

	domain = get_valid_domain_for_dev(sdev->dev);
	if (!domain)
		return -EINVAL;

	spin_lock_irqsave(&device_domain_lock, flags);
	spin_lock(&iommu->lock);

	ret = -EINVAL;
	info = sdev->dev->archdata.iommu;
	if (!info || !info->pasid_supported)
		goto out;

	context = iommu_context_addr(iommu, info->bus, info->devfn, 0);
	if (WARN_ON(!context))
		goto out;

	ctx_lo = context[0].lo;

	sdev->did = domain->iommu_did[iommu->seq_id];
	sdev->sid = PCI_DEVID(info->bus, info->devfn);

	if (!(ctx_lo & CONTEXT_PASIDE)) {
		if (iommu->pasid_state_table)
			context[1].hi = (u64)virt_to_phys(iommu->pasid_state_table);
		context[1].lo = (u64)virt_to_phys(info->pasid_table->table) |
			intel_iommu_get_pts(sdev->dev);

		wmb();
		/* CONTEXT_TT_MULTI_LEVEL and CONTEXT_TT_DEV_IOTLB are both
		 * extended to permit requests-with-PASID if the PASIDE bit
		 * is set. which makes sense. For CONTEXT_TT_PASS_THROUGH,
		 * however, the PASIDE bit is ignored and requests-with-PASID
		 * are unconditionally blocked. Which makes less sense.
		 * So convert from CONTEXT_TT_PASS_THROUGH to one of the new
		 * "guest mode" translation types depending on whether ATS
		 * is available or not. Annoyingly, we can't use the new
		 * modes *unless* PASIDE is set. */
		if ((ctx_lo & CONTEXT_TT_MASK) == (CONTEXT_TT_PASS_THROUGH << 2)) {
			ctx_lo &= ~CONTEXT_TT_MASK;
			if (info->ats_supported)
				ctx_lo |= CONTEXT_TT_PT_PASID_DEV_IOTLB << 2;
			else
				ctx_lo |= CONTEXT_TT_PT_PASID << 2;
		}
		ctx_lo |= CONTEXT_PASIDE;
		if (iommu->pasid_state_table)
			ctx_lo |= CONTEXT_DINVE;
		if (info->pri_supported)
			ctx_lo |= CONTEXT_PRS;
		context[0].lo = ctx_lo;
		wmb();
		iommu->flush.flush_context(iommu, sdev->did, sdev->sid,
					   DMA_CCMD_MASK_NOBIT,
					   DMA_CCMD_DEVICE_INVL);
	}

	/* Enable PASID support in the device, if it wasn't already */
	if (!info->pasid_enabled)
		iommu_enable_dev_iotlb(info);

	if (info->ats_enabled) {
		sdev->dev_iotlb = 1;
		sdev->qdep = info->ats_qdep;
		if (sdev->qdep >= QI_DEV_EIOTLB_MAX_INVS)
			sdev->qdep = 0;
	}
	ret = 0;

 out:
	spin_unlock(&iommu->lock);
	spin_unlock_irqrestore(&device_domain_lock, flags);

	return ret;
}

struct intel_iommu *intel_svm_device_to_iommu(struct device *dev)
{
	struct intel_iommu *iommu;
	u8 bus, devfn;

	if (iommu_dummy(dev)) {
		dev_warn(dev,
			 "No IOMMU translation for device; cannot enable SVM\n");
		return NULL;
	}

	iommu = device_to_iommu(dev, &bus, &devfn);
	if ((!iommu)) {
		dev_err(dev, "No IOMMU for device; cannot enable SVM\n");
		return NULL;
	}

	return iommu;
}
#endif /* CONFIG_INTEL_IOMMU_SVM */

const struct iommu_ops intel_iommu_ops = {
	.capable		= intel_iommu_capable,
	.domain_alloc		= intel_iommu_domain_alloc,
	.domain_free		= intel_iommu_domain_free,
	.attach_dev		= intel_iommu_attach_device,
	.detach_dev		= intel_iommu_detach_device,
	.map			= intel_iommu_map,
	.unmap			= intel_iommu_unmap,
	.iova_to_phys		= intel_iommu_iova_to_phys,
	.add_device		= intel_iommu_add_device,
	.remove_device		= intel_iommu_remove_device,
	.get_resv_regions	= intel_iommu_get_resv_regions,
	.put_resv_regions	= intel_iommu_put_resv_regions,
	.device_group		= pci_device_group,
	.pgsize_bitmap		= INTEL_IOMMU_PGSIZES,
};

static void quirk_iommu_g4x_gfx(struct pci_dev *dev)
{
	/* G4x/GM45 integrated gfx dmar support is totally busted. */
	pr_info("Disabling IOMMU for graphics on this chipset\n");
	dmar_map_gfx = 0;
}

DECLARE_PCI_FIXUP_HEADER(PCI_VENDOR_ID_INTEL, 0x2a40, quirk_iommu_g4x_gfx);
DECLARE_PCI_FIXUP_HEADER(PCI_VENDOR_ID_INTEL, 0x2e00, quirk_iommu_g4x_gfx);
DECLARE_PCI_FIXUP_HEADER(PCI_VENDOR_ID_INTEL, 0x2e10, quirk_iommu_g4x_gfx);
DECLARE_PCI_FIXUP_HEADER(PCI_VENDOR_ID_INTEL, 0x2e20, quirk_iommu_g4x_gfx);
DECLARE_PCI_FIXUP_HEADER(PCI_VENDOR_ID_INTEL, 0x2e30, quirk_iommu_g4x_gfx);
DECLARE_PCI_FIXUP_HEADER(PCI_VENDOR_ID_INTEL, 0x2e40, quirk_iommu_g4x_gfx);
DECLARE_PCI_FIXUP_HEADER(PCI_VENDOR_ID_INTEL, 0x2e90, quirk_iommu_g4x_gfx);

static void quirk_iommu_rwbf(struct pci_dev *dev)
{
	/*
	 * Mobile 4 Series Chipset neglects to set RWBF capability,
	 * but needs it. Same seems to hold for the desktop versions.
	 */
	pr_info("Forcing write-buffer flush capability\n");
	rwbf_quirk = 1;
}

DECLARE_PCI_FIXUP_HEADER(PCI_VENDOR_ID_INTEL, 0x2a40, quirk_iommu_rwbf);
DECLARE_PCI_FIXUP_HEADER(PCI_VENDOR_ID_INTEL, 0x2e00, quirk_iommu_rwbf);
DECLARE_PCI_FIXUP_HEADER(PCI_VENDOR_ID_INTEL, 0x2e10, quirk_iommu_rwbf);
DECLARE_PCI_FIXUP_HEADER(PCI_VENDOR_ID_INTEL, 0x2e20, quirk_iommu_rwbf);
DECLARE_PCI_FIXUP_HEADER(PCI_VENDOR_ID_INTEL, 0x2e30, quirk_iommu_rwbf);
DECLARE_PCI_FIXUP_HEADER(PCI_VENDOR_ID_INTEL, 0x2e40, quirk_iommu_rwbf);
DECLARE_PCI_FIXUP_HEADER(PCI_VENDOR_ID_INTEL, 0x2e90, quirk_iommu_rwbf);

#define GGC 0x52
#define GGC_MEMORY_SIZE_MASK	(0xf << 8)
#define GGC_MEMORY_SIZE_NONE	(0x0 << 8)
#define GGC_MEMORY_SIZE_1M	(0x1 << 8)
#define GGC_MEMORY_SIZE_2M	(0x3 << 8)
#define GGC_MEMORY_VT_ENABLED	(0x8 << 8)
#define GGC_MEMORY_SIZE_2M_VT	(0x9 << 8)
#define GGC_MEMORY_SIZE_3M_VT	(0xa << 8)
#define GGC_MEMORY_SIZE_4M_VT	(0xb << 8)

static void quirk_calpella_no_shadow_gtt(struct pci_dev *dev)
{
	unsigned short ggc;

	if (pci_read_config_word(dev, GGC, &ggc))
		return;

	if (!(ggc & GGC_MEMORY_VT_ENABLED)) {
		pr_info("BIOS has allocated no shadow GTT; disabling IOMMU for graphics\n");
		dmar_map_gfx = 0;
	} else if (dmar_map_gfx) {
		/* we have to ensure the gfx device is idle before we flush */
		pr_info("Disabling batched IOTLB flush on Ironlake\n");
		intel_iommu_strict = 1;
       }
}
DECLARE_PCI_FIXUP_HEADER(PCI_VENDOR_ID_INTEL, 0x0040, quirk_calpella_no_shadow_gtt);
DECLARE_PCI_FIXUP_HEADER(PCI_VENDOR_ID_INTEL, 0x0044, quirk_calpella_no_shadow_gtt);
DECLARE_PCI_FIXUP_HEADER(PCI_VENDOR_ID_INTEL, 0x0062, quirk_calpella_no_shadow_gtt);
DECLARE_PCI_FIXUP_HEADER(PCI_VENDOR_ID_INTEL, 0x006a, quirk_calpella_no_shadow_gtt);

static void quirk_broxton_ipu(struct pci_dev *dev)
{
<<<<<<< HEAD
	if (!dmar_map_ipu) {
		iommu_identity_mapping |= IDENTMAP_IPU;
	}
=======
	iommu_identity_mapping |= IDENTMAP_IPU;
>>>>>>> 062bc226
}
DECLARE_PCI_FIXUP_HEADER(PCI_VENDOR_ID_INTEL, 0x5a88, quirk_broxton_ipu);

/* On Tylersburg chipsets, some BIOSes have been known to enable the
   ISOCH DMAR unit for the Azalia sound device, but not give it any
   TLB entries, which causes it to deadlock. Check for that.  We do
   this in a function called from init_dmars(), instead of in a PCI
   quirk, because we don't want to print the obnoxious "BIOS broken"
   message if VT-d is actually disabled.
*/
static void __init check_tylersburg_isoch(void)
{
	struct pci_dev *pdev;
	uint32_t vtisochctrl;

	/* If there's no Azalia in the system anyway, forget it. */
	pdev = pci_get_device(PCI_VENDOR_ID_INTEL, 0x3a3e, NULL);
	if (!pdev)
		return;
	pci_dev_put(pdev);

	/* System Management Registers. Might be hidden, in which case
	   we can't do the sanity check. But that's OK, because the
	   known-broken BIOSes _don't_ actually hide it, so far. */
	pdev = pci_get_device(PCI_VENDOR_ID_INTEL, 0x342e, NULL);
	if (!pdev)
		return;

	if (pci_read_config_dword(pdev, 0x188, &vtisochctrl)) {
		pci_dev_put(pdev);
		return;
	}

	pci_dev_put(pdev);

	/* If Azalia DMA is routed to the non-isoch DMAR unit, fine. */
	if (vtisochctrl & 1)
		return;

	/* Drop all bits other than the number of TLB entries */
	vtisochctrl &= 0x1c;

	/* If we have the recommended number of TLB entries (16), fine. */
	if (vtisochctrl == 0x10)
		return;

	/* Zero TLB entries? You get to ride the short bus to school. */
	if (!vtisochctrl) {
		WARN(1, "Your BIOS is broken; DMA routed to ISOCH DMAR unit but no TLB space.\n"
		     "BIOS vendor: %s; Ver: %s; Product Version: %s\n",
		     dmi_get_system_info(DMI_BIOS_VENDOR),
		     dmi_get_system_info(DMI_BIOS_VERSION),
		     dmi_get_system_info(DMI_PRODUCT_VERSION));
		iommu_identity_mapping |= IDENTMAP_AZALIA;
		return;
	}

	pr_warn("Recommended TLB entries for ISOCH unit is 16; your BIOS set %d\n",
	       vtisochctrl);
}<|MERGE_RESOLUTION|>--- conflicted
+++ resolved
@@ -428,7 +428,6 @@
 EXPORT_SYMBOL_GPL(intel_iommu_enabled);
 
 static int dmar_map_gfx = 1;
-static int dmar_map_ipu = 1;
 static int dmar_forcedac;
 static int intel_iommu_strict;
 static int intel_iommu_superpage = 1;
@@ -535,10 +534,6 @@
 		} else if (!strncmp(str, "igfx_off", 8)) {
 			dmar_map_gfx = 0;
 			pr_info("Disable GFX device mapping\n");
-		} else if (!strncmp(str, "ipu_off", 7)) {
-			dmar_map_ipu = 0;
-			printk(KERN_INFO
-				"Intel-IOMMU: disable IPU device mapping\n");
 		} else if (!strncmp(str, "forcedac", 8)) {
 			pr_info("Forcing DAC for PCI devices\n");
 			dmar_forcedac = 1;
@@ -5447,13 +5442,7 @@
 
 static void quirk_broxton_ipu(struct pci_dev *dev)
 {
-<<<<<<< HEAD
-	if (!dmar_map_ipu) {
-		iommu_identity_mapping |= IDENTMAP_IPU;
-	}
-=======
 	iommu_identity_mapping |= IDENTMAP_IPU;
->>>>>>> 062bc226
 }
 DECLARE_PCI_FIXUP_HEADER(PCI_VENDOR_ID_INTEL, 0x5a88, quirk_broxton_ipu);
 
