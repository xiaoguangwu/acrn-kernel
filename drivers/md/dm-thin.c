/*
 * Copyright (C) 2011-2012 Red Hat UK.
 *
 * This file is released under the GPL.
 */

#include "dm-thin-metadata.h"
#include "dm.h"

#include <linux/device-mapper.h>
#include <linux/dm-io.h>
#include <linux/dm-kcopyd.h>
#include <linux/list.h>
#include <linux/init.h>
#include <linux/module.h>
#include <linux/slab.h>

#define	DM_MSG_PREFIX	"thin"

/*
 * Tunable constants
 */
#define ENDIO_HOOK_POOL_SIZE 1024
#define DEFERRED_SET_SIZE 64
#define MAPPING_POOL_SIZE 1024
#define PRISON_CELLS 1024
#define COMMIT_PERIOD HZ

/*
 * The block size of the device holding pool data must be
 * between 64KB and 1GB.
 */
#define DATA_DEV_BLOCK_SIZE_MIN_SECTORS (64 * 1024 >> SECTOR_SHIFT)
#define DATA_DEV_BLOCK_SIZE_MAX_SECTORS (1024 * 1024 * 1024 >> SECTOR_SHIFT)

/*
 * Device id is restricted to 24 bits.
 */
#define MAX_DEV_ID ((1 << 24) - 1)

/*
 * How do we handle breaking sharing of data blocks?
 * =================================================
 *
 * We use a standard copy-on-write btree to store the mappings for the
 * devices (note I'm talking about copy-on-write of the metadata here, not
 * the data).  When you take an internal snapshot you clone the root node
 * of the origin btree.  After this there is no concept of an origin or a
 * snapshot.  They are just two device trees that happen to point to the
 * same data blocks.
 *
 * When we get a write in we decide if it's to a shared data block using
 * some timestamp magic.  If it is, we have to break sharing.
 *
 * Let's say we write to a shared block in what was the origin.  The
 * steps are:
 *
 * i) plug io further to this physical block. (see bio_prison code).
 *
 * ii) quiesce any read io to that shared data block.  Obviously
 * including all devices that share this block.  (see deferred_set code)
 *
 * iii) copy the data block to a newly allocate block.  This step can be
 * missed out if the io covers the block. (schedule_copy).
 *
 * iv) insert the new mapping into the origin's btree
 * (process_prepared_mapping).  This act of inserting breaks some
 * sharing of btree nodes between the two devices.  Breaking sharing only
 * effects the btree of that specific device.  Btrees for the other
 * devices that share the block never change.  The btree for the origin
 * device as it was after the last commit is untouched, ie. we're using
 * persistent data structures in the functional programming sense.
 *
 * v) unplug io to this physical block, including the io that triggered
 * the breaking of sharing.
 *
 * Steps (ii) and (iii) occur in parallel.
 *
 * The metadata _doesn't_ need to be committed before the io continues.  We
 * get away with this because the io is always written to a _new_ block.
 * If there's a crash, then:
 *
 * - The origin mapping will point to the old origin block (the shared
 * one).  This will contain the data as it was before the io that triggered
 * the breaking of sharing came in.
 *
 * - The snap mapping still points to the old block.  As it would after
 * the commit.
 *
 * The downside of this scheme is the timestamp magic isn't perfect, and
 * will continue to think that data block in the snapshot device is shared
 * even after the write to the origin has broken sharing.  I suspect data
 * blocks will typically be shared by many different devices, so we're
 * breaking sharing n + 1 times, rather than n, where n is the number of
 * devices that reference this data block.  At the moment I think the
 * benefits far, far outweigh the disadvantages.
 */

/*----------------------------------------------------------------*/

/*
 * Sometimes we can't deal with a bio straight away.  We put them in prison
 * where they can't cause any mischief.  Bios are put in a cell identified
 * by a key, multiple bios can be in the same cell.  When the cell is
 * subsequently unlocked the bios become available.
 */
struct bio_prison;

struct cell_key {
	int virtual;
	dm_thin_id dev;
	dm_block_t block;
};

struct dm_bio_prison_cell {
	struct hlist_node list;
	struct bio_prison *prison;
	struct cell_key key;
	struct bio *holder;
	struct bio_list bios;
};

struct bio_prison {
	spinlock_t lock;
	mempool_t *cell_pool;

	unsigned nr_buckets;
	unsigned hash_mask;
	struct hlist_head *cells;
};

static uint32_t calc_nr_buckets(unsigned nr_cells)
{
	uint32_t n = 128;

	nr_cells /= 4;
	nr_cells = min(nr_cells, 8192u);

	while (n < nr_cells)
		n <<= 1;

	return n;
}

static struct kmem_cache *_cell_cache;

/*
 * @nr_cells should be the number of cells you want in use _concurrently_.
 * Don't confuse it with the number of distinct keys.
 */
static struct bio_prison *prison_create(unsigned nr_cells)
{
	unsigned i;
	uint32_t nr_buckets = calc_nr_buckets(nr_cells);
	size_t len = sizeof(struct bio_prison) +
		(sizeof(struct hlist_head) * nr_buckets);
	struct bio_prison *prison = kmalloc(len, GFP_KERNEL);

	if (!prison)
		return NULL;

	spin_lock_init(&prison->lock);
	prison->cell_pool = mempool_create_slab_pool(nr_cells, _cell_cache);
	if (!prison->cell_pool) {
		kfree(prison);
		return NULL;
	}

	prison->nr_buckets = nr_buckets;
	prison->hash_mask = nr_buckets - 1;
	prison->cells = (struct hlist_head *) (prison + 1);
	for (i = 0; i < nr_buckets; i++)
		INIT_HLIST_HEAD(prison->cells + i);

	return prison;
}

static void prison_destroy(struct bio_prison *prison)
{
	mempool_destroy(prison->cell_pool);
	kfree(prison);
}

static uint32_t hash_key(struct bio_prison *prison, struct cell_key *key)
{
	const unsigned long BIG_PRIME = 4294967291UL;
	uint64_t hash = key->block * BIG_PRIME;

	return (uint32_t) (hash & prison->hash_mask);
}

static int keys_equal(struct cell_key *lhs, struct cell_key *rhs)
{
	       return (lhs->virtual == rhs->virtual) &&
		       (lhs->dev == rhs->dev) &&
		       (lhs->block == rhs->block);
}

static struct dm_bio_prison_cell *__search_bucket(struct hlist_head *bucket,
						  struct cell_key *key)
{
	struct dm_bio_prison_cell *cell;
	struct hlist_node *tmp;

	hlist_for_each_entry(cell, tmp, bucket, list)
		if (keys_equal(&cell->key, key))
			return cell;

	return NULL;
}

/*
 * This may block if a new cell needs allocating.  You must ensure that
 * cells will be unlocked even if the calling thread is blocked.
 *
 * Returns 1 if the cell was already held, 0 if @inmate is the new holder.
 */
static int bio_detain(struct bio_prison *prison, struct cell_key *key,
		      struct bio *inmate, struct dm_bio_prison_cell **ref)
{
	int r = 1;
	unsigned long flags;
	uint32_t hash = hash_key(prison, key);
	struct dm_bio_prison_cell *cell, *cell2;

	BUG_ON(hash > prison->nr_buckets);

	spin_lock_irqsave(&prison->lock, flags);

	cell = __search_bucket(prison->cells + hash, key);
	if (cell) {
		bio_list_add(&cell->bios, inmate);
		goto out;
	}

	/*
	 * Allocate a new cell
	 */
	spin_unlock_irqrestore(&prison->lock, flags);
	cell2 = mempool_alloc(prison->cell_pool, GFP_NOIO);
	spin_lock_irqsave(&prison->lock, flags);

	/*
	 * We've been unlocked, so we have to double check that
	 * nobody else has inserted this cell in the meantime.
	 */
	cell = __search_bucket(prison->cells + hash, key);
	if (cell) {
		mempool_free(cell2, prison->cell_pool);
		bio_list_add(&cell->bios, inmate);
		goto out;
	}

	/*
	 * Use new cell.
	 */
	cell = cell2;

	cell->prison = prison;
	memcpy(&cell->key, key, sizeof(cell->key));
	cell->holder = inmate;
	bio_list_init(&cell->bios);
	hlist_add_head(&cell->list, prison->cells + hash);

	r = 0;

out:
	spin_unlock_irqrestore(&prison->lock, flags);

	*ref = cell;

	return r;
}

/*
 * @inmates must have been initialised prior to this call
 */
static void __cell_release(struct dm_bio_prison_cell *cell, struct bio_list *inmates)
{
	struct bio_prison *prison = cell->prison;

	hlist_del(&cell->list);

	if (inmates) {
		bio_list_add(inmates, cell->holder);
		bio_list_merge(inmates, &cell->bios);
	}

	mempool_free(cell, prison->cell_pool);
}

static void cell_release(struct dm_bio_prison_cell *cell, struct bio_list *bios)
{
	unsigned long flags;
	struct bio_prison *prison = cell->prison;

	spin_lock_irqsave(&prison->lock, flags);
	__cell_release(cell, bios);
	spin_unlock_irqrestore(&prison->lock, flags);
}

/*
 * There are a couple of places where we put a bio into a cell briefly
 * before taking it out again.  In these situations we know that no other
 * bio may be in the cell.  This function releases the cell, and also does
 * a sanity check.
 */
static void __cell_release_singleton(struct dm_bio_prison_cell *cell, struct bio *bio)
{
	BUG_ON(cell->holder != bio);
	BUG_ON(!bio_list_empty(&cell->bios));

	__cell_release(cell, NULL);
}

static void cell_release_singleton(struct dm_bio_prison_cell *cell, struct bio *bio)
{
	unsigned long flags;
	struct bio_prison *prison = cell->prison;

	spin_lock_irqsave(&prison->lock, flags);
	__cell_release_singleton(cell, bio);
	spin_unlock_irqrestore(&prison->lock, flags);
}

/*
 * Sometimes we don't want the holder, just the additional bios.
 */
static void __cell_release_no_holder(struct dm_bio_prison_cell *cell,
				     struct bio_list *inmates)
{
	struct bio_prison *prison = cell->prison;

	hlist_del(&cell->list);
	bio_list_merge(inmates, &cell->bios);

	mempool_free(cell, prison->cell_pool);
}

static void cell_release_no_holder(struct dm_bio_prison_cell *cell,
				   struct bio_list *inmates)
{
	unsigned long flags;
	struct bio_prison *prison = cell->prison;

	spin_lock_irqsave(&prison->lock, flags);
	__cell_release_no_holder(cell, inmates);
	spin_unlock_irqrestore(&prison->lock, flags);
}

static void cell_error(struct dm_bio_prison_cell *cell)
{
	struct bio_prison *prison = cell->prison;
	struct bio_list bios;
	struct bio *bio;
	unsigned long flags;

	bio_list_init(&bios);

	spin_lock_irqsave(&prison->lock, flags);
	__cell_release(cell, &bios);
	spin_unlock_irqrestore(&prison->lock, flags);

	while ((bio = bio_list_pop(&bios)))
		bio_io_error(bio);
}

/*----------------------------------------------------------------*/

/*
 * We use the deferred set to keep track of pending reads to shared blocks.
 * We do this to ensure the new mapping caused by a write isn't performed
 * until these prior reads have completed.  Otherwise the insertion of the
 * new mapping could free the old block that the read bios are mapped to.
 */

struct deferred_set;
struct deferred_entry {
	struct deferred_set *ds;
	unsigned count;
	struct list_head work_items;
};

struct deferred_set {
	spinlock_t lock;
	unsigned current_entry;
	unsigned sweeper;
	struct deferred_entry entries[DEFERRED_SET_SIZE];
};

static void ds_init(struct deferred_set *ds)
{
	int i;

	spin_lock_init(&ds->lock);
	ds->current_entry = 0;
	ds->sweeper = 0;
	for (i = 0; i < DEFERRED_SET_SIZE; i++) {
		ds->entries[i].ds = ds;
		ds->entries[i].count = 0;
		INIT_LIST_HEAD(&ds->entries[i].work_items);
	}
}

static struct deferred_entry *ds_inc(struct deferred_set *ds)
{
	unsigned long flags;
	struct deferred_entry *entry;

	spin_lock_irqsave(&ds->lock, flags);
	entry = ds->entries + ds->current_entry;
	entry->count++;
	spin_unlock_irqrestore(&ds->lock, flags);

	return entry;
}

static unsigned ds_next(unsigned index)
{
	return (index + 1) % DEFERRED_SET_SIZE;
}

static void __sweep(struct deferred_set *ds, struct list_head *head)
{
	while ((ds->sweeper != ds->current_entry) &&
	       !ds->entries[ds->sweeper].count) {
		list_splice_init(&ds->entries[ds->sweeper].work_items, head);
		ds->sweeper = ds_next(ds->sweeper);
	}

	if ((ds->sweeper == ds->current_entry) && !ds->entries[ds->sweeper].count)
		list_splice_init(&ds->entries[ds->sweeper].work_items, head);
}

static void ds_dec(struct deferred_entry *entry, struct list_head *head)
{
	unsigned long flags;

	spin_lock_irqsave(&entry->ds->lock, flags);
	BUG_ON(!entry->count);
	--entry->count;
	__sweep(entry->ds, head);
	spin_unlock_irqrestore(&entry->ds->lock, flags);
}

/*
 * Returns 1 if deferred or 0 if no pending items to delay job.
 */
static int ds_add_work(struct deferred_set *ds, struct list_head *work)
{
	int r = 1;
	unsigned long flags;
	unsigned next_entry;

	spin_lock_irqsave(&ds->lock, flags);
	if ((ds->sweeper == ds->current_entry) &&
	    !ds->entries[ds->current_entry].count)
		r = 0;
	else {
		list_add(work, &ds->entries[ds->current_entry].work_items);
		next_entry = ds_next(ds->current_entry);
		if (!ds->entries[next_entry].count)
			ds->current_entry = next_entry;
	}
	spin_unlock_irqrestore(&ds->lock, flags);

	return r;
}

/*----------------------------------------------------------------*/

/*
 * Key building.
 */
static void build_data_key(struct dm_thin_device *td,
			   dm_block_t b, struct cell_key *key)
{
	key->virtual = 0;
	key->dev = dm_thin_dev_id(td);
	key->block = b;
}

static void build_virtual_key(struct dm_thin_device *td, dm_block_t b,
			      struct cell_key *key)
{
	key->virtual = 1;
	key->dev = dm_thin_dev_id(td);
	key->block = b;
}

/*----------------------------------------------------------------*/

/*
 * A pool device ties together a metadata device and a data device.  It
 * also provides the interface for creating and destroying internal
 * devices.
 */
struct dm_thin_new_mapping;

/*
 * The pool runs in 3 modes.  Ordered in degraded order for comparisons.
 */
enum pool_mode {
	PM_WRITE,		/* metadata may be changed */
	PM_READ_ONLY,		/* metadata may not be changed */
	PM_FAIL,		/* all I/O fails */
};

struct pool_features {
	enum pool_mode mode;

<<<<<<< HEAD
	unsigned zero_new_blocks:1;
	unsigned discard_enabled:1;
	unsigned discard_passdown:1;
=======
	bool zero_new_blocks:1;
	bool discard_enabled:1;
	bool discard_passdown:1;
>>>>>>> 4a8e43fe
};

struct thin_c;
typedef void (*process_bio_fn)(struct thin_c *tc, struct bio *bio);
typedef void (*process_mapping_fn)(struct dm_thin_new_mapping *m);

struct pool {
	struct list_head list;
	struct dm_target *ti;	/* Only set if a pool target is bound */

	struct mapped_device *pool_md;
	struct block_device *md_dev;
	struct dm_pool_metadata *pmd;

	dm_block_t low_water_blocks;
	uint32_t sectors_per_block;
	int sectors_per_block_shift;

	struct pool_features pf;
	unsigned low_water_triggered:1;	/* A dm event has been sent */
	unsigned no_free_space:1;	/* A -ENOSPC warning has been issued */

	struct bio_prison *prison;
	struct dm_kcopyd_client *copier;

	struct workqueue_struct *wq;
	struct work_struct worker;
	struct delayed_work waker;

	unsigned long last_commit_jiffies;
	unsigned ref_count;

	spinlock_t lock;
	struct bio_list deferred_bios;
	struct bio_list deferred_flush_bios;
	struct list_head prepared_mappings;
	struct list_head prepared_discards;

	struct bio_list retry_on_resume_list;

	struct deferred_set shared_read_ds;
	struct deferred_set all_io_ds;

	struct dm_thin_new_mapping *next_mapping;
	mempool_t *mapping_pool;
	mempool_t *endio_hook_pool;

	process_bio_fn process_bio;
	process_bio_fn process_discard;

	process_mapping_fn process_prepared_mapping;
	process_mapping_fn process_prepared_discard;
};

static enum pool_mode get_pool_mode(struct pool *pool);
static void set_pool_mode(struct pool *pool, enum pool_mode mode);

/*
 * Target context for a pool.
 */
struct pool_c {
	struct dm_target *ti;
	struct pool *pool;
	struct dm_dev *data_dev;
	struct dm_dev *metadata_dev;
	struct dm_target_callbacks callbacks;

	dm_block_t low_water_blocks;
	struct pool_features requested_pf; /* Features requested during table load */
	struct pool_features adjusted_pf;  /* Features used after adjusting for constituent devices */
};

/*
 * Target context for a thin.
 */
struct thin_c {
	struct dm_dev *pool_dev;
	struct dm_dev *origin_dev;
	dm_thin_id dev_id;

	struct pool *pool;
	struct dm_thin_device *td;
};

/*----------------------------------------------------------------*/

/*
 * A global list of pools that uses a struct mapped_device as a key.
 */
static struct dm_thin_pool_table {
	struct mutex mutex;
	struct list_head pools;
} dm_thin_pool_table;

static void pool_table_init(void)
{
	mutex_init(&dm_thin_pool_table.mutex);
	INIT_LIST_HEAD(&dm_thin_pool_table.pools);
}

static void __pool_table_insert(struct pool *pool)
{
	BUG_ON(!mutex_is_locked(&dm_thin_pool_table.mutex));
	list_add(&pool->list, &dm_thin_pool_table.pools);
}

static void __pool_table_remove(struct pool *pool)
{
	BUG_ON(!mutex_is_locked(&dm_thin_pool_table.mutex));
	list_del(&pool->list);
}

static struct pool *__pool_table_lookup(struct mapped_device *md)
{
	struct pool *pool = NULL, *tmp;

	BUG_ON(!mutex_is_locked(&dm_thin_pool_table.mutex));

	list_for_each_entry(tmp, &dm_thin_pool_table.pools, list) {
		if (tmp->pool_md == md) {
			pool = tmp;
			break;
		}
	}

	return pool;
}

static struct pool *__pool_table_lookup_metadata_dev(struct block_device *md_dev)
{
	struct pool *pool = NULL, *tmp;

	BUG_ON(!mutex_is_locked(&dm_thin_pool_table.mutex));

	list_for_each_entry(tmp, &dm_thin_pool_table.pools, list) {
		if (tmp->md_dev == md_dev) {
			pool = tmp;
			break;
		}
	}

	return pool;
}

/*----------------------------------------------------------------*/

struct dm_thin_endio_hook {
	struct thin_c *tc;
	struct deferred_entry *shared_read_entry;
	struct deferred_entry *all_io_entry;
	struct dm_thin_new_mapping *overwrite_mapping;
};

static void __requeue_bio_list(struct thin_c *tc, struct bio_list *master)
{
	struct bio *bio;
	struct bio_list bios;

	bio_list_init(&bios);
	bio_list_merge(&bios, master);
	bio_list_init(master);

	while ((bio = bio_list_pop(&bios))) {
		struct dm_thin_endio_hook *h = dm_get_mapinfo(bio)->ptr;

		if (h->tc == tc)
			bio_endio(bio, DM_ENDIO_REQUEUE);
		else
			bio_list_add(master, bio);
	}
}

static void requeue_io(struct thin_c *tc)
{
	struct pool *pool = tc->pool;
	unsigned long flags;

	spin_lock_irqsave(&pool->lock, flags);
	__requeue_bio_list(tc, &pool->deferred_bios);
	__requeue_bio_list(tc, &pool->retry_on_resume_list);
	spin_unlock_irqrestore(&pool->lock, flags);
}

/*
 * This section of code contains the logic for processing a thin device's IO.
 * Much of the code depends on pool object resources (lists, workqueues, etc)
 * but most is exclusively called from the thin target rather than the thin-pool
 * target.
 */

static dm_block_t get_bio_block(struct thin_c *tc, struct bio *bio)
{
	sector_t block_nr = bio->bi_sector;

	if (tc->pool->sectors_per_block_shift < 0)
		(void) sector_div(block_nr, tc->pool->sectors_per_block);
	else
		block_nr >>= tc->pool->sectors_per_block_shift;

	return block_nr;
}

static void remap(struct thin_c *tc, struct bio *bio, dm_block_t block)
{
	struct pool *pool = tc->pool;
	sector_t bi_sector = bio->bi_sector;

	bio->bi_bdev = tc->pool_dev->bdev;
	if (tc->pool->sectors_per_block_shift < 0)
		bio->bi_sector = (block * pool->sectors_per_block) +
				 sector_div(bi_sector, pool->sectors_per_block);
	else
		bio->bi_sector = (block << pool->sectors_per_block_shift) |
				(bi_sector & (pool->sectors_per_block - 1));
}

static void remap_to_origin(struct thin_c *tc, struct bio *bio)
{
	bio->bi_bdev = tc->origin_dev->bdev;
}

static int bio_triggers_commit(struct thin_c *tc, struct bio *bio)
{
	return (bio->bi_rw & (REQ_FLUSH | REQ_FUA)) &&
		dm_thin_changed_this_transaction(tc->td);
}

static void issue(struct thin_c *tc, struct bio *bio)
{
	struct pool *pool = tc->pool;
	unsigned long flags;

	if (!bio_triggers_commit(tc, bio)) {
		generic_make_request(bio);
		return;
	}

	/*
	 * Complete bio with an error if earlier I/O caused changes to
	 * the metadata that can't be committed e.g, due to I/O errors
	 * on the metadata device.
	 */
	if (dm_thin_aborted_changes(tc->td)) {
		bio_io_error(bio);
		return;
	}

	/*
	 * Batch together any bios that trigger commits and then issue a
	 * single commit for them in process_deferred_bios().
	 */
	spin_lock_irqsave(&pool->lock, flags);
	bio_list_add(&pool->deferred_flush_bios, bio);
	spin_unlock_irqrestore(&pool->lock, flags);
}

static void remap_to_origin_and_issue(struct thin_c *tc, struct bio *bio)
{
	remap_to_origin(tc, bio);
	issue(tc, bio);
}

static void remap_and_issue(struct thin_c *tc, struct bio *bio,
			    dm_block_t block)
{
	remap(tc, bio, block);
	issue(tc, bio);
}

/*
 * wake_worker() is used when new work is queued and when pool_resume is
 * ready to continue deferred IO processing.
 */
static void wake_worker(struct pool *pool)
{
	queue_work(pool->wq, &pool->worker);
}

/*----------------------------------------------------------------*/

/*
 * Bio endio functions.
 */
struct dm_thin_new_mapping {
	struct list_head list;

	unsigned quiesced:1;
	unsigned prepared:1;
	unsigned pass_discard:1;

	struct thin_c *tc;
	dm_block_t virt_block;
	dm_block_t data_block;
	struct dm_bio_prison_cell *cell, *cell2;
	int err;

	/*
	 * If the bio covers the whole area of a block then we can avoid
	 * zeroing or copying.  Instead this bio is hooked.  The bio will
	 * still be in the cell, so care has to be taken to avoid issuing
	 * the bio twice.
	 */
	struct bio *bio;
	bio_end_io_t *saved_bi_end_io;
};

static void __maybe_add_mapping(struct dm_thin_new_mapping *m)
{
	struct pool *pool = m->tc->pool;

	if (m->quiesced && m->prepared) {
		list_add(&m->list, &pool->prepared_mappings);
		wake_worker(pool);
	}
}

static void copy_complete(int read_err, unsigned long write_err, void *context)
{
	unsigned long flags;
	struct dm_thin_new_mapping *m = context;
	struct pool *pool = m->tc->pool;

	m->err = read_err || write_err ? -EIO : 0;

	spin_lock_irqsave(&pool->lock, flags);
	m->prepared = 1;
	__maybe_add_mapping(m);
	spin_unlock_irqrestore(&pool->lock, flags);
}

static void overwrite_endio(struct bio *bio, int err)
{
	unsigned long flags;
	struct dm_thin_endio_hook *h = dm_get_mapinfo(bio)->ptr;
	struct dm_thin_new_mapping *m = h->overwrite_mapping;
	struct pool *pool = m->tc->pool;

	m->err = err;

	spin_lock_irqsave(&pool->lock, flags);
	m->prepared = 1;
	__maybe_add_mapping(m);
	spin_unlock_irqrestore(&pool->lock, flags);
}

/*----------------------------------------------------------------*/

/*
 * Workqueue.
 */

/*
 * Prepared mapping jobs.
 */

/*
 * This sends the bios in the cell back to the deferred_bios list.
 */
static void cell_defer(struct thin_c *tc, struct dm_bio_prison_cell *cell,
		       dm_block_t data_block)
{
	struct pool *pool = tc->pool;
	unsigned long flags;

	spin_lock_irqsave(&pool->lock, flags);
	cell_release(cell, &pool->deferred_bios);
	spin_unlock_irqrestore(&tc->pool->lock, flags);

	wake_worker(pool);
}

/*
 * Same as cell_defer above, except it omits one particular detainee,
 * a write bio that covers the block and has already been processed.
 */
static void cell_defer_except(struct thin_c *tc, struct dm_bio_prison_cell *cell)
{
	struct bio_list bios;
	struct pool *pool = tc->pool;
	unsigned long flags;

	bio_list_init(&bios);

	spin_lock_irqsave(&pool->lock, flags);
	cell_release_no_holder(cell, &pool->deferred_bios);
	spin_unlock_irqrestore(&pool->lock, flags);

	wake_worker(pool);
}

static void process_prepared_mapping_fail(struct dm_thin_new_mapping *m)
{
	if (m->bio)
		m->bio->bi_end_io = m->saved_bi_end_io;
	cell_error(m->cell);
	list_del(&m->list);
	mempool_free(m, m->tc->pool->mapping_pool);
}
static void process_prepared_mapping(struct dm_thin_new_mapping *m)
{
	struct thin_c *tc = m->tc;
	struct bio *bio;
	int r;

	bio = m->bio;
	if (bio)
		bio->bi_end_io = m->saved_bi_end_io;

	if (m->err) {
		cell_error(m->cell);
		goto out;
	}

	/*
	 * Commit the prepared block into the mapping btree.
	 * Any I/O for this block arriving after this point will get
	 * remapped to it directly.
	 */
	r = dm_thin_insert_block(tc->td, m->virt_block, m->data_block);
	if (r) {
		DMERR("dm_thin_insert_block() failed");
		cell_error(m->cell);
		goto out;
	}

	/*
	 * Release any bios held while the block was being provisioned.
	 * If we are processing a write bio that completely covers the block,
	 * we already processed it so can ignore it now when processing
	 * the bios in the cell.
	 */
	if (bio) {
		cell_defer_except(tc, m->cell);
		bio_endio(bio, 0);
	} else
		cell_defer(tc, m->cell, m->data_block);

out:
	list_del(&m->list);
	mempool_free(m, tc->pool->mapping_pool);
}

static void process_prepared_discard_fail(struct dm_thin_new_mapping *m)
{
	struct thin_c *tc = m->tc;

	bio_io_error(m->bio);
	cell_defer_except(tc, m->cell);
	cell_defer_except(tc, m->cell2);
	mempool_free(m, tc->pool->mapping_pool);
}

static void process_prepared_discard_passdown(struct dm_thin_new_mapping *m)
{
	struct thin_c *tc = m->tc;

	if (m->pass_discard)
		remap_and_issue(tc, m->bio, m->data_block);
	else
		bio_endio(m->bio, 0);

	cell_defer_except(tc, m->cell);
	cell_defer_except(tc, m->cell2);
	mempool_free(m, tc->pool->mapping_pool);
}

static void process_prepared_discard(struct dm_thin_new_mapping *m)
{
	int r;
	struct thin_c *tc = m->tc;

	r = dm_thin_remove_block(tc->td, m->virt_block);
	if (r)
		DMERR("dm_thin_remove_block() failed");

	process_prepared_discard_passdown(m);
}

static void process_prepared(struct pool *pool, struct list_head *head,
			     process_mapping_fn *fn)
{
	unsigned long flags;
	struct list_head maps;
	struct dm_thin_new_mapping *m, *tmp;

	INIT_LIST_HEAD(&maps);
	spin_lock_irqsave(&pool->lock, flags);
	list_splice_init(head, &maps);
	spin_unlock_irqrestore(&pool->lock, flags);

	list_for_each_entry_safe(m, tmp, &maps, list)
		(*fn)(m);
}

/*
 * Deferred bio jobs.
 */
static int io_overlaps_block(struct pool *pool, struct bio *bio)
{
	return bio->bi_size == (pool->sectors_per_block << SECTOR_SHIFT);
}

static int io_overwrites_block(struct pool *pool, struct bio *bio)
{
	return (bio_data_dir(bio) == WRITE) &&
		io_overlaps_block(pool, bio);
}

static void save_and_set_endio(struct bio *bio, bio_end_io_t **save,
			       bio_end_io_t *fn)
{
	*save = bio->bi_end_io;
	bio->bi_end_io = fn;
}

static int ensure_next_mapping(struct pool *pool)
{
	if (pool->next_mapping)
		return 0;

	pool->next_mapping = mempool_alloc(pool->mapping_pool, GFP_ATOMIC);

	return pool->next_mapping ? 0 : -ENOMEM;
}

static struct dm_thin_new_mapping *get_next_mapping(struct pool *pool)
{
	struct dm_thin_new_mapping *r = pool->next_mapping;

	BUG_ON(!pool->next_mapping);

	pool->next_mapping = NULL;

	return r;
}

static void schedule_copy(struct thin_c *tc, dm_block_t virt_block,
			  struct dm_dev *origin, dm_block_t data_origin,
			  dm_block_t data_dest,
			  struct dm_bio_prison_cell *cell, struct bio *bio)
{
	int r;
	struct pool *pool = tc->pool;
	struct dm_thin_new_mapping *m = get_next_mapping(pool);

	INIT_LIST_HEAD(&m->list);
	m->quiesced = 0;
	m->prepared = 0;
	m->tc = tc;
	m->virt_block = virt_block;
	m->data_block = data_dest;
	m->cell = cell;
	m->err = 0;
	m->bio = NULL;

	if (!ds_add_work(&pool->shared_read_ds, &m->list))
		m->quiesced = 1;

	/*
	 * IO to pool_dev remaps to the pool target's data_dev.
	 *
	 * If the whole block of data is being overwritten, we can issue the
	 * bio immediately. Otherwise we use kcopyd to clone the data first.
	 */
	if (io_overwrites_block(pool, bio)) {
		struct dm_thin_endio_hook *h = dm_get_mapinfo(bio)->ptr;

		h->overwrite_mapping = m;
		m->bio = bio;
		save_and_set_endio(bio, &m->saved_bi_end_io, overwrite_endio);
		remap_and_issue(tc, bio, data_dest);
	} else {
		struct dm_io_region from, to;

		from.bdev = origin->bdev;
		from.sector = data_origin * pool->sectors_per_block;
		from.count = pool->sectors_per_block;

		to.bdev = tc->pool_dev->bdev;
		to.sector = data_dest * pool->sectors_per_block;
		to.count = pool->sectors_per_block;

		r = dm_kcopyd_copy(pool->copier, &from, 1, &to,
				   0, copy_complete, m);
		if (r < 0) {
			mempool_free(m, pool->mapping_pool);
			DMERR("dm_kcopyd_copy() failed");
			cell_error(cell);
		}
	}
}

static void schedule_internal_copy(struct thin_c *tc, dm_block_t virt_block,
				   dm_block_t data_origin, dm_block_t data_dest,
				   struct dm_bio_prison_cell *cell, struct bio *bio)
{
	schedule_copy(tc, virt_block, tc->pool_dev,
		      data_origin, data_dest, cell, bio);
}

static void schedule_external_copy(struct thin_c *tc, dm_block_t virt_block,
				   dm_block_t data_dest,
				   struct dm_bio_prison_cell *cell, struct bio *bio)
{
	schedule_copy(tc, virt_block, tc->origin_dev,
		      virt_block, data_dest, cell, bio);
}

static void schedule_zero(struct thin_c *tc, dm_block_t virt_block,
			  dm_block_t data_block, struct dm_bio_prison_cell *cell,
			  struct bio *bio)
{
	struct pool *pool = tc->pool;
	struct dm_thin_new_mapping *m = get_next_mapping(pool);

	INIT_LIST_HEAD(&m->list);
	m->quiesced = 1;
	m->prepared = 0;
	m->tc = tc;
	m->virt_block = virt_block;
	m->data_block = data_block;
	m->cell = cell;
	m->err = 0;
	m->bio = NULL;

	/*
	 * If the whole block of data is being overwritten or we are not
	 * zeroing pre-existing data, we can issue the bio immediately.
	 * Otherwise we use kcopyd to zero the data first.
	 */
	if (!pool->pf.zero_new_blocks)
		process_prepared_mapping(m);

	else if (io_overwrites_block(pool, bio)) {
		struct dm_thin_endio_hook *h = dm_get_mapinfo(bio)->ptr;

		h->overwrite_mapping = m;
		m->bio = bio;
		save_and_set_endio(bio, &m->saved_bi_end_io, overwrite_endio);
		remap_and_issue(tc, bio, data_block);
	} else {
		int r;
		struct dm_io_region to;

		to.bdev = tc->pool_dev->bdev;
		to.sector = data_block * pool->sectors_per_block;
		to.count = pool->sectors_per_block;

		r = dm_kcopyd_zero(pool->copier, 1, &to, 0, copy_complete, m);
		if (r < 0) {
			mempool_free(m, pool->mapping_pool);
			DMERR("dm_kcopyd_zero() failed");
			cell_error(cell);
		}
	}
}

static int commit(struct pool *pool)
{
	int r;

	r = dm_pool_commit_metadata(pool->pmd);
	if (r)
		DMERR("commit failed, error = %d", r);

	return r;
}

/*
 * A non-zero return indicates read_only or fail_io mode.
 * Many callers don't care about the return value.
 */
static int commit_or_fallback(struct pool *pool)
{
	int r;

	if (get_pool_mode(pool) != PM_WRITE)
		return -EINVAL;

	r = commit(pool);
	if (r)
		set_pool_mode(pool, PM_READ_ONLY);

	return r;
}

static int alloc_data_block(struct thin_c *tc, dm_block_t *result)
{
	int r;
	dm_block_t free_blocks;
	unsigned long flags;
	struct pool *pool = tc->pool;

	r = dm_pool_get_free_block_count(pool->pmd, &free_blocks);
	if (r)
		return r;

	if (free_blocks <= pool->low_water_blocks && !pool->low_water_triggered) {
		DMWARN("%s: reached low water mark, sending event.",
		       dm_device_name(pool->pool_md));
		spin_lock_irqsave(&pool->lock, flags);
		pool->low_water_triggered = 1;
		spin_unlock_irqrestore(&pool->lock, flags);
		dm_table_event(pool->ti->table);
	}

	if (!free_blocks) {
		if (pool->no_free_space)
			return -ENOSPC;
		else {
			/*
			 * Try to commit to see if that will free up some
			 * more space.
			 */
			(void) commit_or_fallback(pool);

			r = dm_pool_get_free_block_count(pool->pmd, &free_blocks);
			if (r)
				return r;

			/*
			 * If we still have no space we set a flag to avoid
			 * doing all this checking and return -ENOSPC.
			 */
			if (!free_blocks) {
				DMWARN("%s: no free space available.",
				       dm_device_name(pool->pool_md));
				spin_lock_irqsave(&pool->lock, flags);
				pool->no_free_space = 1;
				spin_unlock_irqrestore(&pool->lock, flags);
				return -ENOSPC;
			}
		}
	}

	r = dm_pool_alloc_data_block(pool->pmd, result);
	if (r)
		return r;

	return 0;
}

/*
 * If we have run out of space, queue bios until the device is
 * resumed, presumably after having been reloaded with more space.
 */
static void retry_on_resume(struct bio *bio)
{
	struct dm_thin_endio_hook *h = dm_get_mapinfo(bio)->ptr;
	struct thin_c *tc = h->tc;
	struct pool *pool = tc->pool;
	unsigned long flags;

	spin_lock_irqsave(&pool->lock, flags);
	bio_list_add(&pool->retry_on_resume_list, bio);
	spin_unlock_irqrestore(&pool->lock, flags);
}

static void no_space(struct dm_bio_prison_cell *cell)
{
	struct bio *bio;
	struct bio_list bios;

	bio_list_init(&bios);
	cell_release(cell, &bios);

	while ((bio = bio_list_pop(&bios)))
		retry_on_resume(bio);
}

static void process_discard(struct thin_c *tc, struct bio *bio)
{
	int r;
	unsigned long flags;
	struct pool *pool = tc->pool;
	struct dm_bio_prison_cell *cell, *cell2;
	struct cell_key key, key2;
	dm_block_t block = get_bio_block(tc, bio);
	struct dm_thin_lookup_result lookup_result;
	struct dm_thin_new_mapping *m;

	build_virtual_key(tc->td, block, &key);
	if (bio_detain(tc->pool->prison, &key, bio, &cell))
		return;

	r = dm_thin_find_block(tc->td, block, 1, &lookup_result);
	switch (r) {
	case 0:
		/*
		 * Check nobody is fiddling with this pool block.  This can
		 * happen if someone's in the process of breaking sharing
		 * on this block.
		 */
		build_data_key(tc->td, lookup_result.block, &key2);
		if (bio_detain(tc->pool->prison, &key2, bio, &cell2)) {
			cell_release_singleton(cell, bio);
			break;
		}

		if (io_overlaps_block(pool, bio)) {
			/*
			 * IO may still be going to the destination block.  We must
			 * quiesce before we can do the removal.
			 */
			m = get_next_mapping(pool);
			m->tc = tc;
			m->pass_discard = (!lookup_result.shared) && pool->pf.discard_passdown;
			m->virt_block = block;
			m->data_block = lookup_result.block;
			m->cell = cell;
			m->cell2 = cell2;
			m->err = 0;
			m->bio = bio;

			if (!ds_add_work(&pool->all_io_ds, &m->list)) {
				spin_lock_irqsave(&pool->lock, flags);
				list_add(&m->list, &pool->prepared_discards);
				spin_unlock_irqrestore(&pool->lock, flags);
				wake_worker(pool);
			}
		} else {
			/*
			 * The DM core makes sure that the discard doesn't span
			 * a block boundary.  So we submit the discard of a
			 * partial block appropriately.
			 */
			cell_release_singleton(cell, bio);
			cell_release_singleton(cell2, bio);
			if ((!lookup_result.shared) && pool->pf.discard_passdown)
				remap_and_issue(tc, bio, lookup_result.block);
			else
				bio_endio(bio, 0);
		}
		break;

	case -ENODATA:
		/*
		 * It isn't provisioned, just forget it.
		 */
		cell_release_singleton(cell, bio);
		bio_endio(bio, 0);
		break;

	default:
		DMERR("discard: find block unexpectedly returned %d", r);
		cell_release_singleton(cell, bio);
		bio_io_error(bio);
		break;
	}
}

static void break_sharing(struct thin_c *tc, struct bio *bio, dm_block_t block,
			  struct cell_key *key,
			  struct dm_thin_lookup_result *lookup_result,
			  struct dm_bio_prison_cell *cell)
{
	int r;
	dm_block_t data_block;

	r = alloc_data_block(tc, &data_block);
	switch (r) {
	case 0:
		schedule_internal_copy(tc, block, lookup_result->block,
				       data_block, cell, bio);
		break;

	case -ENOSPC:
		no_space(cell);
		break;

	default:
		DMERR("%s: alloc_data_block() failed, error = %d", __func__, r);
		cell_error(cell);
		break;
	}
}

static void process_shared_bio(struct thin_c *tc, struct bio *bio,
			       dm_block_t block,
			       struct dm_thin_lookup_result *lookup_result)
{
	struct dm_bio_prison_cell *cell;
	struct pool *pool = tc->pool;
	struct cell_key key;

	/*
	 * If cell is already occupied, then sharing is already in the process
	 * of being broken so we have nothing further to do here.
	 */
	build_data_key(tc->td, lookup_result->block, &key);
	if (bio_detain(pool->prison, &key, bio, &cell))
		return;

	if (bio_data_dir(bio) == WRITE && bio->bi_size)
		break_sharing(tc, bio, block, &key, lookup_result, cell);
	else {
		struct dm_thin_endio_hook *h = dm_get_mapinfo(bio)->ptr;

		h->shared_read_entry = ds_inc(&pool->shared_read_ds);

		cell_release_singleton(cell, bio);
		remap_and_issue(tc, bio, lookup_result->block);
	}
}

static void provision_block(struct thin_c *tc, struct bio *bio, dm_block_t block,
			    struct dm_bio_prison_cell *cell)
{
	int r;
	dm_block_t data_block;

	/*
	 * Remap empty bios (flushes) immediately, without provisioning.
	 */
	if (!bio->bi_size) {
		cell_release_singleton(cell, bio);
		remap_and_issue(tc, bio, 0);
		return;
	}

	/*
	 * Fill read bios with zeroes and complete them immediately.
	 */
	if (bio_data_dir(bio) == READ) {
		zero_fill_bio(bio);
		cell_release_singleton(cell, bio);
		bio_endio(bio, 0);
		return;
	}

	r = alloc_data_block(tc, &data_block);
	switch (r) {
	case 0:
		if (tc->origin_dev)
			schedule_external_copy(tc, block, data_block, cell, bio);
		else
			schedule_zero(tc, block, data_block, cell, bio);
		break;

	case -ENOSPC:
		no_space(cell);
		break;

	default:
		DMERR("%s: alloc_data_block() failed, error = %d", __func__, r);
		set_pool_mode(tc->pool, PM_READ_ONLY);
		cell_error(cell);
		break;
	}
}

static void process_bio(struct thin_c *tc, struct bio *bio)
{
	int r;
	dm_block_t block = get_bio_block(tc, bio);
	struct dm_bio_prison_cell *cell;
	struct cell_key key;
	struct dm_thin_lookup_result lookup_result;

	/*
	 * If cell is already occupied, then the block is already
	 * being provisioned so we have nothing further to do here.
	 */
	build_virtual_key(tc->td, block, &key);
	if (bio_detain(tc->pool->prison, &key, bio, &cell))
		return;

	r = dm_thin_find_block(tc->td, block, 1, &lookup_result);
	switch (r) {
	case 0:
		/*
		 * We can release this cell now.  This thread is the only
		 * one that puts bios into a cell, and we know there were
		 * no preceding bios.
		 */
		/*
		 * TODO: this will probably have to change when discard goes
		 * back in.
		 */
		cell_release_singleton(cell, bio);

		if (lookup_result.shared)
			process_shared_bio(tc, bio, block, &lookup_result);
		else
			remap_and_issue(tc, bio, lookup_result.block);
		break;

	case -ENODATA:
		if (bio_data_dir(bio) == READ && tc->origin_dev) {
			cell_release_singleton(cell, bio);
			remap_to_origin_and_issue(tc, bio);
		} else
			provision_block(tc, bio, block, cell);
		break;

	default:
		DMERR("dm_thin_find_block() failed, error = %d", r);
		cell_release_singleton(cell, bio);
		bio_io_error(bio);
		break;
	}
}

static void process_bio_read_only(struct thin_c *tc, struct bio *bio)
{
	int r;
	int rw = bio_data_dir(bio);
	dm_block_t block = get_bio_block(tc, bio);
	struct dm_thin_lookup_result lookup_result;

	r = dm_thin_find_block(tc->td, block, 1, &lookup_result);
	switch (r) {
	case 0:
		if (lookup_result.shared && (rw == WRITE) && bio->bi_size)
			bio_io_error(bio);
		else
			remap_and_issue(tc, bio, lookup_result.block);
		break;

	case -ENODATA:
		if (rw != READ) {
			bio_io_error(bio);
			break;
		}

		if (tc->origin_dev) {
			remap_to_origin_and_issue(tc, bio);
			break;
		}

		zero_fill_bio(bio);
		bio_endio(bio, 0);
		break;

	default:
		DMERR("dm_thin_find_block() failed, error = %d", r);
		bio_io_error(bio);
		break;
	}
}

static void process_bio_fail(struct thin_c *tc, struct bio *bio)
{
	bio_io_error(bio);
}

static int need_commit_due_to_time(struct pool *pool)
{
	return jiffies < pool->last_commit_jiffies ||
	       jiffies > pool->last_commit_jiffies + COMMIT_PERIOD;
}

static void process_deferred_bios(struct pool *pool)
{
	unsigned long flags;
	struct bio *bio;
	struct bio_list bios;

	bio_list_init(&bios);

	spin_lock_irqsave(&pool->lock, flags);
	bio_list_merge(&bios, &pool->deferred_bios);
	bio_list_init(&pool->deferred_bios);
	spin_unlock_irqrestore(&pool->lock, flags);

	while ((bio = bio_list_pop(&bios))) {
		struct dm_thin_endio_hook *h = dm_get_mapinfo(bio)->ptr;
		struct thin_c *tc = h->tc;

		/*
		 * If we've got no free new_mapping structs, and processing
		 * this bio might require one, we pause until there are some
		 * prepared mappings to process.
		 */
		if (ensure_next_mapping(pool)) {
			spin_lock_irqsave(&pool->lock, flags);
			bio_list_merge(&pool->deferred_bios, &bios);
			spin_unlock_irqrestore(&pool->lock, flags);

			break;
		}

		if (bio->bi_rw & REQ_DISCARD)
			pool->process_discard(tc, bio);
		else
			pool->process_bio(tc, bio);
	}

	/*
	 * If there are any deferred flush bios, we must commit
	 * the metadata before issuing them.
	 */
	bio_list_init(&bios);
	spin_lock_irqsave(&pool->lock, flags);
	bio_list_merge(&bios, &pool->deferred_flush_bios);
	bio_list_init(&pool->deferred_flush_bios);
	spin_unlock_irqrestore(&pool->lock, flags);

	if (bio_list_empty(&bios) && !need_commit_due_to_time(pool))
		return;

	if (commit_or_fallback(pool)) {
		while ((bio = bio_list_pop(&bios)))
			bio_io_error(bio);
		return;
	}
	pool->last_commit_jiffies = jiffies;

	while ((bio = bio_list_pop(&bios)))
		generic_make_request(bio);
}

static void do_worker(struct work_struct *ws)
{
	struct pool *pool = container_of(ws, struct pool, worker);

	process_prepared(pool, &pool->prepared_mappings, &pool->process_prepared_mapping);
	process_prepared(pool, &pool->prepared_discards, &pool->process_prepared_discard);
	process_deferred_bios(pool);
}

/*
 * We want to commit periodically so that not too much
 * unwritten data builds up.
 */
static void do_waker(struct work_struct *ws)
{
	struct pool *pool = container_of(to_delayed_work(ws), struct pool, waker);
	wake_worker(pool);
	queue_delayed_work(pool->wq, &pool->waker, COMMIT_PERIOD);
}

/*----------------------------------------------------------------*/

static enum pool_mode get_pool_mode(struct pool *pool)
{
	return pool->pf.mode;
}

static void set_pool_mode(struct pool *pool, enum pool_mode mode)
{
	int r;

	pool->pf.mode = mode;

	switch (mode) {
	case PM_FAIL:
		DMERR("switching pool to failure mode");
		pool->process_bio = process_bio_fail;
		pool->process_discard = process_bio_fail;
		pool->process_prepared_mapping = process_prepared_mapping_fail;
		pool->process_prepared_discard = process_prepared_discard_fail;
		break;

	case PM_READ_ONLY:
		DMERR("switching pool to read-only mode");
		r = dm_pool_abort_metadata(pool->pmd);
		if (r) {
			DMERR("aborting transaction failed");
			set_pool_mode(pool, PM_FAIL);
		} else {
			dm_pool_metadata_read_only(pool->pmd);
			pool->process_bio = process_bio_read_only;
			pool->process_discard = process_discard;
			pool->process_prepared_mapping = process_prepared_mapping_fail;
			pool->process_prepared_discard = process_prepared_discard_passdown;
		}
		break;

	case PM_WRITE:
		pool->process_bio = process_bio;
		pool->process_discard = process_discard;
		pool->process_prepared_mapping = process_prepared_mapping;
		pool->process_prepared_discard = process_prepared_discard;
		break;
	}
}

/*----------------------------------------------------------------*/

/*
 * Mapping functions.
 */

/*
 * Called only while mapping a thin bio to hand it over to the workqueue.
 */
static void thin_defer_bio(struct thin_c *tc, struct bio *bio)
{
	unsigned long flags;
	struct pool *pool = tc->pool;

	spin_lock_irqsave(&pool->lock, flags);
	bio_list_add(&pool->deferred_bios, bio);
	spin_unlock_irqrestore(&pool->lock, flags);

	wake_worker(pool);
}

static struct dm_thin_endio_hook *thin_hook_bio(struct thin_c *tc, struct bio *bio)
{
	struct pool *pool = tc->pool;
	struct dm_thin_endio_hook *h = mempool_alloc(pool->endio_hook_pool, GFP_NOIO);

	h->tc = tc;
	h->shared_read_entry = NULL;
	h->all_io_entry = bio->bi_rw & REQ_DISCARD ? NULL : ds_inc(&pool->all_io_ds);
	h->overwrite_mapping = NULL;

	return h;
}

/*
 * Non-blocking function called from the thin target's map function.
 */
static int thin_bio_map(struct dm_target *ti, struct bio *bio,
			union map_info *map_context)
{
	int r;
	struct thin_c *tc = ti->private;
	dm_block_t block = get_bio_block(tc, bio);
	struct dm_thin_device *td = tc->td;
	struct dm_thin_lookup_result result;

	map_context->ptr = thin_hook_bio(tc, bio);

	if (get_pool_mode(tc->pool) == PM_FAIL) {
		bio_io_error(bio);
		return DM_MAPIO_SUBMITTED;
	}

	if (bio->bi_rw & (REQ_DISCARD | REQ_FLUSH | REQ_FUA)) {
		thin_defer_bio(tc, bio);
		return DM_MAPIO_SUBMITTED;
	}

	r = dm_thin_find_block(td, block, 0, &result);

	/*
	 * Note that we defer readahead too.
	 */
	switch (r) {
	case 0:
		if (unlikely(result.shared)) {
			/*
			 * We have a race condition here between the
			 * result.shared value returned by the lookup and
			 * snapshot creation, which may cause new
			 * sharing.
			 *
			 * To avoid this always quiesce the origin before
			 * taking the snap.  You want to do this anyway to
			 * ensure a consistent application view
			 * (i.e. lockfs).
			 *
			 * More distant ancestors are irrelevant. The
			 * shared flag will be set in their case.
			 */
			thin_defer_bio(tc, bio);
			r = DM_MAPIO_SUBMITTED;
		} else {
			remap(tc, bio, result.block);
			r = DM_MAPIO_REMAPPED;
		}
		break;

	case -ENODATA:
		if (get_pool_mode(tc->pool) == PM_READ_ONLY) {
			/*
			 * This block isn't provisioned, and we have no way
			 * of doing so.  Just error it.
			 */
			bio_io_error(bio);
			r = DM_MAPIO_SUBMITTED;
			break;
		}
		/* fall through */

	case -EWOULDBLOCK:
		/*
		 * In future, the failed dm_thin_find_block above could
		 * provide the hint to load the metadata into cache.
		 */
		thin_defer_bio(tc, bio);
		r = DM_MAPIO_SUBMITTED;
		break;

	default:
		/*
		 * Must always call bio_io_error on failure.
		 * dm_thin_find_block can fail with -EINVAL if the
		 * pool is switched to fail-io mode.
		 */
		bio_io_error(bio);
		r = DM_MAPIO_SUBMITTED;
		break;
	}

	return r;
}

static int pool_is_congested(struct dm_target_callbacks *cb, int bdi_bits)
{
	int r;
	unsigned long flags;
	struct pool_c *pt = container_of(cb, struct pool_c, callbacks);

	spin_lock_irqsave(&pt->pool->lock, flags);
	r = !bio_list_empty(&pt->pool->retry_on_resume_list);
	spin_unlock_irqrestore(&pt->pool->lock, flags);

	if (!r) {
		struct request_queue *q = bdev_get_queue(pt->data_dev->bdev);
		r = bdi_congested(&q->backing_dev_info, bdi_bits);
	}

	return r;
}

static void __requeue_bios(struct pool *pool)
{
	bio_list_merge(&pool->deferred_bios, &pool->retry_on_resume_list);
	bio_list_init(&pool->retry_on_resume_list);
}

/*----------------------------------------------------------------
 * Binding of control targets to a pool object
 *--------------------------------------------------------------*/
static bool data_dev_supports_discard(struct pool_c *pt)
{
	struct request_queue *q = bdev_get_queue(pt->data_dev->bdev);

	return q && blk_queue_discard(q);
}

/*
 * If discard_passdown was enabled verify that the data device
 * supports discards.  Disable discard_passdown if not.
 */
static void disable_passdown_if_not_supported(struct pool_c *pt)
{
	struct pool *pool = pt->pool;
	struct block_device *data_bdev = pt->data_dev->bdev;
	struct queue_limits *data_limits = &bdev_get_queue(data_bdev)->limits;
	sector_t block_size = pool->sectors_per_block << SECTOR_SHIFT;
	const char *reason = NULL;
	char buf[BDEVNAME_SIZE];

	if (!pt->adjusted_pf.discard_passdown)
		return;

	if (!data_dev_supports_discard(pt))
		reason = "discard unsupported";

	else if (data_limits->max_discard_sectors < pool->sectors_per_block)
		reason = "max discard sectors smaller than a block";

	else if (data_limits->discard_granularity > block_size)
		reason = "discard granularity larger than a block";

	else if (block_size & (data_limits->discard_granularity - 1))
		reason = "discard granularity not a factor of block size";

	if (reason) {
		DMWARN("Data device (%s) %s: Disabling discard passdown.", bdevname(data_bdev, buf), reason);
		pt->adjusted_pf.discard_passdown = false;
	}
}

static int bind_control_target(struct pool *pool, struct dm_target *ti)
{
	struct pool_c *pt = ti->private;

	/*
	 * We want to make sure that degraded pools are never upgraded.
	 */
	enum pool_mode old_mode = pool->pf.mode;
<<<<<<< HEAD
	enum pool_mode new_mode = pt->pf.mode;
=======
	enum pool_mode new_mode = pt->adjusted_pf.mode;
>>>>>>> 4a8e43fe

	if (old_mode > new_mode)
		new_mode = old_mode;

	pool->ti = ti;
	pool->low_water_blocks = pt->low_water_blocks;
<<<<<<< HEAD
	pool->pf = pt->pf;
	set_pool_mode(pool, new_mode);

	/*
	 * If discard_passdown was enabled verify that the data device
	 * supports discards.  Disable discard_passdown if not; otherwise
	 * -EOPNOTSUPP will be returned.
	 */
	/* FIXME: pull this out into a sep fn. */
	if (pt->pf.discard_passdown) {
		struct request_queue *q = bdev_get_queue(pt->data_dev->bdev);
		if (!q || !blk_queue_discard(q)) {
			char buf[BDEVNAME_SIZE];
			DMWARN("Discard unsupported by data device (%s): Disabling discard passdown.",
			       bdevname(pt->data_dev->bdev, buf));
			pool->pf.discard_passdown = 0;
		}
	}
=======
	pool->pf = pt->adjusted_pf;

	set_pool_mode(pool, new_mode);
>>>>>>> 4a8e43fe

	return 0;
}

static void unbind_control_target(struct pool *pool, struct dm_target *ti)
{
	if (pool->ti == ti)
		pool->ti = NULL;
}

/*----------------------------------------------------------------
 * Pool creation
 *--------------------------------------------------------------*/
/* Initialize pool features. */
static void pool_features_init(struct pool_features *pf)
{
	pf->mode = PM_WRITE;
<<<<<<< HEAD
	pf->zero_new_blocks = 1;
	pf->discard_enabled = 1;
	pf->discard_passdown = 1;
=======
	pf->zero_new_blocks = true;
	pf->discard_enabled = true;
	pf->discard_passdown = true;
>>>>>>> 4a8e43fe
}

static void __pool_destroy(struct pool *pool)
{
	__pool_table_remove(pool);

	if (dm_pool_metadata_close(pool->pmd) < 0)
		DMWARN("%s: dm_pool_metadata_close() failed.", __func__);

	prison_destroy(pool->prison);
	dm_kcopyd_client_destroy(pool->copier);

	if (pool->wq)
		destroy_workqueue(pool->wq);

	if (pool->next_mapping)
		mempool_free(pool->next_mapping, pool->mapping_pool);
	mempool_destroy(pool->mapping_pool);
	mempool_destroy(pool->endio_hook_pool);
	kfree(pool);
}

static struct kmem_cache *_new_mapping_cache;
static struct kmem_cache *_endio_hook_cache;

static struct pool *pool_create(struct mapped_device *pool_md,
				struct block_device *metadata_dev,
				unsigned long block_size,
				int read_only, char **error)
{
	int r;
	void *err_p;
	struct pool *pool;
	struct dm_pool_metadata *pmd;
	bool format_device = read_only ? false : true;

	pmd = dm_pool_metadata_open(metadata_dev, block_size, format_device);
	if (IS_ERR(pmd)) {
		*error = "Error creating metadata object";
		return (struct pool *)pmd;
	}

	pool = kmalloc(sizeof(*pool), GFP_KERNEL);
	if (!pool) {
		*error = "Error allocating memory for pool";
		err_p = ERR_PTR(-ENOMEM);
		goto bad_pool;
	}

	pool->pmd = pmd;
	pool->sectors_per_block = block_size;
	if (block_size & (block_size - 1))
		pool->sectors_per_block_shift = -1;
	else
		pool->sectors_per_block_shift = __ffs(block_size);
	pool->low_water_blocks = 0;
	pool_features_init(&pool->pf);
	pool->prison = prison_create(PRISON_CELLS);
	if (!pool->prison) {
		*error = "Error creating pool's bio prison";
		err_p = ERR_PTR(-ENOMEM);
		goto bad_prison;
	}

	pool->copier = dm_kcopyd_client_create();
	if (IS_ERR(pool->copier)) {
		r = PTR_ERR(pool->copier);
		*error = "Error creating pool's kcopyd client";
		err_p = ERR_PTR(r);
		goto bad_kcopyd_client;
	}

	/*
	 * Create singlethreaded workqueue that will service all devices
	 * that use this metadata.
	 */
	pool->wq = alloc_ordered_workqueue("dm-" DM_MSG_PREFIX, WQ_MEM_RECLAIM);
	if (!pool->wq) {
		*error = "Error creating pool's workqueue";
		err_p = ERR_PTR(-ENOMEM);
		goto bad_wq;
	}

	INIT_WORK(&pool->worker, do_worker);
	INIT_DELAYED_WORK(&pool->waker, do_waker);
	spin_lock_init(&pool->lock);
	bio_list_init(&pool->deferred_bios);
	bio_list_init(&pool->deferred_flush_bios);
	INIT_LIST_HEAD(&pool->prepared_mappings);
	INIT_LIST_HEAD(&pool->prepared_discards);
	pool->low_water_triggered = 0;
	pool->no_free_space = 0;
	bio_list_init(&pool->retry_on_resume_list);
	ds_init(&pool->shared_read_ds);
	ds_init(&pool->all_io_ds);

	pool->next_mapping = NULL;
	pool->mapping_pool = mempool_create_slab_pool(MAPPING_POOL_SIZE,
						      _new_mapping_cache);
	if (!pool->mapping_pool) {
		*error = "Error creating pool's mapping mempool";
		err_p = ERR_PTR(-ENOMEM);
		goto bad_mapping_pool;
	}

	pool->endio_hook_pool = mempool_create_slab_pool(ENDIO_HOOK_POOL_SIZE,
							 _endio_hook_cache);
	if (!pool->endio_hook_pool) {
		*error = "Error creating pool's endio_hook mempool";
		err_p = ERR_PTR(-ENOMEM);
		goto bad_endio_hook_pool;
	}
	pool->ref_count = 1;
	pool->last_commit_jiffies = jiffies;
	pool->pool_md = pool_md;
	pool->md_dev = metadata_dev;
	__pool_table_insert(pool);

	return pool;

bad_endio_hook_pool:
	mempool_destroy(pool->mapping_pool);
bad_mapping_pool:
	destroy_workqueue(pool->wq);
bad_wq:
	dm_kcopyd_client_destroy(pool->copier);
bad_kcopyd_client:
	prison_destroy(pool->prison);
bad_prison:
	kfree(pool);
bad_pool:
	if (dm_pool_metadata_close(pmd))
		DMWARN("%s: dm_pool_metadata_close() failed.", __func__);

	return err_p;
}

static void __pool_inc(struct pool *pool)
{
	BUG_ON(!mutex_is_locked(&dm_thin_pool_table.mutex));
	pool->ref_count++;
}

static void __pool_dec(struct pool *pool)
{
	BUG_ON(!mutex_is_locked(&dm_thin_pool_table.mutex));
	BUG_ON(!pool->ref_count);
	if (!--pool->ref_count)
		__pool_destroy(pool);
}

static struct pool *__pool_find(struct mapped_device *pool_md,
				struct block_device *metadata_dev,
				unsigned long block_size, int read_only,
				char **error, int *created)
{
	struct pool *pool = __pool_table_lookup_metadata_dev(metadata_dev);

	if (pool) {
		if (pool->pool_md != pool_md) {
			*error = "metadata device already in use by a pool";
			return ERR_PTR(-EBUSY);
		}
		__pool_inc(pool);

	} else {
		pool = __pool_table_lookup(pool_md);
		if (pool) {
			if (pool->md_dev != metadata_dev) {
				*error = "different pool cannot replace a pool";
				return ERR_PTR(-EINVAL);
			}
			__pool_inc(pool);

		} else {
			pool = pool_create(pool_md, metadata_dev, block_size, read_only, error);
			*created = 1;
		}
	}

	return pool;
}

/*----------------------------------------------------------------
 * Pool target methods
 *--------------------------------------------------------------*/
static void pool_dtr(struct dm_target *ti)
{
	struct pool_c *pt = ti->private;

	mutex_lock(&dm_thin_pool_table.mutex);

	unbind_control_target(pt->pool, ti);
	__pool_dec(pt->pool);
	dm_put_device(ti, pt->metadata_dev);
	dm_put_device(ti, pt->data_dev);
	kfree(pt);

	mutex_unlock(&dm_thin_pool_table.mutex);
}

static int parse_pool_features(struct dm_arg_set *as, struct pool_features *pf,
			       struct dm_target *ti)
{
	int r;
	unsigned argc;
	const char *arg_name;

	static struct dm_arg _args[] = {
		{0, 3, "Invalid number of pool feature arguments"},
	};

	/*
	 * No feature arguments supplied.
	 */
	if (!as->argc)
		return 0;

	r = dm_read_arg_group(_args, as, &argc, &ti->error);
	if (r)
		return -EINVAL;

	while (argc && !r) {
		arg_name = dm_shift_arg(as);
		argc--;

		if (!strcasecmp(arg_name, "skip_block_zeroing"))
<<<<<<< HEAD
			pf->zero_new_blocks = 0;

		else if (!strcasecmp(arg_name, "ignore_discard"))
			pf->discard_enabled = 0;

		else if (!strcasecmp(arg_name, "no_discard_passdown"))
			pf->discard_passdown = 0;

=======
			pf->zero_new_blocks = false;

		else if (!strcasecmp(arg_name, "ignore_discard"))
			pf->discard_enabled = false;

		else if (!strcasecmp(arg_name, "no_discard_passdown"))
			pf->discard_passdown = false;

>>>>>>> 4a8e43fe
		else if (!strcasecmp(arg_name, "read_only"))
			pf->mode = PM_READ_ONLY;

		else {
			ti->error = "Unrecognised pool feature requested";
			r = -EINVAL;
			break;
		}
	}

	return r;
}

/*
 * thin-pool <metadata dev> <data dev>
 *	     <data block size (sectors)>
 *	     <low water mark (blocks)>
 *	     [<#feature args> [<arg>]*]
 *
 * Optional feature arguments are:
 *	     skip_block_zeroing: skips the zeroing of newly-provisioned blocks.
 *	     ignore_discard: disable discard
 *	     no_discard_passdown: don't pass discards down to the data device
 */
static int pool_ctr(struct dm_target *ti, unsigned argc, char **argv)
{
	int r, pool_created = 0;
	struct pool_c *pt;
	struct pool *pool;
	struct pool_features pf;
	struct dm_arg_set as;
	struct dm_dev *data_dev;
	unsigned long block_size;
	dm_block_t low_water_blocks;
	struct dm_dev *metadata_dev;
	sector_t metadata_dev_size;
	char b[BDEVNAME_SIZE];

	/*
	 * FIXME Remove validation from scope of lock.
	 */
	mutex_lock(&dm_thin_pool_table.mutex);

	if (argc < 4) {
		ti->error = "Invalid argument count";
		r = -EINVAL;
		goto out_unlock;
	}
	as.argc = argc;
	as.argv = argv;

	r = dm_get_device(ti, argv[0], FMODE_READ | FMODE_WRITE, &metadata_dev);
	if (r) {
		ti->error = "Error opening metadata block device";
		goto out_unlock;
	}

	metadata_dev_size = i_size_read(metadata_dev->bdev->bd_inode) >> SECTOR_SHIFT;
	if (metadata_dev_size > THIN_METADATA_MAX_SECTORS_WARNING)
		DMWARN("Metadata device %s is larger than %u sectors: excess space will not be used.",
		       bdevname(metadata_dev->bdev, b), THIN_METADATA_MAX_SECTORS);

	r = dm_get_device(ti, argv[1], FMODE_READ | FMODE_WRITE, &data_dev);
	if (r) {
		ti->error = "Error getting data device";
		goto out_metadata;
	}

	if (kstrtoul(argv[2], 10, &block_size) || !block_size ||
	    block_size < DATA_DEV_BLOCK_SIZE_MIN_SECTORS ||
	    block_size > DATA_DEV_BLOCK_SIZE_MAX_SECTORS ||
	    block_size & (DATA_DEV_BLOCK_SIZE_MIN_SECTORS - 1)) {
		ti->error = "Invalid block size";
		r = -EINVAL;
		goto out;
	}

	if (kstrtoull(argv[3], 10, (unsigned long long *)&low_water_blocks)) {
		ti->error = "Invalid low water mark";
		r = -EINVAL;
		goto out;
	}

	/*
	 * Set default pool features.
	 */
	pool_features_init(&pf);

	dm_consume_args(&as, 4);
	r = parse_pool_features(&as, &pf, ti);
	if (r)
		goto out;

	pt = kzalloc(sizeof(*pt), GFP_KERNEL);
	if (!pt) {
		r = -ENOMEM;
		goto out;
	}

	pool = __pool_find(dm_table_get_md(ti->table), metadata_dev->bdev,
			   block_size, pf.mode == PM_READ_ONLY, &ti->error, &pool_created);
	if (IS_ERR(pool)) {
		r = PTR_ERR(pool);
		goto out_free_pt;
	}

	/*
	 * 'pool_created' reflects whether this is the first table load.
	 * Top level discard support is not allowed to be changed after
	 * initial load.  This would require a pool reload to trigger thin
	 * device changes.
	 */
	if (!pool_created && pf.discard_enabled != pool->pf.discard_enabled) {
		ti->error = "Discard support cannot be disabled once enabled";
		r = -EINVAL;
		goto out_flags_changed;
	}

	/*
	 * The block layer requires discard_granularity to be a power of 2.
	 */
	if (pf.discard_enabled && !is_power_of_2(block_size)) {
		ti->error = "Discard support must be disabled when the block size is not a power of 2";
		r = -EINVAL;
		goto out_flags_changed;
	}

	pt->pool = pool;
	pt->ti = ti;
	pt->metadata_dev = metadata_dev;
	pt->data_dev = data_dev;
	pt->low_water_blocks = low_water_blocks;
	pt->adjusted_pf = pt->requested_pf = pf;
	ti->num_flush_requests = 1;

	/*
	 * Only need to enable discards if the pool should pass
	 * them down to the data device.  The thin device's discard
	 * processing will cause mappings to be removed from the btree.
	 */
	if (pf.discard_enabled && pf.discard_passdown) {
		ti->num_discard_requests = 1;

		/*
		 * Setting 'discards_supported' circumvents the normal
		 * stacking of discard limits (this keeps the pool and
		 * thin devices' discard limits consistent).
		 */
		ti->discards_supported = true;
<<<<<<< HEAD
=======
		ti->discard_zeroes_data_unsupported = true;
>>>>>>> 4a8e43fe
	}
	ti->private = pt;

	pt->callbacks.congested_fn = pool_is_congested;
	dm_table_add_target_callbacks(ti->table, &pt->callbacks);

	mutex_unlock(&dm_thin_pool_table.mutex);

	return 0;

out_flags_changed:
	__pool_dec(pool);
out_free_pt:
	kfree(pt);
out:
	dm_put_device(ti, data_dev);
out_metadata:
	dm_put_device(ti, metadata_dev);
out_unlock:
	mutex_unlock(&dm_thin_pool_table.mutex);

	return r;
}

static int pool_map(struct dm_target *ti, struct bio *bio,
		    union map_info *map_context)
{
	int r;
	struct pool_c *pt = ti->private;
	struct pool *pool = pt->pool;
	unsigned long flags;

	/*
	 * As this is a singleton target, ti->begin is always zero.
	 */
	spin_lock_irqsave(&pool->lock, flags);
	bio->bi_bdev = pt->data_dev->bdev;
	r = DM_MAPIO_REMAPPED;
	spin_unlock_irqrestore(&pool->lock, flags);

	return r;
}

/*
 * Retrieves the number of blocks of the data device from
 * the superblock and compares it to the actual device size,
 * thus resizing the data device in case it has grown.
 *
 * This both copes with opening preallocated data devices in the ctr
 * being followed by a resume
 * -and-
 * calling the resume method individually after userspace has
 * grown the data device in reaction to a table event.
 */
static int pool_preresume(struct dm_target *ti)
{
	int r;
	struct pool_c *pt = ti->private;
	struct pool *pool = pt->pool;
	sector_t data_size = ti->len;
	dm_block_t sb_data_size;

	/*
	 * Take control of the pool object.
	 */
	r = bind_control_target(pool, ti);
	if (r)
		return r;

	(void) sector_div(data_size, pool->sectors_per_block);

	r = dm_pool_get_data_dev_size(pool->pmd, &sb_data_size);
	if (r) {
		DMERR("failed to retrieve data device size");
		return r;
	}

	if (data_size < sb_data_size) {
		DMERR("pool target too small, is %llu blocks (expected %llu)",
		      (unsigned long long)data_size, sb_data_size);
		return -EINVAL;

	} else if (data_size > sb_data_size) {
		r = dm_pool_resize_data_dev(pool->pmd, data_size);
		if (r) {
			DMERR("failed to resize data device");
			/* FIXME Stricter than necessary: Rollback transaction instead here */
			set_pool_mode(pool, PM_READ_ONLY);
			return r;
		}

		(void) commit_or_fallback(pool);
	}

	return 0;
}

static void pool_resume(struct dm_target *ti)
{
	struct pool_c *pt = ti->private;
	struct pool *pool = pt->pool;
	unsigned long flags;

	spin_lock_irqsave(&pool->lock, flags);
	pool->low_water_triggered = 0;
	pool->no_free_space = 0;
	__requeue_bios(pool);
	spin_unlock_irqrestore(&pool->lock, flags);

	do_waker(&pool->waker.work);
}

static void pool_postsuspend(struct dm_target *ti)
{
	struct pool_c *pt = ti->private;
	struct pool *pool = pt->pool;

	cancel_delayed_work(&pool->waker);
	flush_workqueue(pool->wq);
	(void) commit_or_fallback(pool);
}

static int check_arg_count(unsigned argc, unsigned args_required)
{
	if (argc != args_required) {
		DMWARN("Message received with %u arguments instead of %u.",
		       argc, args_required);
		return -EINVAL;
	}

	return 0;
}

static int read_dev_id(char *arg, dm_thin_id *dev_id, int warning)
{
	if (!kstrtoull(arg, 10, (unsigned long long *)dev_id) &&
	    *dev_id <= MAX_DEV_ID)
		return 0;

	if (warning)
		DMWARN("Message received with invalid device id: %s", arg);

	return -EINVAL;
}

static int process_create_thin_mesg(unsigned argc, char **argv, struct pool *pool)
{
	dm_thin_id dev_id;
	int r;

	r = check_arg_count(argc, 2);
	if (r)
		return r;

	r = read_dev_id(argv[1], &dev_id, 1);
	if (r)
		return r;

	r = dm_pool_create_thin(pool->pmd, dev_id);
	if (r) {
		DMWARN("Creation of new thinly-provisioned device with id %s failed.",
		       argv[1]);
		return r;
	}

	return 0;
}

static int process_create_snap_mesg(unsigned argc, char **argv, struct pool *pool)
{
	dm_thin_id dev_id;
	dm_thin_id origin_dev_id;
	int r;

	r = check_arg_count(argc, 3);
	if (r)
		return r;

	r = read_dev_id(argv[1], &dev_id, 1);
	if (r)
		return r;

	r = read_dev_id(argv[2], &origin_dev_id, 1);
	if (r)
		return r;

	r = dm_pool_create_snap(pool->pmd, dev_id, origin_dev_id);
	if (r) {
		DMWARN("Creation of new snapshot %s of device %s failed.",
		       argv[1], argv[2]);
		return r;
	}

	return 0;
}

static int process_delete_mesg(unsigned argc, char **argv, struct pool *pool)
{
	dm_thin_id dev_id;
	int r;

	r = check_arg_count(argc, 2);
	if (r)
		return r;

	r = read_dev_id(argv[1], &dev_id, 1);
	if (r)
		return r;

	r = dm_pool_delete_thin_device(pool->pmd, dev_id);
	if (r)
		DMWARN("Deletion of thin device %s failed.", argv[1]);

	return r;
}

static int process_set_transaction_id_mesg(unsigned argc, char **argv, struct pool *pool)
{
	dm_thin_id old_id, new_id;
	int r;

	r = check_arg_count(argc, 3);
	if (r)
		return r;

	if (kstrtoull(argv[1], 10, (unsigned long long *)&old_id)) {
		DMWARN("set_transaction_id message: Unrecognised id %s.", argv[1]);
		return -EINVAL;
	}

	if (kstrtoull(argv[2], 10, (unsigned long long *)&new_id)) {
		DMWARN("set_transaction_id message: Unrecognised new id %s.", argv[2]);
		return -EINVAL;
	}

	r = dm_pool_set_metadata_transaction_id(pool->pmd, old_id, new_id);
	if (r) {
		DMWARN("Failed to change transaction id from %s to %s.",
		       argv[1], argv[2]);
		return r;
	}

	return 0;
}

static int process_reserve_metadata_snap_mesg(unsigned argc, char **argv, struct pool *pool)
{
	int r;

	r = check_arg_count(argc, 1);
	if (r)
		return r;

	(void) commit_or_fallback(pool);

	r = dm_pool_reserve_metadata_snap(pool->pmd);
	if (r)
		DMWARN("reserve_metadata_snap message failed.");

	return r;
}

static int process_release_metadata_snap_mesg(unsigned argc, char **argv, struct pool *pool)
{
	int r;

	r = check_arg_count(argc, 1);
	if (r)
		return r;

	r = dm_pool_release_metadata_snap(pool->pmd);
	if (r)
		DMWARN("release_metadata_snap message failed.");

	return r;
}

/*
 * Messages supported:
 *   create_thin	<dev_id>
 *   create_snap	<dev_id> <origin_id>
 *   delete		<dev_id>
 *   trim		<dev_id> <new_size_in_sectors>
 *   set_transaction_id <current_trans_id> <new_trans_id>
 *   reserve_metadata_snap
 *   release_metadata_snap
 */
static int pool_message(struct dm_target *ti, unsigned argc, char **argv)
{
	int r = -EINVAL;
	struct pool_c *pt = ti->private;
	struct pool *pool = pt->pool;

	if (!strcasecmp(argv[0], "create_thin"))
		r = process_create_thin_mesg(argc, argv, pool);

	else if (!strcasecmp(argv[0], "create_snap"))
		r = process_create_snap_mesg(argc, argv, pool);

	else if (!strcasecmp(argv[0], "delete"))
		r = process_delete_mesg(argc, argv, pool);

	else if (!strcasecmp(argv[0], "set_transaction_id"))
		r = process_set_transaction_id_mesg(argc, argv, pool);

	else if (!strcasecmp(argv[0], "reserve_metadata_snap"))
		r = process_reserve_metadata_snap_mesg(argc, argv, pool);

	else if (!strcasecmp(argv[0], "release_metadata_snap"))
		r = process_release_metadata_snap_mesg(argc, argv, pool);

	else
		DMWARN("Unrecognised thin pool target message received: %s", argv[0]);

	if (!r)
		(void) commit_or_fallback(pool);

	return r;
}

static void emit_flags(struct pool_features *pf, char *result,
		       unsigned sz, unsigned maxlen)
{
	unsigned count = !pf->zero_new_blocks + !pf->discard_enabled +
		!pf->discard_passdown + (pf->mode == PM_READ_ONLY);
	DMEMIT("%u ", count);

	if (!pf->zero_new_blocks)
		DMEMIT("skip_block_zeroing ");

	if (!pf->discard_enabled)
		DMEMIT("ignore_discard ");

	if (!pf->discard_passdown)
		DMEMIT("no_discard_passdown ");

	if (pf->mode == PM_READ_ONLY)
		DMEMIT("read_only ");
}

/*
 * Status line is:
 *    <transaction id> <used metadata sectors>/<total metadata sectors>
 *    <used data sectors>/<total data sectors> <held metadata root>
 */
static int pool_status(struct dm_target *ti, status_type_t type,
		       unsigned status_flags, char *result, unsigned maxlen)
{
	int r;
	unsigned sz = 0;
	uint64_t transaction_id;
	dm_block_t nr_free_blocks_data;
	dm_block_t nr_free_blocks_metadata;
	dm_block_t nr_blocks_data;
	dm_block_t nr_blocks_metadata;
	dm_block_t held_root;
	char buf[BDEVNAME_SIZE];
	char buf2[BDEVNAME_SIZE];
	struct pool_c *pt = ti->private;
	struct pool *pool = pt->pool;

	switch (type) {
	case STATUSTYPE_INFO:
		if (get_pool_mode(pool) == PM_FAIL) {
			DMEMIT("Fail");
			break;
		}

		/* Commit to ensure statistics aren't out-of-date */
		if (!(status_flags & DM_STATUS_NOFLUSH_FLAG) && !dm_suspended(ti))
			(void) commit_or_fallback(pool);

		r = dm_pool_get_metadata_transaction_id(pool->pmd,
							&transaction_id);
		if (r)
			return r;

		r = dm_pool_get_free_metadata_block_count(pool->pmd,
							  &nr_free_blocks_metadata);
		if (r)
			return r;

		r = dm_pool_get_metadata_dev_size(pool->pmd, &nr_blocks_metadata);
		if (r)
			return r;

		r = dm_pool_get_free_block_count(pool->pmd,
						 &nr_free_blocks_data);
		if (r)
			return r;

		r = dm_pool_get_data_dev_size(pool->pmd, &nr_blocks_data);
		if (r)
			return r;

		r = dm_pool_get_metadata_snap(pool->pmd, &held_root);
		if (r)
			return r;

		DMEMIT("%llu %llu/%llu %llu/%llu ",
		       (unsigned long long)transaction_id,
		       (unsigned long long)(nr_blocks_metadata - nr_free_blocks_metadata),
		       (unsigned long long)nr_blocks_metadata,
		       (unsigned long long)(nr_blocks_data - nr_free_blocks_data),
		       (unsigned long long)nr_blocks_data);

		if (held_root)
			DMEMIT("%llu ", held_root);
<<<<<<< HEAD
		else
			DMEMIT("- ");

		if (pool->pf.mode == PM_READ_ONLY)
			DMEMIT("ro ");
		else
			DMEMIT("rw ");

		if (pool->pf.discard_enabled && pool->pf.discard_passdown)
			DMEMIT("discard_passdown");
		else
=======
		else
			DMEMIT("- ");

		if (pool->pf.mode == PM_READ_ONLY)
			DMEMIT("ro ");
		else
			DMEMIT("rw ");

		if (pool->pf.discard_enabled && pool->pf.discard_passdown)
			DMEMIT("discard_passdown");
		else
>>>>>>> 4a8e43fe
			DMEMIT("no_discard_passdown");

		break;

	case STATUSTYPE_TABLE:
		DMEMIT("%s %s %lu %llu ",
		       format_dev_t(buf, pt->metadata_dev->bdev->bd_dev),
		       format_dev_t(buf2, pt->data_dev->bdev->bd_dev),
		       (unsigned long)pool->sectors_per_block,
		       (unsigned long long)pt->low_water_blocks);
<<<<<<< HEAD
		emit_flags(&pt->pf, result, sz, maxlen);
=======
		emit_flags(&pt->requested_pf, result, sz, maxlen);
>>>>>>> 4a8e43fe
		break;
	}

	return 0;
}

static int pool_iterate_devices(struct dm_target *ti,
				iterate_devices_callout_fn fn, void *data)
{
	struct pool_c *pt = ti->private;

	return fn(ti, pt->data_dev, 0, ti->len, data);
}

static int pool_merge(struct dm_target *ti, struct bvec_merge_data *bvm,
		      struct bio_vec *biovec, int max_size)
{
	struct pool_c *pt = ti->private;
	struct request_queue *q = bdev_get_queue(pt->data_dev->bdev);

	if (!q->merge_bvec_fn)
		return max_size;

	bvm->bi_bdev = pt->data_dev->bdev;

	return min(max_size, q->merge_bvec_fn(q, bvm, biovec));
}

static void set_discard_limits(struct pool_c *pt, struct queue_limits *limits)
{
	struct pool *pool = pt->pool;
	struct queue_limits *data_limits;

	limits->max_discard_sectors = pool->sectors_per_block;

	/*
<<<<<<< HEAD
	 * This is just a hint, and not enforced.  We have to cope with
	 * bios that cover a block partially.  A discard that spans a block
	 * boundary is not sent to this target.
=======
	 * discard_granularity is just a hint, and not enforced.
>>>>>>> 4a8e43fe
	 */
	if (pt->adjusted_pf.discard_passdown) {
		data_limits = &bdev_get_queue(pt->data_dev->bdev)->limits;
		limits->discard_granularity = data_limits->discard_granularity;
	} else
		limits->discard_granularity = pool->sectors_per_block << SECTOR_SHIFT;
}

static void pool_io_hints(struct dm_target *ti, struct queue_limits *limits)
{
	struct pool_c *pt = ti->private;
	struct pool *pool = pt->pool;

	blk_limits_io_min(limits, 0);
	blk_limits_io_opt(limits, pool->sectors_per_block << SECTOR_SHIFT);

	/*
	 * pt->adjusted_pf is a staging area for the actual features to use.
	 * They get transferred to the live pool in bind_control_target()
	 * called from pool_preresume().
	 */
	if (!pt->adjusted_pf.discard_enabled)
		return;

	disable_passdown_if_not_supported(pt);

	set_discard_limits(pt, limits);
}

static struct target_type pool_target = {
	.name = "thin-pool",
	.features = DM_TARGET_SINGLETON | DM_TARGET_ALWAYS_WRITEABLE |
		    DM_TARGET_IMMUTABLE,
<<<<<<< HEAD
	.version = {1, 3, 0},
=======
	.version = {1, 4, 0},
>>>>>>> 4a8e43fe
	.module = THIS_MODULE,
	.ctr = pool_ctr,
	.dtr = pool_dtr,
	.map = pool_map,
	.postsuspend = pool_postsuspend,
	.preresume = pool_preresume,
	.resume = pool_resume,
	.message = pool_message,
	.status = pool_status,
	.merge = pool_merge,
	.iterate_devices = pool_iterate_devices,
	.io_hints = pool_io_hints,
};

/*----------------------------------------------------------------
 * Thin target methods
 *--------------------------------------------------------------*/
static void thin_dtr(struct dm_target *ti)
{
	struct thin_c *tc = ti->private;

	mutex_lock(&dm_thin_pool_table.mutex);

	__pool_dec(tc->pool);
	dm_pool_close_thin_device(tc->td);
	dm_put_device(ti, tc->pool_dev);
	if (tc->origin_dev)
		dm_put_device(ti, tc->origin_dev);
	kfree(tc);

	mutex_unlock(&dm_thin_pool_table.mutex);
}

/*
 * Thin target parameters:
 *
 * <pool_dev> <dev_id> [origin_dev]
 *
 * pool_dev: the path to the pool (eg, /dev/mapper/my_pool)
 * dev_id: the internal device identifier
 * origin_dev: a device external to the pool that should act as the origin
 *
 * If the pool device has discards disabled, they get disabled for the thin
 * device as well.
 */
static int thin_ctr(struct dm_target *ti, unsigned argc, char **argv)
{
	int r;
	struct thin_c *tc;
	struct dm_dev *pool_dev, *origin_dev;
	struct mapped_device *pool_md;

	mutex_lock(&dm_thin_pool_table.mutex);

	if (argc != 2 && argc != 3) {
		ti->error = "Invalid argument count";
		r = -EINVAL;
		goto out_unlock;
	}

	tc = ti->private = kzalloc(sizeof(*tc), GFP_KERNEL);
	if (!tc) {
		ti->error = "Out of memory";
		r = -ENOMEM;
		goto out_unlock;
	}

	if (argc == 3) {
		r = dm_get_device(ti, argv[2], FMODE_READ, &origin_dev);
		if (r) {
			ti->error = "Error opening origin device";
			goto bad_origin_dev;
		}
		tc->origin_dev = origin_dev;
	}

	r = dm_get_device(ti, argv[0], dm_table_get_mode(ti->table), &pool_dev);
	if (r) {
		ti->error = "Error opening pool device";
		goto bad_pool_dev;
	}
	tc->pool_dev = pool_dev;

	if (read_dev_id(argv[1], (unsigned long long *)&tc->dev_id, 0)) {
		ti->error = "Invalid device id";
		r = -EINVAL;
		goto bad_common;
	}

	pool_md = dm_get_md(tc->pool_dev->bdev->bd_dev);
	if (!pool_md) {
		ti->error = "Couldn't get pool mapped device";
		r = -EINVAL;
		goto bad_common;
	}

	tc->pool = __pool_table_lookup(pool_md);
	if (!tc->pool) {
		ti->error = "Couldn't find pool object";
		r = -EINVAL;
		goto bad_pool_lookup;
	}
	__pool_inc(tc->pool);

	if (get_pool_mode(tc->pool) == PM_FAIL) {
		ti->error = "Couldn't open thin device, Pool is in fail mode";
		goto bad_thin_open;
	}

	r = dm_pool_open_thin_device(tc->pool->pmd, tc->dev_id, &tc->td);
	if (r) {
		ti->error = "Couldn't open thin internal device";
		goto bad_thin_open;
	}

	r = dm_set_target_max_io_len(ti, tc->pool->sectors_per_block);
	if (r)
		goto bad_thin_open;

	ti->num_flush_requests = 1;
	ti->flush_supported = true;

	/* In case the pool supports discards, pass them on. */
	if (tc->pool->pf.discard_enabled) {
		ti->discards_supported = true;
		ti->num_discard_requests = 1;
		ti->discard_zeroes_data_unsupported = true;
		/* Discard requests must be split on a block boundary */
		ti->split_discard_requests = true;
	}

	dm_put(pool_md);

	mutex_unlock(&dm_thin_pool_table.mutex);

	return 0;

bad_thin_open:
	__pool_dec(tc->pool);
bad_pool_lookup:
	dm_put(pool_md);
bad_common:
	dm_put_device(ti, tc->pool_dev);
bad_pool_dev:
	if (tc->origin_dev)
		dm_put_device(ti, tc->origin_dev);
bad_origin_dev:
	kfree(tc);
out_unlock:
	mutex_unlock(&dm_thin_pool_table.mutex);

	return r;
}

static int thin_map(struct dm_target *ti, struct bio *bio,
		    union map_info *map_context)
{
	bio->bi_sector = dm_target_offset(ti, bio->bi_sector);

	return thin_bio_map(ti, bio, map_context);
}

static int thin_endio(struct dm_target *ti,
		      struct bio *bio, int err,
		      union map_info *map_context)
{
	unsigned long flags;
	struct dm_thin_endio_hook *h = map_context->ptr;
	struct list_head work;
	struct dm_thin_new_mapping *m, *tmp;
	struct pool *pool = h->tc->pool;

	if (h->shared_read_entry) {
		INIT_LIST_HEAD(&work);
		ds_dec(h->shared_read_entry, &work);

		spin_lock_irqsave(&pool->lock, flags);
		list_for_each_entry_safe(m, tmp, &work, list) {
			list_del(&m->list);
			m->quiesced = 1;
			__maybe_add_mapping(m);
		}
		spin_unlock_irqrestore(&pool->lock, flags);
	}

	if (h->all_io_entry) {
		INIT_LIST_HEAD(&work);
		ds_dec(h->all_io_entry, &work);
		spin_lock_irqsave(&pool->lock, flags);
		list_for_each_entry_safe(m, tmp, &work, list)
			list_add(&m->list, &pool->prepared_discards);
		spin_unlock_irqrestore(&pool->lock, flags);
	}

	mempool_free(h, pool->endio_hook_pool);

	return 0;
}

static void thin_postsuspend(struct dm_target *ti)
{
	if (dm_noflush_suspending(ti))
		requeue_io((struct thin_c *)ti->private);
}

/*
 * <nr mapped sectors> <highest mapped sector>
 */
static int thin_status(struct dm_target *ti, status_type_t type,
		       unsigned status_flags, char *result, unsigned maxlen)
{
	int r;
	ssize_t sz = 0;
	dm_block_t mapped, highest;
	char buf[BDEVNAME_SIZE];
	struct thin_c *tc = ti->private;

	if (get_pool_mode(tc->pool) == PM_FAIL) {
		DMEMIT("Fail");
		return 0;
	}

	if (!tc->td)
		DMEMIT("-");
	else {
		switch (type) {
		case STATUSTYPE_INFO:
			r = dm_thin_get_mapped_count(tc->td, &mapped);
			if (r)
				return r;

			r = dm_thin_get_highest_mapped_block(tc->td, &highest);
			if (r < 0)
				return r;

			DMEMIT("%llu ", mapped * tc->pool->sectors_per_block);
			if (r)
				DMEMIT("%llu", ((highest + 1) *
						tc->pool->sectors_per_block) - 1);
			else
				DMEMIT("-");
			break;

		case STATUSTYPE_TABLE:
			DMEMIT("%s %lu",
			       format_dev_t(buf, tc->pool_dev->bdev->bd_dev),
			       (unsigned long) tc->dev_id);
			if (tc->origin_dev)
				DMEMIT(" %s", format_dev_t(buf, tc->origin_dev->bdev->bd_dev));
			break;
		}
	}

	return 0;
}

static int thin_iterate_devices(struct dm_target *ti,
				iterate_devices_callout_fn fn, void *data)
{
	sector_t blocks;
	struct thin_c *tc = ti->private;
	struct pool *pool = tc->pool;

	/*
	 * We can't call dm_pool_get_data_dev_size() since that blocks.  So
	 * we follow a more convoluted path through to the pool's target.
	 */
	if (!pool->ti)
		return 0;	/* nothing is bound */

	blocks = pool->ti->len;
	(void) sector_div(blocks, pool->sectors_per_block);
	if (blocks)
		return fn(ti, tc->pool_dev, 0, pool->sectors_per_block * blocks, data);

	return 0;
}

/*
 * A thin device always inherits its queue limits from its pool.
 */
static void thin_io_hints(struct dm_target *ti, struct queue_limits *limits)
{
	struct thin_c *tc = ti->private;

	*limits = bdev_get_queue(tc->pool_dev->bdev)->limits;
}

static struct target_type thin_target = {
	.name = "thin",
<<<<<<< HEAD
	.version = {1, 3, 0},
=======
	.version = {1, 4, 0},
>>>>>>> 4a8e43fe
	.module	= THIS_MODULE,
	.ctr = thin_ctr,
	.dtr = thin_dtr,
	.map = thin_map,
	.end_io = thin_endio,
	.postsuspend = thin_postsuspend,
	.status = thin_status,
	.iterate_devices = thin_iterate_devices,
	.io_hints = thin_io_hints,
};

/*----------------------------------------------------------------*/

static int __init dm_thin_init(void)
{
	int r;

	pool_table_init();

	r = dm_register_target(&thin_target);
	if (r)
		return r;

	r = dm_register_target(&pool_target);
	if (r)
		goto bad_pool_target;

	r = -ENOMEM;

	_cell_cache = KMEM_CACHE(dm_bio_prison_cell, 0);
	if (!_cell_cache)
		goto bad_cell_cache;

	_new_mapping_cache = KMEM_CACHE(dm_thin_new_mapping, 0);
	if (!_new_mapping_cache)
		goto bad_new_mapping_cache;

	_endio_hook_cache = KMEM_CACHE(dm_thin_endio_hook, 0);
	if (!_endio_hook_cache)
		goto bad_endio_hook_cache;

	return 0;

bad_endio_hook_cache:
	kmem_cache_destroy(_new_mapping_cache);
bad_new_mapping_cache:
	kmem_cache_destroy(_cell_cache);
bad_cell_cache:
	dm_unregister_target(&pool_target);
bad_pool_target:
	dm_unregister_target(&thin_target);

	return r;
}

static void dm_thin_exit(void)
{
	dm_unregister_target(&thin_target);
	dm_unregister_target(&pool_target);

	kmem_cache_destroy(_cell_cache);
	kmem_cache_destroy(_new_mapping_cache);
	kmem_cache_destroy(_endio_hook_cache);
}

module_init(dm_thin_init);
module_exit(dm_thin_exit);

MODULE_DESCRIPTION(DM_NAME " thin provisioning target");
MODULE_AUTHOR("Joe Thornber <dm-devel@redhat.com>");
MODULE_LICENSE("GPL");<|MERGE_RESOLUTION|>--- conflicted
+++ resolved
@@ -509,15 +509,9 @@
 struct pool_features {
 	enum pool_mode mode;
 
-<<<<<<< HEAD
-	unsigned zero_new_blocks:1;
-	unsigned discard_enabled:1;
-	unsigned discard_passdown:1;
-=======
 	bool zero_new_blocks:1;
 	bool discard_enabled:1;
 	bool discard_passdown:1;
->>>>>>> 4a8e43fe
 };
 
 struct thin_c;
@@ -1895,41 +1889,16 @@
 	 * We want to make sure that degraded pools are never upgraded.
 	 */
 	enum pool_mode old_mode = pool->pf.mode;
-<<<<<<< HEAD
-	enum pool_mode new_mode = pt->pf.mode;
-=======
 	enum pool_mode new_mode = pt->adjusted_pf.mode;
->>>>>>> 4a8e43fe
 
 	if (old_mode > new_mode)
 		new_mode = old_mode;
 
 	pool->ti = ti;
 	pool->low_water_blocks = pt->low_water_blocks;
-<<<<<<< HEAD
-	pool->pf = pt->pf;
+	pool->pf = pt->adjusted_pf;
+
 	set_pool_mode(pool, new_mode);
-
-	/*
-	 * If discard_passdown was enabled verify that the data device
-	 * supports discards.  Disable discard_passdown if not; otherwise
-	 * -EOPNOTSUPP will be returned.
-	 */
-	/* FIXME: pull this out into a sep fn. */
-	if (pt->pf.discard_passdown) {
-		struct request_queue *q = bdev_get_queue(pt->data_dev->bdev);
-		if (!q || !blk_queue_discard(q)) {
-			char buf[BDEVNAME_SIZE];
-			DMWARN("Discard unsupported by data device (%s): Disabling discard passdown.",
-			       bdevname(pt->data_dev->bdev, buf));
-			pool->pf.discard_passdown = 0;
-		}
-	}
-=======
-	pool->pf = pt->adjusted_pf;
-
-	set_pool_mode(pool, new_mode);
->>>>>>> 4a8e43fe
 
 	return 0;
 }
@@ -1947,15 +1916,9 @@
 static void pool_features_init(struct pool_features *pf)
 {
 	pf->mode = PM_WRITE;
-<<<<<<< HEAD
-	pf->zero_new_blocks = 1;
-	pf->discard_enabled = 1;
-	pf->discard_passdown = 1;
-=======
 	pf->zero_new_blocks = true;
 	pf->discard_enabled = true;
 	pf->discard_passdown = true;
->>>>>>> 4a8e43fe
 }
 
 static void __pool_destroy(struct pool *pool)
@@ -2183,16 +2146,6 @@
 		argc--;
 
 		if (!strcasecmp(arg_name, "skip_block_zeroing"))
-<<<<<<< HEAD
-			pf->zero_new_blocks = 0;
-
-		else if (!strcasecmp(arg_name, "ignore_discard"))
-			pf->discard_enabled = 0;
-
-		else if (!strcasecmp(arg_name, "no_discard_passdown"))
-			pf->discard_passdown = 0;
-
-=======
 			pf->zero_new_blocks = false;
 
 		else if (!strcasecmp(arg_name, "ignore_discard"))
@@ -2201,7 +2154,6 @@
 		else if (!strcasecmp(arg_name, "no_discard_passdown"))
 			pf->discard_passdown = false;
 
->>>>>>> 4a8e43fe
 		else if (!strcasecmp(arg_name, "read_only"))
 			pf->mode = PM_READ_ONLY;
 
@@ -2351,10 +2303,7 @@
 		 * thin devices' discard limits consistent).
 		 */
 		ti->discards_supported = true;
-<<<<<<< HEAD
-=======
 		ti->discard_zeroes_data_unsupported = true;
->>>>>>> 4a8e43fe
 	}
 	ti->private = pt;
 
@@ -2763,7 +2712,6 @@
 
 		if (held_root)
 			DMEMIT("%llu ", held_root);
-<<<<<<< HEAD
 		else
 			DMEMIT("- ");
 
@@ -2775,19 +2723,6 @@
 		if (pool->pf.discard_enabled && pool->pf.discard_passdown)
 			DMEMIT("discard_passdown");
 		else
-=======
-		else
-			DMEMIT("- ");
-
-		if (pool->pf.mode == PM_READ_ONLY)
-			DMEMIT("ro ");
-		else
-			DMEMIT("rw ");
-
-		if (pool->pf.discard_enabled && pool->pf.discard_passdown)
-			DMEMIT("discard_passdown");
-		else
->>>>>>> 4a8e43fe
 			DMEMIT("no_discard_passdown");
 
 		break;
@@ -2798,11 +2733,7 @@
 		       format_dev_t(buf2, pt->data_dev->bdev->bd_dev),
 		       (unsigned long)pool->sectors_per_block,
 		       (unsigned long long)pt->low_water_blocks);
-<<<<<<< HEAD
-		emit_flags(&pt->pf, result, sz, maxlen);
-=======
 		emit_flags(&pt->requested_pf, result, sz, maxlen);
->>>>>>> 4a8e43fe
 		break;
 	}
 
@@ -2839,13 +2770,7 @@
 	limits->max_discard_sectors = pool->sectors_per_block;
 
 	/*
-<<<<<<< HEAD
-	 * This is just a hint, and not enforced.  We have to cope with
-	 * bios that cover a block partially.  A discard that spans a block
-	 * boundary is not sent to this target.
-=======
 	 * discard_granularity is just a hint, and not enforced.
->>>>>>> 4a8e43fe
 	 */
 	if (pt->adjusted_pf.discard_passdown) {
 		data_limits = &bdev_get_queue(pt->data_dev->bdev)->limits;
@@ -2879,11 +2804,7 @@
 	.name = "thin-pool",
 	.features = DM_TARGET_SINGLETON | DM_TARGET_ALWAYS_WRITEABLE |
 		    DM_TARGET_IMMUTABLE,
-<<<<<<< HEAD
-	.version = {1, 3, 0},
-=======
 	.version = {1, 4, 0},
->>>>>>> 4a8e43fe
 	.module = THIS_MODULE,
 	.ctr = pool_ctr,
 	.dtr = pool_dtr,
@@ -3174,11 +3095,7 @@
 
 static struct target_type thin_target = {
 	.name = "thin",
-<<<<<<< HEAD
-	.version = {1, 3, 0},
-=======
 	.version = {1, 4, 0},
->>>>>>> 4a8e43fe
 	.module	= THIS_MODULE,
 	.ctr = thin_ctr,
 	.dtr = thin_dtr,
