--- conflicted
+++ resolved
@@ -1687,8 +1687,6 @@
 	if (rx_q->page_pool) {
 		if (xdp_rxq_info_is_reg(&rx_q->xdp_rxq))
 			xdp_rxq_info_unreg(&rx_q->xdp_rxq);
-		else
-			page_pool_request_shutdown(rx_q->page_pool);
 
 		page_pool_destroy(rx_q->page_pool);
 	}
@@ -1717,7 +1715,6 @@
 	if (queue_is_xdp(priv, queue))
 		synchronize_rcu();
 
-<<<<<<< HEAD
 	/* Release the DMA TX socket buffers */
 	dma_free_tx_skbufs(priv, queue);
 
@@ -1739,12 +1736,6 @@
 	kfree(tx_q->tx_skbuff);
 	kfree(tx_q->xdpf);
 	tx_q->xsk_umem = NULL;
-=======
-		kfree(rx_q->buf_pool);
-		if (rx_q->page_pool)
-			page_pool_destroy(rx_q->page_pool);
-	}
->>>>>>> 957a16c3
 }
 
 /**
