/*
 * r8169.c: RealTek 8169/8168/8101 ethernet driver.
 *
 * Copyright (c) 2002 ShuChen <shuchen@realtek.com.tw>
 * Copyright (c) 2003 - 2007 Francois Romieu <romieu@fr.zoreil.com>
 * Copyright (c) a lot of people too. Please respect their work.
 *
 * See MAINTAINERS file for support contact information.
 */

#include <linux/module.h>
#include <linux/moduleparam.h>
#include <linux/pci.h>
#include <linux/netdevice.h>
#include <linux/etherdevice.h>
#include <linux/delay.h>
#include <linux/ethtool.h>
#include <linux/mii.h>
#include <linux/if_vlan.h>
#include <linux/crc32.h>
#include <linux/in.h>
#include <linux/ip.h>
#include <linux/tcp.h>
#include <linux/init.h>
#include <linux/dma-mapping.h>
#include <linux/pm_runtime.h>
#include <linux/firmware.h>

#include <asm/system.h>
#include <asm/io.h>
#include <asm/irq.h>

#define RTL8169_VERSION "2.3LK-NAPI"
#define MODULENAME "r8169"
#define PFX MODULENAME ": "

#define FIRMWARE_8168D_1	"rtl_nic/rtl8168d-1.fw"
#define FIRMWARE_8168D_2	"rtl_nic/rtl8168d-2.fw"

#ifdef RTL8169_DEBUG
#define assert(expr) \
	if (!(expr)) {					\
		printk( "Assertion failed! %s,%s,%s,line=%d\n",	\
		#expr,__FILE__,__func__,__LINE__);		\
	}
#define dprintk(fmt, args...) \
	do { printk(KERN_DEBUG PFX fmt, ## args); } while (0)
#else
#define assert(expr) do {} while (0)
#define dprintk(fmt, args...)	do {} while (0)
#endif /* RTL8169_DEBUG */

#define R8169_MSG_DEFAULT \
	(NETIF_MSG_DRV | NETIF_MSG_PROBE | NETIF_MSG_IFUP | NETIF_MSG_IFDOWN)

#define TX_BUFFS_AVAIL(tp) \
	(tp->dirty_tx + NUM_TX_DESC - tp->cur_tx - 1)

/* Maximum number of multicast addresses to filter (vs. Rx-all-multicast).
   The RTL chips use a 64 element hash table based on the Ethernet CRC. */
static const int multicast_filter_limit = 32;

/* MAC address length */
#define MAC_ADDR_LEN	6

#define MAX_READ_REQUEST_SHIFT	12
#define RX_FIFO_THRESH	7	/* 7 means NO threshold, Rx buffer level before first PCI xfer. */
#define RX_DMA_BURST	6	/* Maximum PCI burst, '6' is 1024 */
#define TX_DMA_BURST	6	/* Maximum PCI burst, '6' is 1024 */
#define SafeMtu		0x1c20	/* ... actually life sucks beyond ~7k */
#define InterFrameGap	0x03	/* 3 means InterFrameGap = the shortest one */

#define R8169_REGS_SIZE		256
#define R8169_NAPI_WEIGHT	64
#define NUM_TX_DESC	64	/* Number of Tx descriptor registers */
#define NUM_RX_DESC	256	/* Number of Rx descriptor registers */
#define RX_BUF_SIZE	1536	/* Rx Buffer size */
#define R8169_TX_RING_BYTES	(NUM_TX_DESC * sizeof(struct TxDesc))
#define R8169_RX_RING_BYTES	(NUM_RX_DESC * sizeof(struct RxDesc))

#define RTL8169_TX_TIMEOUT	(6*HZ)
#define RTL8169_PHY_TIMEOUT	(10*HZ)

#define RTL_EEPROM_SIG		cpu_to_le32(0x8129)
#define RTL_EEPROM_SIG_MASK	cpu_to_le32(0xffff)
#define RTL_EEPROM_SIG_ADDR	0x0000

/* write/read MMIO register */
#define RTL_W8(reg, val8)	writeb ((val8), ioaddr + (reg))
#define RTL_W16(reg, val16)	writew ((val16), ioaddr + (reg))
#define RTL_W32(reg, val32)	writel ((val32), ioaddr + (reg))
#define RTL_R8(reg)		readb (ioaddr + (reg))
#define RTL_R16(reg)		readw (ioaddr + (reg))
#define RTL_R32(reg)		readl (ioaddr + (reg))

enum mac_version {
	RTL_GIGA_MAC_NONE   = 0x00,
	RTL_GIGA_MAC_VER_01 = 0x01, // 8169
	RTL_GIGA_MAC_VER_02 = 0x02, // 8169S
	RTL_GIGA_MAC_VER_03 = 0x03, // 8110S
	RTL_GIGA_MAC_VER_04 = 0x04, // 8169SB
	RTL_GIGA_MAC_VER_05 = 0x05, // 8110SCd
	RTL_GIGA_MAC_VER_06 = 0x06, // 8110SCe
	RTL_GIGA_MAC_VER_07 = 0x07, // 8102e
	RTL_GIGA_MAC_VER_08 = 0x08, // 8102e
	RTL_GIGA_MAC_VER_09 = 0x09, // 8102e
	RTL_GIGA_MAC_VER_10 = 0x0a, // 8101e
	RTL_GIGA_MAC_VER_11 = 0x0b, // 8168Bb
	RTL_GIGA_MAC_VER_12 = 0x0c, // 8168Be
	RTL_GIGA_MAC_VER_13 = 0x0d, // 8101Eb
	RTL_GIGA_MAC_VER_14 = 0x0e, // 8101 ?
	RTL_GIGA_MAC_VER_15 = 0x0f, // 8101 ?
	RTL_GIGA_MAC_VER_16 = 0x11, // 8101Ec
	RTL_GIGA_MAC_VER_17 = 0x10, // 8168Bf
	RTL_GIGA_MAC_VER_18 = 0x12, // 8168CP
	RTL_GIGA_MAC_VER_19 = 0x13, // 8168C
	RTL_GIGA_MAC_VER_20 = 0x14, // 8168C
	RTL_GIGA_MAC_VER_21 = 0x15, // 8168C
	RTL_GIGA_MAC_VER_22 = 0x16, // 8168C
	RTL_GIGA_MAC_VER_23 = 0x17, // 8168CP
	RTL_GIGA_MAC_VER_24 = 0x18, // 8168CP
	RTL_GIGA_MAC_VER_25 = 0x19, // 8168D
	RTL_GIGA_MAC_VER_26 = 0x1a, // 8168D
	RTL_GIGA_MAC_VER_27 = 0x1b, // 8168DP
	RTL_GIGA_MAC_VER_28 = 0x1c, // 8168DP
};

#define _R(NAME,MAC,MASK) \
	{ .name = NAME, .mac_version = MAC, .RxConfigMask = MASK }

static const struct {
	const char *name;
	u8 mac_version;
	u32 RxConfigMask;	/* Clears the bits supported by this chip */
} rtl_chip_info[] = {
	_R("RTL8169",		RTL_GIGA_MAC_VER_01, 0xff7e1880), // 8169
	_R("RTL8169s",		RTL_GIGA_MAC_VER_02, 0xff7e1880), // 8169S
	_R("RTL8110s",		RTL_GIGA_MAC_VER_03, 0xff7e1880), // 8110S
	_R("RTL8169sb/8110sb",	RTL_GIGA_MAC_VER_04, 0xff7e1880), // 8169SB
	_R("RTL8169sc/8110sc",	RTL_GIGA_MAC_VER_05, 0xff7e1880), // 8110SCd
	_R("RTL8169sc/8110sc",	RTL_GIGA_MAC_VER_06, 0xff7e1880), // 8110SCe
	_R("RTL8102e",		RTL_GIGA_MAC_VER_07, 0xff7e1880), // PCI-E
	_R("RTL8102e",		RTL_GIGA_MAC_VER_08, 0xff7e1880), // PCI-E
	_R("RTL8102e",		RTL_GIGA_MAC_VER_09, 0xff7e1880), // PCI-E
	_R("RTL8101e",		RTL_GIGA_MAC_VER_10, 0xff7e1880), // PCI-E
	_R("RTL8168b/8111b",	RTL_GIGA_MAC_VER_11, 0xff7e1880), // PCI-E
	_R("RTL8168b/8111b",	RTL_GIGA_MAC_VER_12, 0xff7e1880), // PCI-E
	_R("RTL8101e",		RTL_GIGA_MAC_VER_13, 0xff7e1880), // PCI-E 8139
	_R("RTL8100e",		RTL_GIGA_MAC_VER_14, 0xff7e1880), // PCI-E 8139
	_R("RTL8100e",		RTL_GIGA_MAC_VER_15, 0xff7e1880), // PCI-E 8139
	_R("RTL8168b/8111b",	RTL_GIGA_MAC_VER_17, 0xff7e1880), // PCI-E
	_R("RTL8101e",		RTL_GIGA_MAC_VER_16, 0xff7e1880), // PCI-E
	_R("RTL8168cp/8111cp",	RTL_GIGA_MAC_VER_18, 0xff7e1880), // PCI-E
	_R("RTL8168c/8111c",	RTL_GIGA_MAC_VER_19, 0xff7e1880), // PCI-E
	_R("RTL8168c/8111c",	RTL_GIGA_MAC_VER_20, 0xff7e1880), // PCI-E
	_R("RTL8168c/8111c",	RTL_GIGA_MAC_VER_21, 0xff7e1880), // PCI-E
	_R("RTL8168c/8111c",	RTL_GIGA_MAC_VER_22, 0xff7e1880), // PCI-E
	_R("RTL8168cp/8111cp",	RTL_GIGA_MAC_VER_23, 0xff7e1880), // PCI-E
	_R("RTL8168cp/8111cp",	RTL_GIGA_MAC_VER_24, 0xff7e1880), // PCI-E
	_R("RTL8168d/8111d",	RTL_GIGA_MAC_VER_25, 0xff7e1880), // PCI-E
	_R("RTL8168d/8111d",	RTL_GIGA_MAC_VER_26, 0xff7e1880), // PCI-E
	_R("RTL8168dp/8111dp",	RTL_GIGA_MAC_VER_27, 0xff7e1880), // PCI-E
	_R("RTL8168dp/8111dp",	RTL_GIGA_MAC_VER_28, 0xff7e1880)  // PCI-E
};
#undef _R

enum cfg_version {
	RTL_CFG_0 = 0x00,
	RTL_CFG_1,
	RTL_CFG_2
};

static void rtl_hw_start_8169(struct net_device *);
static void rtl_hw_start_8168(struct net_device *);
static void rtl_hw_start_8101(struct net_device *);

static DEFINE_PCI_DEVICE_TABLE(rtl8169_pci_tbl) = {
	{ PCI_DEVICE(PCI_VENDOR_ID_REALTEK,	0x8129), 0, 0, RTL_CFG_0 },
	{ PCI_DEVICE(PCI_VENDOR_ID_REALTEK,	0x8136), 0, 0, RTL_CFG_2 },
	{ PCI_DEVICE(PCI_VENDOR_ID_REALTEK,	0x8167), 0, 0, RTL_CFG_0 },
	{ PCI_DEVICE(PCI_VENDOR_ID_REALTEK,	0x8168), 0, 0, RTL_CFG_1 },
	{ PCI_DEVICE(PCI_VENDOR_ID_REALTEK,	0x8169), 0, 0, RTL_CFG_0 },
	{ PCI_DEVICE(PCI_VENDOR_ID_DLINK,	0x4300), 0, 0, RTL_CFG_0 },
	{ PCI_DEVICE(PCI_VENDOR_ID_AT,		0xc107), 0, 0, RTL_CFG_0 },
	{ PCI_DEVICE(0x16ec,			0x0116), 0, 0, RTL_CFG_0 },
	{ PCI_VENDOR_ID_LINKSYS,		0x1032,
		PCI_ANY_ID, 0x0024, 0, 0, RTL_CFG_0 },
	{ 0x0001,				0x8168,
		PCI_ANY_ID, 0x2410, 0, 0, RTL_CFG_2 },
	{0,},
};

MODULE_DEVICE_TABLE(pci, rtl8169_pci_tbl);

static int rx_buf_sz = 16383;
static int use_dac;
static struct {
	u32 msg_enable;
} debug = { -1 };

enum rtl_registers {
	MAC0		= 0,	/* Ethernet hardware address. */
	MAC4		= 4,
	MAR0		= 8,	/* Multicast filter. */
	CounterAddrLow		= 0x10,
	CounterAddrHigh		= 0x14,
	TxDescStartAddrLow	= 0x20,
	TxDescStartAddrHigh	= 0x24,
	TxHDescStartAddrLow	= 0x28,
	TxHDescStartAddrHigh	= 0x2c,
	FLASH		= 0x30,
	ERSR		= 0x36,
	ChipCmd		= 0x37,
	TxPoll		= 0x38,
	IntrMask	= 0x3c,
	IntrStatus	= 0x3e,
	TxConfig	= 0x40,
	RxConfig	= 0x44,
	RxMissed	= 0x4c,
	Cfg9346		= 0x50,
	Config0		= 0x51,
	Config1		= 0x52,
	Config2		= 0x53,
	Config3		= 0x54,
	Config4		= 0x55,
	Config5		= 0x56,
	MultiIntr	= 0x5c,
	PHYAR		= 0x60,
	PHYstatus	= 0x6c,
	RxMaxSize	= 0xda,
	CPlusCmd	= 0xe0,
	IntrMitigate	= 0xe2,
	RxDescAddrLow	= 0xe4,
	RxDescAddrHigh	= 0xe8,
	EarlyTxThres	= 0xec,	/* 8169. Unit of 32 bytes. */

#define NoEarlyTx	0x3f	/* Max value : no early transmit. */

	MaxTxPacketSize	= 0xec,	/* 8101/8168. Unit of 128 bytes. */

#define TxPacketMax	(8064 >> 7)

	FuncEvent	= 0xf0,
	FuncEventMask	= 0xf4,
	FuncPresetState	= 0xf8,
	FuncForceEvent	= 0xfc,
};

enum rtl8110_registers {
	TBICSR			= 0x64,
	TBI_ANAR		= 0x68,
	TBI_LPAR		= 0x6a,
};

enum rtl8168_8101_registers {
	CSIDR			= 0x64,
	CSIAR			= 0x68,
#define	CSIAR_FLAG			0x80000000
#define	CSIAR_WRITE_CMD			0x80000000
#define	CSIAR_BYTE_ENABLE		0x0f
#define	CSIAR_BYTE_ENABLE_SHIFT		12
#define	CSIAR_ADDR_MASK			0x0fff
	PMCH			= 0x6f,
	EPHYAR			= 0x80,
#define	EPHYAR_FLAG			0x80000000
#define	EPHYAR_WRITE_CMD		0x80000000
#define	EPHYAR_REG_MASK			0x1f
#define	EPHYAR_REG_SHIFT		16
#define	EPHYAR_DATA_MASK		0xffff
	DBG_REG			= 0xd1,
#define	FIX_NAK_1			(1 << 4)
#define	FIX_NAK_2			(1 << 3)
	EFUSEAR			= 0xdc,
#define	EFUSEAR_FLAG			0x80000000
#define	EFUSEAR_WRITE_CMD		0x80000000
#define	EFUSEAR_READ_CMD		0x00000000
#define	EFUSEAR_REG_MASK		0x03ff
#define	EFUSEAR_REG_SHIFT		8
#define	EFUSEAR_DATA_MASK		0xff
};

enum rtl8168_registers {
	ERIDR			= 0x70,
	ERIAR			= 0x74,
#define ERIAR_FLAG			0x80000000
#define ERIAR_WRITE_CMD			0x80000000
#define ERIAR_READ_CMD			0x00000000
#define ERIAR_ADDR_BYTE_ALIGN		4
#define ERIAR_EXGMAC			0
#define ERIAR_MSIX			1
#define ERIAR_ASF			2
#define ERIAR_TYPE_SHIFT		16
#define ERIAR_BYTEEN			0x0f
#define ERIAR_BYTEEN_SHIFT		12
	EPHY_RXER_NUM		= 0x7c,
	OCPDR			= 0xb0,	/* OCP GPHY access */
#define OCPDR_WRITE_CMD			0x80000000
#define OCPDR_READ_CMD			0x00000000
#define OCPDR_REG_MASK			0x7f
#define OCPDR_GPHY_REG_SHIFT		16
#define OCPDR_DATA_MASK			0xffff
	OCPAR			= 0xb4,
#define OCPAR_FLAG			0x80000000
#define OCPAR_GPHY_WRITE_CMD		0x8000f060
#define OCPAR_GPHY_READ_CMD		0x0000f060
	RDSAR1			= 0xd0	/* 8168c only. Undocumented on 8168dp */
};

enum rtl_register_content {
	/* InterruptStatusBits */
	SYSErr		= 0x8000,
	PCSTimeout	= 0x4000,
	SWInt		= 0x0100,
	TxDescUnavail	= 0x0080,
	RxFIFOOver	= 0x0040,
	LinkChg		= 0x0020,
	RxOverflow	= 0x0010,
	TxErr		= 0x0008,
	TxOK		= 0x0004,
	RxErr		= 0x0002,
	RxOK		= 0x0001,

	/* RxStatusDesc */
	RxFOVF	= (1 << 23),
	RxRWT	= (1 << 22),
	RxRES	= (1 << 21),
	RxRUNT	= (1 << 20),
	RxCRC	= (1 << 19),

	/* ChipCmdBits */
	CmdReset	= 0x10,
	CmdRxEnb	= 0x08,
	CmdTxEnb	= 0x04,
	RxBufEmpty	= 0x01,

	/* TXPoll register p.5 */
	HPQ		= 0x80,		/* Poll cmd on the high prio queue */
	NPQ		= 0x40,		/* Poll cmd on the low prio queue */
	FSWInt		= 0x01,		/* Forced software interrupt */

	/* Cfg9346Bits */
	Cfg9346_Lock	= 0x00,
	Cfg9346_Unlock	= 0xc0,

	/* rx_mode_bits */
	AcceptErr	= 0x20,
	AcceptRunt	= 0x10,
	AcceptBroadcast	= 0x08,
	AcceptMulticast	= 0x04,
	AcceptMyPhys	= 0x02,
	AcceptAllPhys	= 0x01,

	/* RxConfigBits */
	RxCfgFIFOShift	= 13,
	RxCfgDMAShift	=  8,

	/* TxConfigBits */
	TxInterFrameGapShift = 24,
	TxDMAShift = 8,	/* DMA burst value (0-7) is shift this many bits */

	/* Config1 register p.24 */
	LEDS1		= (1 << 7),
	LEDS0		= (1 << 6),
	MSIEnable	= (1 << 5),	/* Enable Message Signaled Interrupt */
	Speed_down	= (1 << 4),
	MEMMAP		= (1 << 3),
	IOMAP		= (1 << 2),
	VPD		= (1 << 1),
	PMEnable	= (1 << 0),	/* Power Management Enable */

	/* Config2 register p. 25 */
	PCI_Clock_66MHz = 0x01,
	PCI_Clock_33MHz = 0x00,

	/* Config3 register p.25 */
	MagicPacket	= (1 << 5),	/* Wake up when receives a Magic Packet */
	LinkUp		= (1 << 4),	/* Wake up when the cable connection is re-established */
	Beacon_en	= (1 << 0),	/* 8168 only. Reserved in the 8168b */

	/* Config5 register p.27 */
	BWF		= (1 << 6),	/* Accept Broadcast wakeup frame */
	MWF		= (1 << 5),	/* Accept Multicast wakeup frame */
	UWF		= (1 << 4),	/* Accept Unicast wakeup frame */
	LanWake		= (1 << 1),	/* LanWake enable/disable */
	PMEStatus	= (1 << 0),	/* PME status can be reset by PCI RST# */

	/* TBICSR p.28 */
	TBIReset	= 0x80000000,
	TBILoopback	= 0x40000000,
	TBINwEnable	= 0x20000000,
	TBINwRestart	= 0x10000000,
	TBILinkOk	= 0x02000000,
	TBINwComplete	= 0x01000000,

	/* CPlusCmd p.31 */
	EnableBist	= (1 << 15),	// 8168 8101
	Mac_dbgo_oe	= (1 << 14),	// 8168 8101
	Normal_mode	= (1 << 13),	// unused
	Force_half_dup	= (1 << 12),	// 8168 8101
	Force_rxflow_en	= (1 << 11),	// 8168 8101
	Force_txflow_en	= (1 << 10),	// 8168 8101
	Cxpl_dbg_sel	= (1 << 9),	// 8168 8101
	ASF		= (1 << 8),	// 8168 8101
	PktCntrDisable	= (1 << 7),	// 8168 8101
	Mac_dbgo_sel	= 0x001c,	// 8168
	RxVlan		= (1 << 6),
	RxChkSum	= (1 << 5),
	PCIDAC		= (1 << 4),
	PCIMulRW	= (1 << 3),
	INTT_0		= 0x0000,	// 8168
	INTT_1		= 0x0001,	// 8168
	INTT_2		= 0x0002,	// 8168
	INTT_3		= 0x0003,	// 8168

	/* rtl8169_PHYstatus */
	TBI_Enable	= 0x80,
	TxFlowCtrl	= 0x40,
	RxFlowCtrl	= 0x20,
	_1000bpsF	= 0x10,
	_100bps		= 0x08,
	_10bps		= 0x04,
	LinkStatus	= 0x02,
	FullDup		= 0x01,

	/* _TBICSRBit */
	TBILinkOK	= 0x02000000,

	/* DumpCounterCommand */
	CounterDump	= 0x8,
};

enum desc_status_bit {
	DescOwn		= (1 << 31), /* Descriptor is owned by NIC */
	RingEnd		= (1 << 30), /* End of descriptor ring */
	FirstFrag	= (1 << 29), /* First segment of a packet */
	LastFrag	= (1 << 28), /* Final segment of a packet */

	/* Tx private */
	LargeSend	= (1 << 27), /* TCP Large Send Offload (TSO) */
	MSSShift	= 16,        /* MSS value position */
	MSSMask		= 0xfff,     /* MSS value + LargeSend bit: 12 bits */
	IPCS		= (1 << 18), /* Calculate IP checksum */
	UDPCS		= (1 << 17), /* Calculate UDP/IP checksum */
	TCPCS		= (1 << 16), /* Calculate TCP/IP checksum */
	TxVlanTag	= (1 << 17), /* Add VLAN tag */

	/* Rx private */
	PID1		= (1 << 18), /* Protocol ID bit 1/2 */
	PID0		= (1 << 17), /* Protocol ID bit 2/2 */

#define RxProtoUDP	(PID1)
#define RxProtoTCP	(PID0)
#define RxProtoIP	(PID1 | PID0)
#define RxProtoMask	RxProtoIP

	IPFail		= (1 << 16), /* IP checksum failed */
	UDPFail		= (1 << 15), /* UDP/IP checksum failed */
	TCPFail		= (1 << 14), /* TCP/IP checksum failed */
	RxVlanTag	= (1 << 16), /* VLAN tag available */
};

#define RsvdMask	0x3fffc000

struct TxDesc {
	__le32 opts1;
	__le32 opts2;
	__le64 addr;
};

struct RxDesc {
	__le32 opts1;
	__le32 opts2;
	__le64 addr;
};

struct ring_info {
	struct sk_buff	*skb;
	u32		len;
	u8		__pad[sizeof(void *) - sizeof(u32)];
};

enum features {
	RTL_FEATURE_WOL		= (1 << 0),
	RTL_FEATURE_MSI		= (1 << 1),
	RTL_FEATURE_GMII	= (1 << 2),
};

struct rtl8169_counters {
	__le64	tx_packets;
	__le64	rx_packets;
	__le64	tx_errors;
	__le32	rx_errors;
	__le16	rx_missed;
	__le16	align_errors;
	__le32	tx_one_collision;
	__le32	tx_multi_collision;
	__le64	rx_unicast;
	__le64	rx_broadcast;
	__le32	rx_multicast;
	__le16	tx_aborted;
	__le16	tx_underun;
};

struct rtl8169_private {
	void __iomem *mmio_addr;	/* memory map physical address */
	struct pci_dev *pci_dev;	/* Index of PCI device */
	struct net_device *dev;
	struct napi_struct napi;
	spinlock_t lock;		/* spin lock flag */
	u32 msg_enable;
	int chipset;
	int mac_version;
	u32 cur_rx; /* Index into the Rx descriptor buffer of next Rx pkt. */
	u32 cur_tx; /* Index into the Tx descriptor buffer of next Rx pkt. */
	u32 dirty_rx;
	u32 dirty_tx;
	struct TxDesc *TxDescArray;	/* 256-aligned Tx descriptor ring */
	struct RxDesc *RxDescArray;	/* 256-aligned Rx descriptor ring */
	dma_addr_t TxPhyAddr;
	dma_addr_t RxPhyAddr;
	void *Rx_databuff[NUM_RX_DESC];	/* Rx data buffers */
	struct ring_info tx_skb[NUM_TX_DESC];	/* Tx data buffers */
	struct timer_list timer;
	u16 cp_cmd;
	u16 intr_event;
	u16 napi_event;
	u16 intr_mask;
	int phy_1000_ctrl_reg;
#ifdef CONFIG_R8169_VLAN
	struct vlan_group *vlgrp;
#endif

	struct mdio_ops {
		void (*write)(void __iomem *, int, int);
		int (*read)(void __iomem *, int);
	} mdio_ops;

	struct pll_power_ops {
		void (*down)(struct rtl8169_private *);
		void (*up)(struct rtl8169_private *);
	} pll_power_ops;

	int (*set_speed)(struct net_device *, u8 autoneg, u16 speed, u8 duplex);
	int (*get_settings)(struct net_device *, struct ethtool_cmd *);
	void (*phy_reset_enable)(struct rtl8169_private *tp);
	void (*hw_start)(struct net_device *);
	unsigned int (*phy_reset_pending)(struct rtl8169_private *tp);
	unsigned int (*link_ok)(void __iomem *);
	int (*do_ioctl)(struct rtl8169_private *tp, struct mii_ioctl_data *data, int cmd);
	int pcie_cap;
	struct delayed_work task;
	unsigned features;

	struct mii_if_info mii;
	struct rtl8169_counters counters;
	u32 saved_wolopts;

	const struct firmware *fw;
};

MODULE_AUTHOR("Realtek and the Linux r8169 crew <netdev@vger.kernel.org>");
MODULE_DESCRIPTION("RealTek RTL-8169 Gigabit Ethernet driver");
module_param(use_dac, int, 0);
MODULE_PARM_DESC(use_dac, "Enable PCI DAC. Unsafe on 32 bit PCI slot.");
module_param_named(debug, debug.msg_enable, int, 0);
MODULE_PARM_DESC(debug, "Debug verbosity level (0=none, ..., 16=all)");
MODULE_LICENSE("GPL");
MODULE_VERSION(RTL8169_VERSION);
MODULE_FIRMWARE(FIRMWARE_8168D_1);
MODULE_FIRMWARE(FIRMWARE_8168D_2);

static int rtl8169_open(struct net_device *dev);
static netdev_tx_t rtl8169_start_xmit(struct sk_buff *skb,
				      struct net_device *dev);
static irqreturn_t rtl8169_interrupt(int irq, void *dev_instance);
static int rtl8169_init_ring(struct net_device *dev);
static void rtl_hw_start(struct net_device *dev);
static int rtl8169_close(struct net_device *dev);
static void rtl_set_rx_mode(struct net_device *dev);
static void rtl8169_tx_timeout(struct net_device *dev);
static struct net_device_stats *rtl8169_get_stats(struct net_device *dev);
static int rtl8169_rx_interrupt(struct net_device *, struct rtl8169_private *,
				void __iomem *, u32 budget);
static int rtl8169_change_mtu(struct net_device *dev, int new_mtu);
static void rtl8169_down(struct net_device *dev);
static void rtl8169_rx_clear(struct rtl8169_private *tp);
static int rtl8169_poll(struct napi_struct *napi, int budget);

static const unsigned int rtl8169_rx_config =
	(RX_FIFO_THRESH << RxCfgFIFOShift) | (RX_DMA_BURST << RxCfgDMAShift);

static u32 ocp_read(struct rtl8169_private *tp, u8 mask, u16 reg)
{
	void __iomem *ioaddr = tp->mmio_addr;
	int i;

	RTL_W32(OCPAR, ((u32)mask & 0x0f) << 12 | (reg & 0x0fff));
	for (i = 0; i < 20; i++) {
		udelay(100);
		if (RTL_R32(OCPAR) & OCPAR_FLAG)
			break;
	}
	return RTL_R32(OCPDR);
}

static void ocp_write(struct rtl8169_private *tp, u8 mask, u16 reg, u32 data)
{
	void __iomem *ioaddr = tp->mmio_addr;
	int i;

	RTL_W32(OCPDR, data);
	RTL_W32(OCPAR, OCPAR_FLAG | ((u32)mask & 0x0f) << 12 | (reg & 0x0fff));
	for (i = 0; i < 20; i++) {
		udelay(100);
		if ((RTL_R32(OCPAR) & OCPAR_FLAG) == 0)
			break;
	}
}

static void rtl8168_oob_notify(void __iomem *ioaddr, u8 cmd)
{
	int i;

	RTL_W8(ERIDR, cmd);
	RTL_W32(ERIAR, 0x800010e8);
	msleep(2);
	for (i = 0; i < 5; i++) {
		udelay(100);
		if (!(RTL_R32(ERIDR) & ERIAR_FLAG))
			break;
	}

	ocp_write(ioaddr, 0x1, 0x30, 0x00000001);
}

#define OOB_CMD_RESET		0x00
#define OOB_CMD_DRIVER_START	0x05
#define OOB_CMD_DRIVER_STOP	0x06

static void rtl8168_driver_start(struct rtl8169_private *tp)
{
	int i;

	rtl8168_oob_notify(tp, OOB_CMD_DRIVER_START);

	for (i = 0; i < 10; i++) {
		msleep(10);
		if (ocp_read(tp, 0x0f, 0x0010) & 0x00000800)
			break;
	}
}

static void rtl8168_driver_stop(struct rtl8169_private *tp)
{
	int i;

	rtl8168_oob_notify(tp, OOB_CMD_DRIVER_STOP);

	for (i = 0; i < 10; i++) {
		msleep(10);
		if ((ocp_read(tp, 0x0f, 0x0010) & 0x00000800) == 0)
			break;
	}
}


static void r8169_mdio_write(void __iomem *ioaddr, int reg_addr, int value)
{
	int i;

	RTL_W32(PHYAR, 0x80000000 | (reg_addr & 0x1f) << 16 | (value & 0xffff));

	for (i = 20; i > 0; i--) {
		/*
		 * Check if the RTL8169 has completed writing to the specified
		 * MII register.
		 */
		if (!(RTL_R32(PHYAR) & 0x80000000))
			break;
		udelay(25);
	}
	/*
	 * According to hardware specs a 20us delay is required after write
	 * complete indication, but before sending next command.
	 */
	udelay(20);
}

static int r8169_mdio_read(void __iomem *ioaddr, int reg_addr)
{
	int i, value = -1;

	RTL_W32(PHYAR, 0x0 | (reg_addr & 0x1f) << 16);

	for (i = 20; i > 0; i--) {
		/*
		 * Check if the RTL8169 has completed retrieving data from
		 * the specified MII register.
		 */
		if (RTL_R32(PHYAR) & 0x80000000) {
			value = RTL_R32(PHYAR) & 0xffff;
			break;
		}
		udelay(25);
	}
	/*
	 * According to hardware specs a 20us delay is required after read
	 * complete indication, but before sending next command.
	 */
	udelay(20);

	return value;
}

static void r8168dp_1_mdio_access(void __iomem *ioaddr, int reg_addr, u32 data)
{
	int i;

	RTL_W32(OCPDR, data |
		((reg_addr & OCPDR_REG_MASK) << OCPDR_GPHY_REG_SHIFT));
	RTL_W32(OCPAR, OCPAR_GPHY_WRITE_CMD);
	RTL_W32(EPHY_RXER_NUM, 0);

	for (i = 0; i < 100; i++) {
		mdelay(1);
		if (!(RTL_R32(OCPAR) & OCPAR_FLAG))
			break;
	}
}

static void r8168dp_1_mdio_write(void __iomem *ioaddr, int reg_addr, int value)
{
	r8168dp_1_mdio_access(ioaddr, reg_addr, OCPDR_WRITE_CMD |
		(value & OCPDR_DATA_MASK));
}

static int r8168dp_1_mdio_read(void __iomem *ioaddr, int reg_addr)
{
	int i;

	r8168dp_1_mdio_access(ioaddr, reg_addr, OCPDR_READ_CMD);

	mdelay(1);
	RTL_W32(OCPAR, OCPAR_GPHY_READ_CMD);
	RTL_W32(EPHY_RXER_NUM, 0);

	for (i = 0; i < 100; i++) {
		mdelay(1);
		if (RTL_R32(OCPAR) & OCPAR_FLAG)
			break;
	}

	return RTL_R32(OCPDR) & OCPDR_DATA_MASK;
}

#define R8168DP_1_MDIO_ACCESS_BIT	0x00020000

static void r8168dp_2_mdio_start(void __iomem *ioaddr)
{
	RTL_W32(0xd0, RTL_R32(0xd0) & ~R8168DP_1_MDIO_ACCESS_BIT);
}

static void r8168dp_2_mdio_stop(void __iomem *ioaddr)
{
	RTL_W32(0xd0, RTL_R32(0xd0) | R8168DP_1_MDIO_ACCESS_BIT);
}

static void r8168dp_2_mdio_write(void __iomem *ioaddr, int reg_addr, int value)
{
	r8168dp_2_mdio_start(ioaddr);

	r8169_mdio_write(ioaddr, reg_addr, value);

	r8168dp_2_mdio_stop(ioaddr);
}

static int r8168dp_2_mdio_read(void __iomem *ioaddr, int reg_addr)
{
	int value;

	r8168dp_2_mdio_start(ioaddr);

	value = r8169_mdio_read(ioaddr, reg_addr);

	r8168dp_2_mdio_stop(ioaddr);

	return value;
}

static void rtl_writephy(struct rtl8169_private *tp, int location, u32 val)
{
	tp->mdio_ops.write(tp->mmio_addr, location, val);
}

static int rtl_readphy(struct rtl8169_private *tp, int location)
{
	return tp->mdio_ops.read(tp->mmio_addr, location);
}

static void rtl_patchphy(struct rtl8169_private *tp, int reg_addr, int value)
{
	rtl_writephy(tp, reg_addr, rtl_readphy(tp, reg_addr) | value);
}

static void rtl_w1w0_phy(struct rtl8169_private *tp, int reg_addr, int p, int m)
{
	int val;

	val = rtl_readphy(tp, reg_addr);
	rtl_writephy(tp, reg_addr, (val | p) & ~m);
}

static void rtl_mdio_write(struct net_device *dev, int phy_id, int location,
			   int val)
{
	struct rtl8169_private *tp = netdev_priv(dev);

	rtl_writephy(tp, location, val);
}

static int rtl_mdio_read(struct net_device *dev, int phy_id, int location)
{
	struct rtl8169_private *tp = netdev_priv(dev);

	return rtl_readphy(tp, location);
}

static void rtl_ephy_write(void __iomem *ioaddr, int reg_addr, int value)
{
	unsigned int i;

	RTL_W32(EPHYAR, EPHYAR_WRITE_CMD | (value & EPHYAR_DATA_MASK) |
		(reg_addr & EPHYAR_REG_MASK) << EPHYAR_REG_SHIFT);

	for (i = 0; i < 100; i++) {
		if (!(RTL_R32(EPHYAR) & EPHYAR_FLAG))
			break;
		udelay(10);
	}
}

static u16 rtl_ephy_read(void __iomem *ioaddr, int reg_addr)
{
	u16 value = 0xffff;
	unsigned int i;

	RTL_W32(EPHYAR, (reg_addr & EPHYAR_REG_MASK) << EPHYAR_REG_SHIFT);

	for (i = 0; i < 100; i++) {
		if (RTL_R32(EPHYAR) & EPHYAR_FLAG) {
			value = RTL_R32(EPHYAR) & EPHYAR_DATA_MASK;
			break;
		}
		udelay(10);
	}

	return value;
}

static void rtl_csi_write(void __iomem *ioaddr, int addr, int value)
{
	unsigned int i;

	RTL_W32(CSIDR, value);
	RTL_W32(CSIAR, CSIAR_WRITE_CMD | (addr & CSIAR_ADDR_MASK) |
		CSIAR_BYTE_ENABLE << CSIAR_BYTE_ENABLE_SHIFT);

	for (i = 0; i < 100; i++) {
		if (!(RTL_R32(CSIAR) & CSIAR_FLAG))
			break;
		udelay(10);
	}
}

static u32 rtl_csi_read(void __iomem *ioaddr, int addr)
{
	u32 value = ~0x00;
	unsigned int i;

	RTL_W32(CSIAR, (addr & CSIAR_ADDR_MASK) |
		CSIAR_BYTE_ENABLE << CSIAR_BYTE_ENABLE_SHIFT);

	for (i = 0; i < 100; i++) {
		if (RTL_R32(CSIAR) & CSIAR_FLAG) {
			value = RTL_R32(CSIDR);
			break;
		}
		udelay(10);
	}

	return value;
}

static u8 rtl8168d_efuse_read(void __iomem *ioaddr, int reg_addr)
{
	u8 value = 0xff;
	unsigned int i;

	RTL_W32(EFUSEAR, (reg_addr & EFUSEAR_REG_MASK) << EFUSEAR_REG_SHIFT);

	for (i = 0; i < 300; i++) {
		if (RTL_R32(EFUSEAR) & EFUSEAR_FLAG) {
			value = RTL_R32(EFUSEAR) & EFUSEAR_DATA_MASK;
			break;
		}
		udelay(100);
	}

	return value;
}

static void rtl8169_irq_mask_and_ack(void __iomem *ioaddr)
{
	RTL_W16(IntrMask, 0x0000);

	RTL_W16(IntrStatus, 0xffff);
}

static void rtl8169_asic_down(void __iomem *ioaddr)
{
	RTL_W8(ChipCmd, 0x00);
	rtl8169_irq_mask_and_ack(ioaddr);
	RTL_R16(CPlusCmd);
}

static unsigned int rtl8169_tbi_reset_pending(struct rtl8169_private *tp)
{
	void __iomem *ioaddr = tp->mmio_addr;

	return RTL_R32(TBICSR) & TBIReset;
}

static unsigned int rtl8169_xmii_reset_pending(struct rtl8169_private *tp)
{
	return rtl_readphy(tp, MII_BMCR) & BMCR_RESET;
}

static unsigned int rtl8169_tbi_link_ok(void __iomem *ioaddr)
{
	return RTL_R32(TBICSR) & TBILinkOk;
}

static unsigned int rtl8169_xmii_link_ok(void __iomem *ioaddr)
{
	return RTL_R8(PHYstatus) & LinkStatus;
}

static void rtl8169_tbi_reset_enable(struct rtl8169_private *tp)
{
	void __iomem *ioaddr = tp->mmio_addr;

	RTL_W32(TBICSR, RTL_R32(TBICSR) | TBIReset);
}

static void rtl8169_xmii_reset_enable(struct rtl8169_private *tp)
{
	unsigned int val;

	val = rtl_readphy(tp, MII_BMCR) | BMCR_RESET;
	rtl_writephy(tp, MII_BMCR, val & 0xffff);
}

static void __rtl8169_check_link_status(struct net_device *dev,
				      struct rtl8169_private *tp,
				      void __iomem *ioaddr,
				      bool pm)
{
	unsigned long flags;

	spin_lock_irqsave(&tp->lock, flags);
	if (tp->link_ok(ioaddr)) {
		/* This is to cancel a scheduled suspend if there's one. */
		if (pm)
			pm_request_resume(&tp->pci_dev->dev);
		netif_carrier_on(dev);
		if (net_ratelimit())
			netif_info(tp, ifup, dev, "link up\n");
	} else {
		netif_carrier_off(dev);
		netif_info(tp, ifdown, dev, "link down\n");
		if (pm)
			pm_schedule_suspend(&tp->pci_dev->dev, 100);
	}
	spin_unlock_irqrestore(&tp->lock, flags);
}

static void rtl8169_check_link_status(struct net_device *dev,
				      struct rtl8169_private *tp,
				      void __iomem *ioaddr)
{
	__rtl8169_check_link_status(dev, tp, ioaddr, false);
}

#define WAKE_ANY (WAKE_PHY | WAKE_MAGIC | WAKE_UCAST | WAKE_BCAST | WAKE_MCAST)

static u32 __rtl8169_get_wol(struct rtl8169_private *tp)
{
	void __iomem *ioaddr = tp->mmio_addr;
	u8 options;
	u32 wolopts = 0;

	options = RTL_R8(Config1);
	if (!(options & PMEnable))
		return 0;

	options = RTL_R8(Config3);
	if (options & LinkUp)
		wolopts |= WAKE_PHY;
	if (options & MagicPacket)
		wolopts |= WAKE_MAGIC;

	options = RTL_R8(Config5);
	if (options & UWF)
		wolopts |= WAKE_UCAST;
	if (options & BWF)
		wolopts |= WAKE_BCAST;
	if (options & MWF)
		wolopts |= WAKE_MCAST;

	return wolopts;
}

static void rtl8169_get_wol(struct net_device *dev, struct ethtool_wolinfo *wol)
{
	struct rtl8169_private *tp = netdev_priv(dev);

	spin_lock_irq(&tp->lock);

	wol->supported = WAKE_ANY;
	wol->wolopts = __rtl8169_get_wol(tp);

	spin_unlock_irq(&tp->lock);
}

static void __rtl8169_set_wol(struct rtl8169_private *tp, u32 wolopts)
{
	void __iomem *ioaddr = tp->mmio_addr;
	unsigned int i;
	static const struct {
		u32 opt;
		u16 reg;
		u8  mask;
	} cfg[] = {
		{ WAKE_ANY,   Config1, PMEnable },
		{ WAKE_PHY,   Config3, LinkUp },
		{ WAKE_MAGIC, Config3, MagicPacket },
		{ WAKE_UCAST, Config5, UWF },
		{ WAKE_BCAST, Config5, BWF },
		{ WAKE_MCAST, Config5, MWF },
		{ WAKE_ANY,   Config5, LanWake }
	};

	RTL_W8(Cfg9346, Cfg9346_Unlock);

	for (i = 0; i < ARRAY_SIZE(cfg); i++) {
		u8 options = RTL_R8(cfg[i].reg) & ~cfg[i].mask;
		if (wolopts & cfg[i].opt)
			options |= cfg[i].mask;
		RTL_W8(cfg[i].reg, options);
	}

	RTL_W8(Cfg9346, Cfg9346_Lock);
}

static int rtl8169_set_wol(struct net_device *dev, struct ethtool_wolinfo *wol)
{
	struct rtl8169_private *tp = netdev_priv(dev);

	spin_lock_irq(&tp->lock);

	if (wol->wolopts)
		tp->features |= RTL_FEATURE_WOL;
	else
		tp->features &= ~RTL_FEATURE_WOL;
	__rtl8169_set_wol(tp, wol->wolopts);
	spin_unlock_irq(&tp->lock);

	device_set_wakeup_enable(&tp->pci_dev->dev, wol->wolopts);

	return 0;
}

static void rtl8169_get_drvinfo(struct net_device *dev,
				struct ethtool_drvinfo *info)
{
	struct rtl8169_private *tp = netdev_priv(dev);

	strcpy(info->driver, MODULENAME);
	strcpy(info->version, RTL8169_VERSION);
	strcpy(info->bus_info, pci_name(tp->pci_dev));
}

static int rtl8169_get_regs_len(struct net_device *dev)
{
	return R8169_REGS_SIZE;
}

static int rtl8169_set_speed_tbi(struct net_device *dev,
				 u8 autoneg, u16 speed, u8 duplex)
{
	struct rtl8169_private *tp = netdev_priv(dev);
	void __iomem *ioaddr = tp->mmio_addr;
	int ret = 0;
	u32 reg;

	reg = RTL_R32(TBICSR);
	if ((autoneg == AUTONEG_DISABLE) && (speed == SPEED_1000) &&
	    (duplex == DUPLEX_FULL)) {
		RTL_W32(TBICSR, reg & ~(TBINwEnable | TBINwRestart));
	} else if (autoneg == AUTONEG_ENABLE)
		RTL_W32(TBICSR, reg | TBINwEnable | TBINwRestart);
	else {
		netif_warn(tp, link, dev,
			   "incorrect speed setting refused in TBI mode\n");
		ret = -EOPNOTSUPP;
	}

	return ret;
}

static int rtl8169_set_speed_xmii(struct net_device *dev,
				  u8 autoneg, u16 speed, u8 duplex)
{
	struct rtl8169_private *tp = netdev_priv(dev);
	int giga_ctrl, bmcr;

	if (autoneg == AUTONEG_ENABLE) {
		int auto_nego;

		auto_nego = rtl_readphy(tp, MII_ADVERTISE);
		auto_nego |= (ADVERTISE_10HALF | ADVERTISE_10FULL |
			      ADVERTISE_100HALF | ADVERTISE_100FULL);
		auto_nego |= ADVERTISE_PAUSE_CAP | ADVERTISE_PAUSE_ASYM;

		giga_ctrl = rtl_readphy(tp, MII_CTRL1000);
		giga_ctrl &= ~(ADVERTISE_1000FULL | ADVERTISE_1000HALF);

		/* The 8100e/8101e/8102e do Fast Ethernet only. */
		if ((tp->mac_version != RTL_GIGA_MAC_VER_07) &&
		    (tp->mac_version != RTL_GIGA_MAC_VER_08) &&
		    (tp->mac_version != RTL_GIGA_MAC_VER_09) &&
		    (tp->mac_version != RTL_GIGA_MAC_VER_10) &&
		    (tp->mac_version != RTL_GIGA_MAC_VER_13) &&
		    (tp->mac_version != RTL_GIGA_MAC_VER_14) &&
		    (tp->mac_version != RTL_GIGA_MAC_VER_15) &&
		    (tp->mac_version != RTL_GIGA_MAC_VER_16)) {
			giga_ctrl |= ADVERTISE_1000FULL | ADVERTISE_1000HALF;
		} else {
			netif_info(tp, link, dev,
				   "PHY does not support 1000Mbps\n");
		}

		bmcr = BMCR_ANENABLE | BMCR_ANRESTART;

		if ((tp->mac_version == RTL_GIGA_MAC_VER_11) ||
		    (tp->mac_version == RTL_GIGA_MAC_VER_12) ||
		    (tp->mac_version >= RTL_GIGA_MAC_VER_17)) {
			/*
			 * Wake up the PHY.
			 * Vendor specific (0x1f) and reserved (0x0e) MII
			 * registers.
			 */
			rtl_writephy(tp, 0x1f, 0x0000);
			rtl_writephy(tp, 0x0e, 0x0000);
		}

		rtl_writephy(tp, MII_ADVERTISE, auto_nego);
		rtl_writephy(tp, MII_CTRL1000, giga_ctrl);
	} else {
		giga_ctrl = 0;

		if (speed == SPEED_10)
			bmcr = 0;
		else if (speed == SPEED_100)
			bmcr = BMCR_SPEED100;
		else
			return -EINVAL;

		if (duplex == DUPLEX_FULL)
			bmcr |= BMCR_FULLDPLX;

		rtl_writephy(tp, 0x1f, 0x0000);
	}

	tp->phy_1000_ctrl_reg = giga_ctrl;

	rtl_writephy(tp, MII_BMCR, bmcr);

	if ((tp->mac_version == RTL_GIGA_MAC_VER_02) ||
	    (tp->mac_version == RTL_GIGA_MAC_VER_03)) {
		if ((speed == SPEED_100) && (autoneg != AUTONEG_ENABLE)) {
			rtl_writephy(tp, 0x17, 0x2138);
			rtl_writephy(tp, 0x0e, 0x0260);
		} else {
			rtl_writephy(tp, 0x17, 0x2108);
			rtl_writephy(tp, 0x0e, 0x0000);
		}
	}

	return 0;
}

static int rtl8169_set_speed(struct net_device *dev,
			     u8 autoneg, u16 speed, u8 duplex)
{
	struct rtl8169_private *tp = netdev_priv(dev);
	int ret;

	ret = tp->set_speed(dev, autoneg, speed, duplex);

	if (netif_running(dev) && (tp->phy_1000_ctrl_reg & ADVERTISE_1000FULL))
		mod_timer(&tp->timer, jiffies + RTL8169_PHY_TIMEOUT);

	return ret;
}

static int rtl8169_set_settings(struct net_device *dev, struct ethtool_cmd *cmd)
{
	struct rtl8169_private *tp = netdev_priv(dev);
	unsigned long flags;
	int ret;

	spin_lock_irqsave(&tp->lock, flags);
	ret = rtl8169_set_speed(dev, cmd->autoneg, cmd->speed, cmd->duplex);
	spin_unlock_irqrestore(&tp->lock, flags);

	return ret;
}

static u32 rtl8169_get_rx_csum(struct net_device *dev)
{
	struct rtl8169_private *tp = netdev_priv(dev);

	return tp->cp_cmd & RxChkSum;
}

static int rtl8169_set_rx_csum(struct net_device *dev, u32 data)
{
	struct rtl8169_private *tp = netdev_priv(dev);
	void __iomem *ioaddr = tp->mmio_addr;
	unsigned long flags;

	spin_lock_irqsave(&tp->lock, flags);

	if (data)
		tp->cp_cmd |= RxChkSum;
	else
		tp->cp_cmd &= ~RxChkSum;

	RTL_W16(CPlusCmd, tp->cp_cmd);
	RTL_R16(CPlusCmd);

	spin_unlock_irqrestore(&tp->lock, flags);

	return 0;
}

#ifdef CONFIG_R8169_VLAN

static inline u32 rtl8169_tx_vlan_tag(struct rtl8169_private *tp,
				      struct sk_buff *skb)
{
	return (vlan_tx_tag_present(skb)) ?
		TxVlanTag | swab16(vlan_tx_tag_get(skb)) : 0x00;
}

static void rtl8169_vlan_rx_register(struct net_device *dev,
				     struct vlan_group *grp)
{
	struct rtl8169_private *tp = netdev_priv(dev);
	void __iomem *ioaddr = tp->mmio_addr;
	unsigned long flags;

	spin_lock_irqsave(&tp->lock, flags);
	tp->vlgrp = grp;
	/*
	 * Do not disable RxVlan on 8110SCd.
	 */
	if (tp->vlgrp || (tp->mac_version == RTL_GIGA_MAC_VER_05))
		tp->cp_cmd |= RxVlan;
	else
		tp->cp_cmd &= ~RxVlan;
	RTL_W16(CPlusCmd, tp->cp_cmd);
	RTL_R16(CPlusCmd);
	spin_unlock_irqrestore(&tp->lock, flags);
}

static int rtl8169_rx_vlan_skb(struct rtl8169_private *tp, struct RxDesc *desc,
			       struct sk_buff *skb, int polling)
{
	u32 opts2 = le32_to_cpu(desc->opts2);
	struct vlan_group *vlgrp = tp->vlgrp;
	int ret;

	if (vlgrp && (opts2 & RxVlanTag)) {
		u16 vtag = swab16(opts2 & 0xffff);

		if (likely(polling))
			vlan_gro_receive(&tp->napi, vlgrp, vtag, skb);
		else
			__vlan_hwaccel_rx(skb, vlgrp, vtag, polling);
		ret = 0;
	} else
		ret = -1;
	desc->opts2 = 0;
	return ret;
}

#else /* !CONFIG_R8169_VLAN */

static inline u32 rtl8169_tx_vlan_tag(struct rtl8169_private *tp,
				      struct sk_buff *skb)
{
	return 0;
}

static int rtl8169_rx_vlan_skb(struct rtl8169_private *tp, struct RxDesc *desc,
			       struct sk_buff *skb, int polling)
{
	return -1;
}

#endif

static int rtl8169_gset_tbi(struct net_device *dev, struct ethtool_cmd *cmd)
{
	struct rtl8169_private *tp = netdev_priv(dev);
	void __iomem *ioaddr = tp->mmio_addr;
	u32 status;

	cmd->supported =
		SUPPORTED_1000baseT_Full | SUPPORTED_Autoneg | SUPPORTED_FIBRE;
	cmd->port = PORT_FIBRE;
	cmd->transceiver = XCVR_INTERNAL;

	status = RTL_R32(TBICSR);
	cmd->advertising = (status & TBINwEnable) ?  ADVERTISED_Autoneg : 0;
	cmd->autoneg = !!(status & TBINwEnable);

	cmd->speed = SPEED_1000;
	cmd->duplex = DUPLEX_FULL; /* Always set */

	return 0;
}

static int rtl8169_gset_xmii(struct net_device *dev, struct ethtool_cmd *cmd)
{
	struct rtl8169_private *tp = netdev_priv(dev);

	return mii_ethtool_gset(&tp->mii, cmd);
}

static int rtl8169_get_settings(struct net_device *dev, struct ethtool_cmd *cmd)
{
	struct rtl8169_private *tp = netdev_priv(dev);
	unsigned long flags;
	int rc;

	spin_lock_irqsave(&tp->lock, flags);

	rc = tp->get_settings(dev, cmd);

	spin_unlock_irqrestore(&tp->lock, flags);
	return rc;
}

static void rtl8169_get_regs(struct net_device *dev, struct ethtool_regs *regs,
			     void *p)
{
	struct rtl8169_private *tp = netdev_priv(dev);
	unsigned long flags;

	if (regs->len > R8169_REGS_SIZE)
		regs->len = R8169_REGS_SIZE;

	spin_lock_irqsave(&tp->lock, flags);
	memcpy_fromio(p, tp->mmio_addr, regs->len);
	spin_unlock_irqrestore(&tp->lock, flags);
}

static u32 rtl8169_get_msglevel(struct net_device *dev)
{
	struct rtl8169_private *tp = netdev_priv(dev);

	return tp->msg_enable;
}

static void rtl8169_set_msglevel(struct net_device *dev, u32 value)
{
	struct rtl8169_private *tp = netdev_priv(dev);

	tp->msg_enable = value;
}

static const char rtl8169_gstrings[][ETH_GSTRING_LEN] = {
	"tx_packets",
	"rx_packets",
	"tx_errors",
	"rx_errors",
	"rx_missed",
	"align_errors",
	"tx_single_collisions",
	"tx_multi_collisions",
	"unicast",
	"broadcast",
	"multicast",
	"tx_aborted",
	"tx_underrun",
};

static int rtl8169_get_sset_count(struct net_device *dev, int sset)
{
	switch (sset) {
	case ETH_SS_STATS:
		return ARRAY_SIZE(rtl8169_gstrings);
	default:
		return -EOPNOTSUPP;
	}
}

static void rtl8169_update_counters(struct net_device *dev)
{
	struct rtl8169_private *tp = netdev_priv(dev);
	void __iomem *ioaddr = tp->mmio_addr;
	struct rtl8169_counters *counters;
	dma_addr_t paddr;
	u32 cmd;
	int wait = 1000;
	struct device *d = &tp->pci_dev->dev;

	/*
	 * Some chips are unable to dump tally counters when the receiver
	 * is disabled.
	 */
	if ((RTL_R8(ChipCmd) & CmdRxEnb) == 0)
		return;

	counters = dma_alloc_coherent(d, sizeof(*counters), &paddr, GFP_KERNEL);
	if (!counters)
		return;

	RTL_W32(CounterAddrHigh, (u64)paddr >> 32);
	cmd = (u64)paddr & DMA_BIT_MASK(32);
	RTL_W32(CounterAddrLow, cmd);
	RTL_W32(CounterAddrLow, cmd | CounterDump);

	while (wait--) {
		if ((RTL_R32(CounterAddrLow) & CounterDump) == 0) {
			/* copy updated counters */
			memcpy(&tp->counters, counters, sizeof(*counters));
			break;
		}
		udelay(10);
	}

	RTL_W32(CounterAddrLow, 0);
	RTL_W32(CounterAddrHigh, 0);

	dma_free_coherent(d, sizeof(*counters), counters, paddr);
}

static void rtl8169_get_ethtool_stats(struct net_device *dev,
				      struct ethtool_stats *stats, u64 *data)
{
	struct rtl8169_private *tp = netdev_priv(dev);

	ASSERT_RTNL();

	rtl8169_update_counters(dev);

	data[0] = le64_to_cpu(tp->counters.tx_packets);
	data[1] = le64_to_cpu(tp->counters.rx_packets);
	data[2] = le64_to_cpu(tp->counters.tx_errors);
	data[3] = le32_to_cpu(tp->counters.rx_errors);
	data[4] = le16_to_cpu(tp->counters.rx_missed);
	data[5] = le16_to_cpu(tp->counters.align_errors);
	data[6] = le32_to_cpu(tp->counters.tx_one_collision);
	data[7] = le32_to_cpu(tp->counters.tx_multi_collision);
	data[8] = le64_to_cpu(tp->counters.rx_unicast);
	data[9] = le64_to_cpu(tp->counters.rx_broadcast);
	data[10] = le32_to_cpu(tp->counters.rx_multicast);
	data[11] = le16_to_cpu(tp->counters.tx_aborted);
	data[12] = le16_to_cpu(tp->counters.tx_underun);
}

static void rtl8169_get_strings(struct net_device *dev, u32 stringset, u8 *data)
{
	switch(stringset) {
	case ETH_SS_STATS:
		memcpy(data, *rtl8169_gstrings, sizeof(rtl8169_gstrings));
		break;
	}
}

static const struct ethtool_ops rtl8169_ethtool_ops = {
	.get_drvinfo		= rtl8169_get_drvinfo,
	.get_regs_len		= rtl8169_get_regs_len,
	.get_link		= ethtool_op_get_link,
	.get_settings		= rtl8169_get_settings,
	.set_settings		= rtl8169_set_settings,
	.get_msglevel		= rtl8169_get_msglevel,
	.set_msglevel		= rtl8169_set_msglevel,
	.get_rx_csum		= rtl8169_get_rx_csum,
	.set_rx_csum		= rtl8169_set_rx_csum,
	.set_tx_csum		= ethtool_op_set_tx_csum,
	.set_sg			= ethtool_op_set_sg,
	.set_tso		= ethtool_op_set_tso,
	.get_regs		= rtl8169_get_regs,
	.get_wol		= rtl8169_get_wol,
	.set_wol		= rtl8169_set_wol,
	.get_strings		= rtl8169_get_strings,
	.get_sset_count		= rtl8169_get_sset_count,
	.get_ethtool_stats	= rtl8169_get_ethtool_stats,
};

static void rtl8169_get_mac_version(struct rtl8169_private *tp,
				    void __iomem *ioaddr)
{
	/*
	 * The driver currently handles the 8168Bf and the 8168Be identically
	 * but they can be identified more specifically through the test below
	 * if needed:
	 *
	 * (RTL_R32(TxConfig) & 0x700000) == 0x500000 ? 8168Bf : 8168Be
	 *
	 * Same thing for the 8101Eb and the 8101Ec:
	 *
	 * (RTL_R32(TxConfig) & 0x700000) == 0x200000 ? 8101Eb : 8101Ec
	 */
	static const struct {
		u32 mask;
		u32 val;
		int mac_version;
	} mac_info[] = {
		/* 8168D family. */
		{ 0x7cf00000, 0x28300000,	RTL_GIGA_MAC_VER_26 },
		{ 0x7cf00000, 0x28100000,	RTL_GIGA_MAC_VER_25 },
		{ 0x7c800000, 0x28000000,	RTL_GIGA_MAC_VER_26 },

		/* 8168DP family. */
		{ 0x7cf00000, 0x28800000,	RTL_GIGA_MAC_VER_27 },
		{ 0x7cf00000, 0x28a00000,	RTL_GIGA_MAC_VER_28 },

		/* 8168C family. */
		{ 0x7cf00000, 0x3cb00000,	RTL_GIGA_MAC_VER_24 },
		{ 0x7cf00000, 0x3c900000,	RTL_GIGA_MAC_VER_23 },
		{ 0x7cf00000, 0x3c800000,	RTL_GIGA_MAC_VER_18 },
		{ 0x7c800000, 0x3c800000,	RTL_GIGA_MAC_VER_24 },
		{ 0x7cf00000, 0x3c000000,	RTL_GIGA_MAC_VER_19 },
		{ 0x7cf00000, 0x3c200000,	RTL_GIGA_MAC_VER_20 },
		{ 0x7cf00000, 0x3c300000,	RTL_GIGA_MAC_VER_21 },
		{ 0x7cf00000, 0x3c400000,	RTL_GIGA_MAC_VER_22 },
		{ 0x7c800000, 0x3c000000,	RTL_GIGA_MAC_VER_22 },

		/* 8168B family. */
		{ 0x7cf00000, 0x38000000,	RTL_GIGA_MAC_VER_12 },
		{ 0x7cf00000, 0x38500000,	RTL_GIGA_MAC_VER_17 },
		{ 0x7c800000, 0x38000000,	RTL_GIGA_MAC_VER_17 },
		{ 0x7c800000, 0x30000000,	RTL_GIGA_MAC_VER_11 },

		/* 8101 family. */
		{ 0x7cf00000, 0x34a00000,	RTL_GIGA_MAC_VER_09 },
		{ 0x7cf00000, 0x24a00000,	RTL_GIGA_MAC_VER_09 },
		{ 0x7cf00000, 0x34900000,	RTL_GIGA_MAC_VER_08 },
		{ 0x7cf00000, 0x24900000,	RTL_GIGA_MAC_VER_08 },
		{ 0x7cf00000, 0x34800000,	RTL_GIGA_MAC_VER_07 },
		{ 0x7cf00000, 0x24800000,	RTL_GIGA_MAC_VER_07 },
		{ 0x7cf00000, 0x34000000,	RTL_GIGA_MAC_VER_13 },
		{ 0x7cf00000, 0x34300000,	RTL_GIGA_MAC_VER_10 },
		{ 0x7cf00000, 0x34200000,	RTL_GIGA_MAC_VER_16 },
		{ 0x7c800000, 0x34800000,	RTL_GIGA_MAC_VER_09 },
		{ 0x7c800000, 0x24800000,	RTL_GIGA_MAC_VER_09 },
		{ 0x7c800000, 0x34000000,	RTL_GIGA_MAC_VER_16 },
		/* FIXME: where did these entries come from ? -- FR */
		{ 0xfc800000, 0x38800000,	RTL_GIGA_MAC_VER_15 },
		{ 0xfc800000, 0x30800000,	RTL_GIGA_MAC_VER_14 },

		/* 8110 family. */
		{ 0xfc800000, 0x98000000,	RTL_GIGA_MAC_VER_06 },
		{ 0xfc800000, 0x18000000,	RTL_GIGA_MAC_VER_05 },
		{ 0xfc800000, 0x10000000,	RTL_GIGA_MAC_VER_04 },
		{ 0xfc800000, 0x04000000,	RTL_GIGA_MAC_VER_03 },
		{ 0xfc800000, 0x00800000,	RTL_GIGA_MAC_VER_02 },
		{ 0xfc800000, 0x00000000,	RTL_GIGA_MAC_VER_01 },

		/* Catch-all */
		{ 0x00000000, 0x00000000,	RTL_GIGA_MAC_NONE   }
	}, *p = mac_info;
	u32 reg;

	reg = RTL_R32(TxConfig);
	while ((reg & p->mask) != p->val)
		p++;
	tp->mac_version = p->mac_version;
}

static void rtl8169_print_mac_version(struct rtl8169_private *tp)
{
	dprintk("mac_version = 0x%02x\n", tp->mac_version);
}

struct phy_reg {
	u16 reg;
	u16 val;
};

static void rtl_writephy_batch(struct rtl8169_private *tp,
			       const struct phy_reg *regs, int len)
{
	while (len-- > 0) {
		rtl_writephy(tp, regs->reg, regs->val);
		regs++;
	}
}

#define PHY_READ		0x00000000
#define PHY_DATA_OR		0x10000000
#define PHY_DATA_AND		0x20000000
#define PHY_BJMPN		0x30000000
#define PHY_READ_EFUSE		0x40000000
#define PHY_READ_MAC_BYTE	0x50000000
#define PHY_WRITE_MAC_BYTE	0x60000000
#define PHY_CLEAR_READCOUNT	0x70000000
#define PHY_WRITE		0x80000000
#define PHY_READCOUNT_EQ_SKIP	0x90000000
#define PHY_COMP_EQ_SKIPN	0xa0000000
#define PHY_COMP_NEQ_SKIPN	0xb0000000
#define PHY_WRITE_PREVIOUS	0xc0000000
#define PHY_SKIPN		0xd0000000
#define PHY_DELAY_MS		0xe0000000
#define PHY_WRITE_ERI_WORD	0xf0000000

static void
rtl_phy_write_fw(struct rtl8169_private *tp, const struct firmware *fw)
{
	__le32 *phytable = (__le32 *)fw->data;
	struct net_device *dev = tp->dev;
	size_t index, fw_size = fw->size / sizeof(*phytable);
	u32 predata, count;

	if (fw->size % sizeof(*phytable)) {
		netif_err(tp, probe, dev, "odd sized firmware %zd\n", fw->size);
		return;
	}

	for (index = 0; index < fw_size; index++) {
		u32 action = le32_to_cpu(phytable[index]);
		u32 regno = (action & 0x0fff0000) >> 16;

		switch(action & 0xf0000000) {
		case PHY_READ:
		case PHY_DATA_OR:
		case PHY_DATA_AND:
		case PHY_READ_EFUSE:
		case PHY_CLEAR_READCOUNT:
		case PHY_WRITE:
		case PHY_WRITE_PREVIOUS:
		case PHY_DELAY_MS:
			break;

		case PHY_BJMPN:
			if (regno > index) {
				netif_err(tp, probe, tp->dev,
					"Out of range of firmware\n");
				return;
			}
			break;
		case PHY_READCOUNT_EQ_SKIP:
			if (index + 2 >= fw_size) {
				netif_err(tp, probe, tp->dev,
					"Out of range of firmware\n");
				return;
			}
			break;
		case PHY_COMP_EQ_SKIPN:
		case PHY_COMP_NEQ_SKIPN:
		case PHY_SKIPN:
			if (index + 1 + regno >= fw_size) {
				netif_err(tp, probe, tp->dev,
					"Out of range of firmware\n");
				return;
			}
			break;

		case PHY_READ_MAC_BYTE:
		case PHY_WRITE_MAC_BYTE:
		case PHY_WRITE_ERI_WORD:
		default:
			netif_err(tp, probe, tp->dev,
				  "Invalid action 0x%08x\n", action);
			return;
		}
	}

	predata = 0;
	count = 0;

	for (index = 0; index < fw_size; ) {
		u32 action = le32_to_cpu(phytable[index]);
		u32 data = action & 0x0000ffff;
		u32 regno = (action & 0x0fff0000) >> 16;

		if (!action)
			break;

		switch(action & 0xf0000000) {
		case PHY_READ:
			predata = rtl_readphy(tp, regno);
			count++;
			index++;
			break;
		case PHY_DATA_OR:
			predata |= data;
			index++;
			break;
		case PHY_DATA_AND:
			predata &= data;
			index++;
			break;
		case PHY_BJMPN:
			index -= regno;
			break;
		case PHY_READ_EFUSE:
			predata = rtl8168d_efuse_read(tp->mmio_addr, regno);
			index++;
			break;
		case PHY_CLEAR_READCOUNT:
			count = 0;
			index++;
			break;
		case PHY_WRITE:
			rtl_writephy(tp, regno, data);
			index++;
<<<<<<< HEAD
			break;
		case PHY_READCOUNT_EQ_SKIP:
			if (count == data)
				index += 2;
			else
				index += 1;
			break;
=======
			break;
		case PHY_READCOUNT_EQ_SKIP:
			if (count == data)
				index += 2;
			else
				index += 1;
			break;
>>>>>>> 1e6d93e4
		case PHY_COMP_EQ_SKIPN:
			if (predata == data)
				index += regno;
			index++;
			break;
		case PHY_COMP_NEQ_SKIPN:
			if (predata != data)
				index += regno;
			index++;
			break;
		case PHY_WRITE_PREVIOUS:
			rtl_writephy(tp, regno, predata);
			index++;
			break;
		case PHY_SKIPN:
			index += regno + 1;
			break;
		case PHY_DELAY_MS:
			mdelay(data);
			index++;
			break;

		case PHY_READ_MAC_BYTE:
		case PHY_WRITE_MAC_BYTE:
		case PHY_WRITE_ERI_WORD:
		default:
			BUG();
		}
	}
}

static void rtl_release_firmware(struct rtl8169_private *tp)
{
	release_firmware(tp->fw);
	tp->fw = NULL;
}

static int rtl_apply_firmware(struct rtl8169_private *tp, const char *fw_name)
{
	const struct firmware **fw = &tp->fw;
	int rc = !*fw;

	if (rc) {
		rc = request_firmware(fw, fw_name, &tp->pci_dev->dev);
		if (rc < 0)
			goto out;
	}

	/* TODO: release firmware once rtl_phy_write_fw signals failures. */
	rtl_phy_write_fw(tp, *fw);
out:
	return rc;
}

static void rtl8169s_hw_phy_config(struct rtl8169_private *tp)
{
	static const struct phy_reg phy_reg_init[] = {
		{ 0x1f, 0x0001 },
		{ 0x06, 0x006e },
		{ 0x08, 0x0708 },
		{ 0x15, 0x4000 },
		{ 0x18, 0x65c7 },

		{ 0x1f, 0x0001 },
		{ 0x03, 0x00a1 },
		{ 0x02, 0x0008 },
		{ 0x01, 0x0120 },
		{ 0x00, 0x1000 },
		{ 0x04, 0x0800 },
		{ 0x04, 0x0000 },

		{ 0x03, 0xff41 },
		{ 0x02, 0xdf60 },
		{ 0x01, 0x0140 },
		{ 0x00, 0x0077 },
		{ 0x04, 0x7800 },
		{ 0x04, 0x7000 },

		{ 0x03, 0x802f },
		{ 0x02, 0x4f02 },
		{ 0x01, 0x0409 },
		{ 0x00, 0xf0f9 },
		{ 0x04, 0x9800 },
		{ 0x04, 0x9000 },

		{ 0x03, 0xdf01 },
		{ 0x02, 0xdf20 },
		{ 0x01, 0xff95 },
		{ 0x00, 0xba00 },
		{ 0x04, 0xa800 },
		{ 0x04, 0xa000 },

		{ 0x03, 0xff41 },
		{ 0x02, 0xdf20 },
		{ 0x01, 0x0140 },
		{ 0x00, 0x00bb },
		{ 0x04, 0xb800 },
		{ 0x04, 0xb000 },

		{ 0x03, 0xdf41 },
		{ 0x02, 0xdc60 },
		{ 0x01, 0x6340 },
		{ 0x00, 0x007d },
		{ 0x04, 0xd800 },
		{ 0x04, 0xd000 },

		{ 0x03, 0xdf01 },
		{ 0x02, 0xdf20 },
		{ 0x01, 0x100a },
		{ 0x00, 0xa0ff },
		{ 0x04, 0xf800 },
		{ 0x04, 0xf000 },

		{ 0x1f, 0x0000 },
		{ 0x0b, 0x0000 },
		{ 0x00, 0x9200 }
	};

	rtl_writephy_batch(tp, phy_reg_init, ARRAY_SIZE(phy_reg_init));
}

static void rtl8169sb_hw_phy_config(struct rtl8169_private *tp)
{
	static const struct phy_reg phy_reg_init[] = {
		{ 0x1f, 0x0002 },
		{ 0x01, 0x90d0 },
		{ 0x1f, 0x0000 }
	};

	rtl_writephy_batch(tp, phy_reg_init, ARRAY_SIZE(phy_reg_init));
}

static void rtl8169scd_hw_phy_config_quirk(struct rtl8169_private *tp)
{
	struct pci_dev *pdev = tp->pci_dev;
	u16 vendor_id, device_id;

	pci_read_config_word(pdev, PCI_SUBSYSTEM_VENDOR_ID, &vendor_id);
	pci_read_config_word(pdev, PCI_SUBSYSTEM_ID, &device_id);

	if ((vendor_id != PCI_VENDOR_ID_GIGABYTE) || (device_id != 0xe000))
		return;

	rtl_writephy(tp, 0x1f, 0x0001);
	rtl_writephy(tp, 0x10, 0xf01b);
	rtl_writephy(tp, 0x1f, 0x0000);
}

static void rtl8169scd_hw_phy_config(struct rtl8169_private *tp)
{
	static const struct phy_reg phy_reg_init[] = {
		{ 0x1f, 0x0001 },
		{ 0x04, 0x0000 },
		{ 0x03, 0x00a1 },
		{ 0x02, 0x0008 },
		{ 0x01, 0x0120 },
		{ 0x00, 0x1000 },
		{ 0x04, 0x0800 },
		{ 0x04, 0x9000 },
		{ 0x03, 0x802f },
		{ 0x02, 0x4f02 },
		{ 0x01, 0x0409 },
		{ 0x00, 0xf099 },
		{ 0x04, 0x9800 },
		{ 0x04, 0xa000 },
		{ 0x03, 0xdf01 },
		{ 0x02, 0xdf20 },
		{ 0x01, 0xff95 },
		{ 0x00, 0xba00 },
		{ 0x04, 0xa800 },
		{ 0x04, 0xf000 },
		{ 0x03, 0xdf01 },
		{ 0x02, 0xdf20 },
		{ 0x01, 0x101a },
		{ 0x00, 0xa0ff },
		{ 0x04, 0xf800 },
		{ 0x04, 0x0000 },
		{ 0x1f, 0x0000 },

		{ 0x1f, 0x0001 },
		{ 0x10, 0xf41b },
		{ 0x14, 0xfb54 },
		{ 0x18, 0xf5c7 },
		{ 0x1f, 0x0000 },

		{ 0x1f, 0x0001 },
		{ 0x17, 0x0cc0 },
		{ 0x1f, 0x0000 }
	};

	rtl_writephy_batch(tp, phy_reg_init, ARRAY_SIZE(phy_reg_init));

	rtl8169scd_hw_phy_config_quirk(tp);
}

static void rtl8169sce_hw_phy_config(struct rtl8169_private *tp)
{
	static const struct phy_reg phy_reg_init[] = {
		{ 0x1f, 0x0001 },
		{ 0x04, 0x0000 },
		{ 0x03, 0x00a1 },
		{ 0x02, 0x0008 },
		{ 0x01, 0x0120 },
		{ 0x00, 0x1000 },
		{ 0x04, 0x0800 },
		{ 0x04, 0x9000 },
		{ 0x03, 0x802f },
		{ 0x02, 0x4f02 },
		{ 0x01, 0x0409 },
		{ 0x00, 0xf099 },
		{ 0x04, 0x9800 },
		{ 0x04, 0xa000 },
		{ 0x03, 0xdf01 },
		{ 0x02, 0xdf20 },
		{ 0x01, 0xff95 },
		{ 0x00, 0xba00 },
		{ 0x04, 0xa800 },
		{ 0x04, 0xf000 },
		{ 0x03, 0xdf01 },
		{ 0x02, 0xdf20 },
		{ 0x01, 0x101a },
		{ 0x00, 0xa0ff },
		{ 0x04, 0xf800 },
		{ 0x04, 0x0000 },
		{ 0x1f, 0x0000 },

		{ 0x1f, 0x0001 },
		{ 0x0b, 0x8480 },
		{ 0x1f, 0x0000 },

		{ 0x1f, 0x0001 },
		{ 0x18, 0x67c7 },
		{ 0x04, 0x2000 },
		{ 0x03, 0x002f },
		{ 0x02, 0x4360 },
		{ 0x01, 0x0109 },
		{ 0x00, 0x3022 },
		{ 0x04, 0x2800 },
		{ 0x1f, 0x0000 },

		{ 0x1f, 0x0001 },
		{ 0x17, 0x0cc0 },
		{ 0x1f, 0x0000 }
	};

	rtl_writephy_batch(tp, phy_reg_init, ARRAY_SIZE(phy_reg_init));
}

static void rtl8168bb_hw_phy_config(struct rtl8169_private *tp)
{
	static const struct phy_reg phy_reg_init[] = {
		{ 0x10, 0xf41b },
		{ 0x1f, 0x0000 }
	};

	rtl_writephy(tp, 0x1f, 0x0001);
	rtl_patchphy(tp, 0x16, 1 << 0);

	rtl_writephy_batch(tp, phy_reg_init, ARRAY_SIZE(phy_reg_init));
}

static void rtl8168bef_hw_phy_config(struct rtl8169_private *tp)
{
	static const struct phy_reg phy_reg_init[] = {
		{ 0x1f, 0x0001 },
		{ 0x10, 0xf41b },
		{ 0x1f, 0x0000 }
	};

	rtl_writephy_batch(tp, phy_reg_init, ARRAY_SIZE(phy_reg_init));
}

static void rtl8168cp_1_hw_phy_config(struct rtl8169_private *tp)
{
	static const struct phy_reg phy_reg_init[] = {
		{ 0x1f, 0x0000 },
		{ 0x1d, 0x0f00 },
		{ 0x1f, 0x0002 },
		{ 0x0c, 0x1ec8 },
		{ 0x1f, 0x0000 }
	};

	rtl_writephy_batch(tp, phy_reg_init, ARRAY_SIZE(phy_reg_init));
}

static void rtl8168cp_2_hw_phy_config(struct rtl8169_private *tp)
{
	static const struct phy_reg phy_reg_init[] = {
		{ 0x1f, 0x0001 },
		{ 0x1d, 0x3d98 },
		{ 0x1f, 0x0000 }
	};

	rtl_writephy(tp, 0x1f, 0x0000);
	rtl_patchphy(tp, 0x14, 1 << 5);
	rtl_patchphy(tp, 0x0d, 1 << 5);

	rtl_writephy_batch(tp, phy_reg_init, ARRAY_SIZE(phy_reg_init));
}

static void rtl8168c_1_hw_phy_config(struct rtl8169_private *tp)
{
	static const struct phy_reg phy_reg_init[] = {
		{ 0x1f, 0x0001 },
		{ 0x12, 0x2300 },
		{ 0x1f, 0x0002 },
		{ 0x00, 0x88d4 },
		{ 0x01, 0x82b1 },
		{ 0x03, 0x7002 },
		{ 0x08, 0x9e30 },
		{ 0x09, 0x01f0 },
		{ 0x0a, 0x5500 },
		{ 0x0c, 0x00c8 },
		{ 0x1f, 0x0003 },
		{ 0x12, 0xc096 },
		{ 0x16, 0x000a },
		{ 0x1f, 0x0000 },
		{ 0x1f, 0x0000 },
		{ 0x09, 0x2000 },
		{ 0x09, 0x0000 }
	};

	rtl_writephy_batch(tp, phy_reg_init, ARRAY_SIZE(phy_reg_init));

	rtl_patchphy(tp, 0x14, 1 << 5);
	rtl_patchphy(tp, 0x0d, 1 << 5);
	rtl_writephy(tp, 0x1f, 0x0000);
}

static void rtl8168c_2_hw_phy_config(struct rtl8169_private *tp)
{
	static const struct phy_reg phy_reg_init[] = {
		{ 0x1f, 0x0001 },
		{ 0x12, 0x2300 },
		{ 0x03, 0x802f },
		{ 0x02, 0x4f02 },
		{ 0x01, 0x0409 },
		{ 0x00, 0xf099 },
		{ 0x04, 0x9800 },
		{ 0x04, 0x9000 },
		{ 0x1d, 0x3d98 },
		{ 0x1f, 0x0002 },
		{ 0x0c, 0x7eb8 },
		{ 0x06, 0x0761 },
		{ 0x1f, 0x0003 },
		{ 0x16, 0x0f0a },
		{ 0x1f, 0x0000 }
	};

	rtl_writephy_batch(tp, phy_reg_init, ARRAY_SIZE(phy_reg_init));

	rtl_patchphy(tp, 0x16, 1 << 0);
	rtl_patchphy(tp, 0x14, 1 << 5);
	rtl_patchphy(tp, 0x0d, 1 << 5);
	rtl_writephy(tp, 0x1f, 0x0000);
}

static void rtl8168c_3_hw_phy_config(struct rtl8169_private *tp)
{
	static const struct phy_reg phy_reg_init[] = {
		{ 0x1f, 0x0001 },
		{ 0x12, 0x2300 },
		{ 0x1d, 0x3d98 },
		{ 0x1f, 0x0002 },
		{ 0x0c, 0x7eb8 },
		{ 0x06, 0x5461 },
		{ 0x1f, 0x0003 },
		{ 0x16, 0x0f0a },
		{ 0x1f, 0x0000 }
	};

	rtl_writephy_batch(tp, phy_reg_init, ARRAY_SIZE(phy_reg_init));

	rtl_patchphy(tp, 0x16, 1 << 0);
	rtl_patchphy(tp, 0x14, 1 << 5);
	rtl_patchphy(tp, 0x0d, 1 << 5);
	rtl_writephy(tp, 0x1f, 0x0000);
}

static void rtl8168c_4_hw_phy_config(struct rtl8169_private *tp)
{
	rtl8168c_3_hw_phy_config(tp);
}

static void rtl8168d_1_hw_phy_config(struct rtl8169_private *tp)
{
	static const struct phy_reg phy_reg_init_0[] = {
		/* Channel Estimation */
		{ 0x1f, 0x0001 },
		{ 0x06, 0x4064 },
		{ 0x07, 0x2863 },
		{ 0x08, 0x059c },
		{ 0x09, 0x26b4 },
		{ 0x0a, 0x6a19 },
		{ 0x0b, 0xdcc8 },
		{ 0x10, 0xf06d },
		{ 0x14, 0x7f68 },
		{ 0x18, 0x7fd9 },
		{ 0x1c, 0xf0ff },
		{ 0x1d, 0x3d9c },
		{ 0x1f, 0x0003 },
		{ 0x12, 0xf49f },
		{ 0x13, 0x070b },
		{ 0x1a, 0x05ad },
		{ 0x14, 0x94c0 },

		/*
		 * Tx Error Issue
		 * enhance line driver power
		 */
		{ 0x1f, 0x0002 },
		{ 0x06, 0x5561 },
		{ 0x1f, 0x0005 },
		{ 0x05, 0x8332 },
		{ 0x06, 0x5561 },

		/*
		 * Can not link to 1Gbps with bad cable
		 * Decrease SNR threshold form 21.07dB to 19.04dB
		 */
		{ 0x1f, 0x0001 },
		{ 0x17, 0x0cc0 },

		{ 0x1f, 0x0000 },
		{ 0x0d, 0xf880 }
	};
	void __iomem *ioaddr = tp->mmio_addr;

	rtl_writephy_batch(tp, phy_reg_init_0, ARRAY_SIZE(phy_reg_init_0));

	/*
	 * Rx Error Issue
	 * Fine Tune Switching regulator parameter
	 */
	rtl_writephy(tp, 0x1f, 0x0002);
	rtl_w1w0_phy(tp, 0x0b, 0x0010, 0x00ef);
	rtl_w1w0_phy(tp, 0x0c, 0xa200, 0x5d00);

	if (rtl8168d_efuse_read(ioaddr, 0x01) == 0xb1) {
		static const struct phy_reg phy_reg_init[] = {
			{ 0x1f, 0x0002 },
			{ 0x05, 0x669a },
			{ 0x1f, 0x0005 },
			{ 0x05, 0x8330 },
			{ 0x06, 0x669a },
			{ 0x1f, 0x0002 }
		};
		int val;

		rtl_writephy_batch(tp, phy_reg_init, ARRAY_SIZE(phy_reg_init));

		val = rtl_readphy(tp, 0x0d);

		if ((val & 0x00ff) != 0x006c) {
			static const u32 set[] = {
				0x0065, 0x0066, 0x0067, 0x0068,
				0x0069, 0x006a, 0x006b, 0x006c
			};
			int i;

			rtl_writephy(tp, 0x1f, 0x0002);

			val &= 0xff00;
			for (i = 0; i < ARRAY_SIZE(set); i++)
				rtl_writephy(tp, 0x0d, val | set[i]);
		}
	} else {
		static const struct phy_reg phy_reg_init[] = {
			{ 0x1f, 0x0002 },
			{ 0x05, 0x6662 },
			{ 0x1f, 0x0005 },
			{ 0x05, 0x8330 },
			{ 0x06, 0x6662 }
		};

		rtl_writephy_batch(tp, phy_reg_init, ARRAY_SIZE(phy_reg_init));
	}

	/* RSET couple improve */
	rtl_writephy(tp, 0x1f, 0x0002);
	rtl_patchphy(tp, 0x0d, 0x0300);
	rtl_patchphy(tp, 0x0f, 0x0010);

	/* Fine tune PLL performance */
	rtl_writephy(tp, 0x1f, 0x0002);
	rtl_w1w0_phy(tp, 0x02, 0x0100, 0x0600);
	rtl_w1w0_phy(tp, 0x03, 0x0000, 0xe000);

	rtl_writephy(tp, 0x1f, 0x0005);
	rtl_writephy(tp, 0x05, 0x001b);
	if ((rtl_readphy(tp, 0x06) != 0xbf00) ||
	    (rtl_apply_firmware(tp, FIRMWARE_8168D_1) < 0)) {
		netif_warn(tp, probe, tp->dev, "unable to apply firmware patch\n");
	}

	rtl_writephy(tp, 0x1f, 0x0000);
}

static void rtl8168d_2_hw_phy_config(struct rtl8169_private *tp)
{
	static const struct phy_reg phy_reg_init_0[] = {
		/* Channel Estimation */
		{ 0x1f, 0x0001 },
		{ 0x06, 0x4064 },
		{ 0x07, 0x2863 },
		{ 0x08, 0x059c },
		{ 0x09, 0x26b4 },
		{ 0x0a, 0x6a19 },
		{ 0x0b, 0xdcc8 },
		{ 0x10, 0xf06d },
		{ 0x14, 0x7f68 },
		{ 0x18, 0x7fd9 },
		{ 0x1c, 0xf0ff },
		{ 0x1d, 0x3d9c },
		{ 0x1f, 0x0003 },
		{ 0x12, 0xf49f },
		{ 0x13, 0x070b },
		{ 0x1a, 0x05ad },
		{ 0x14, 0x94c0 },

		/*
		 * Tx Error Issue
		 * enhance line driver power
		 */
		{ 0x1f, 0x0002 },
		{ 0x06, 0x5561 },
		{ 0x1f, 0x0005 },
		{ 0x05, 0x8332 },
		{ 0x06, 0x5561 },

		/*
		 * Can not link to 1Gbps with bad cable
		 * Decrease SNR threshold form 21.07dB to 19.04dB
		 */
		{ 0x1f, 0x0001 },
		{ 0x17, 0x0cc0 },

		{ 0x1f, 0x0000 },
		{ 0x0d, 0xf880 }
	};
	void __iomem *ioaddr = tp->mmio_addr;

	rtl_writephy_batch(tp, phy_reg_init_0, ARRAY_SIZE(phy_reg_init_0));

	if (rtl8168d_efuse_read(ioaddr, 0x01) == 0xb1) {
		static const struct phy_reg phy_reg_init[] = {
			{ 0x1f, 0x0002 },
			{ 0x05, 0x669a },
			{ 0x1f, 0x0005 },
			{ 0x05, 0x8330 },
			{ 0x06, 0x669a },

			{ 0x1f, 0x0002 }
		};
		int val;

		rtl_writephy_batch(tp, phy_reg_init, ARRAY_SIZE(phy_reg_init));

		val = rtl_readphy(tp, 0x0d);
		if ((val & 0x00ff) != 0x006c) {
			static const u32 set[] = {
				0x0065, 0x0066, 0x0067, 0x0068,
				0x0069, 0x006a, 0x006b, 0x006c
			};
			int i;

			rtl_writephy(tp, 0x1f, 0x0002);

			val &= 0xff00;
			for (i = 0; i < ARRAY_SIZE(set); i++)
				rtl_writephy(tp, 0x0d, val | set[i]);
		}
	} else {
		static const struct phy_reg phy_reg_init[] = {
			{ 0x1f, 0x0002 },
			{ 0x05, 0x2642 },
			{ 0x1f, 0x0005 },
			{ 0x05, 0x8330 },
			{ 0x06, 0x2642 }
		};

		rtl_writephy_batch(tp, phy_reg_init, ARRAY_SIZE(phy_reg_init));
	}

	/* Fine tune PLL performance */
	rtl_writephy(tp, 0x1f, 0x0002);
	rtl_w1w0_phy(tp, 0x02, 0x0100, 0x0600);
	rtl_w1w0_phy(tp, 0x03, 0x0000, 0xe000);

	/* Switching regulator Slew rate */
	rtl_writephy(tp, 0x1f, 0x0002);
	rtl_patchphy(tp, 0x0f, 0x0017);

	rtl_writephy(tp, 0x1f, 0x0005);
	rtl_writephy(tp, 0x05, 0x001b);
	if ((rtl_readphy(tp, 0x06) != 0xb300) ||
	    (rtl_apply_firmware(tp, FIRMWARE_8168D_2) < 0)) {
		netif_warn(tp, probe, tp->dev, "unable to apply firmware patch\n");
	}

	rtl_writephy(tp, 0x1f, 0x0000);
}

static void rtl8168d_3_hw_phy_config(struct rtl8169_private *tp)
{
	static const struct phy_reg phy_reg_init[] = {
		{ 0x1f, 0x0002 },
		{ 0x10, 0x0008 },
		{ 0x0d, 0x006c },

		{ 0x1f, 0x0000 },
		{ 0x0d, 0xf880 },

		{ 0x1f, 0x0001 },
		{ 0x17, 0x0cc0 },

		{ 0x1f, 0x0001 },
		{ 0x0b, 0xa4d8 },
		{ 0x09, 0x281c },
		{ 0x07, 0x2883 },
		{ 0x0a, 0x6b35 },
		{ 0x1d, 0x3da4 },
		{ 0x1c, 0xeffd },
		{ 0x14, 0x7f52 },
		{ 0x18, 0x7fc6 },
		{ 0x08, 0x0601 },
		{ 0x06, 0x4063 },
		{ 0x10, 0xf074 },
		{ 0x1f, 0x0003 },
		{ 0x13, 0x0789 },
		{ 0x12, 0xf4bd },
		{ 0x1a, 0x04fd },
		{ 0x14, 0x84b0 },
		{ 0x1f, 0x0000 },
		{ 0x00, 0x9200 },

		{ 0x1f, 0x0005 },
		{ 0x01, 0x0340 },
		{ 0x1f, 0x0001 },
		{ 0x04, 0x4000 },
		{ 0x03, 0x1d21 },
		{ 0x02, 0x0c32 },
		{ 0x01, 0x0200 },
		{ 0x00, 0x5554 },
		{ 0x04, 0x4800 },
		{ 0x04, 0x4000 },
		{ 0x04, 0xf000 },
		{ 0x03, 0xdf01 },
		{ 0x02, 0xdf20 },
		{ 0x01, 0x101a },
		{ 0x00, 0xa0ff },
		{ 0x04, 0xf800 },
		{ 0x04, 0xf000 },
		{ 0x1f, 0x0000 },

		{ 0x1f, 0x0007 },
		{ 0x1e, 0x0023 },
		{ 0x16, 0x0000 },
		{ 0x1f, 0x0000 }
	};

	rtl_writephy_batch(tp, phy_reg_init, ARRAY_SIZE(phy_reg_init));
}

static void rtl8168d_4_hw_phy_config(struct rtl8169_private *tp)
{
	static const struct phy_reg phy_reg_init[] = {
		{ 0x1f, 0x0001 },
		{ 0x17, 0x0cc0 },

		{ 0x1f, 0x0007 },
		{ 0x1e, 0x002d },
		{ 0x18, 0x0040 },
		{ 0x1f, 0x0000 }
	};

	rtl_writephy_batch(tp, phy_reg_init, ARRAY_SIZE(phy_reg_init));
	rtl_patchphy(tp, 0x0d, 1 << 5);
}

static void rtl8102e_hw_phy_config(struct rtl8169_private *tp)
{
	static const struct phy_reg phy_reg_init[] = {
		{ 0x1f, 0x0003 },
		{ 0x08, 0x441d },
		{ 0x01, 0x9100 },
		{ 0x1f, 0x0000 }
	};

	rtl_writephy(tp, 0x1f, 0x0000);
	rtl_patchphy(tp, 0x11, 1 << 12);
	rtl_patchphy(tp, 0x19, 1 << 13);
	rtl_patchphy(tp, 0x10, 1 << 15);

	rtl_writephy_batch(tp, phy_reg_init, ARRAY_SIZE(phy_reg_init));
}

static void rtl_hw_phy_config(struct net_device *dev)
{
	struct rtl8169_private *tp = netdev_priv(dev);

	rtl8169_print_mac_version(tp);

	switch (tp->mac_version) {
	case RTL_GIGA_MAC_VER_01:
		break;
	case RTL_GIGA_MAC_VER_02:
	case RTL_GIGA_MAC_VER_03:
		rtl8169s_hw_phy_config(tp);
		break;
	case RTL_GIGA_MAC_VER_04:
		rtl8169sb_hw_phy_config(tp);
		break;
	case RTL_GIGA_MAC_VER_05:
		rtl8169scd_hw_phy_config(tp);
		break;
	case RTL_GIGA_MAC_VER_06:
		rtl8169sce_hw_phy_config(tp);
		break;
	case RTL_GIGA_MAC_VER_07:
	case RTL_GIGA_MAC_VER_08:
	case RTL_GIGA_MAC_VER_09:
		rtl8102e_hw_phy_config(tp);
		break;
	case RTL_GIGA_MAC_VER_11:
		rtl8168bb_hw_phy_config(tp);
		break;
	case RTL_GIGA_MAC_VER_12:
		rtl8168bef_hw_phy_config(tp);
		break;
	case RTL_GIGA_MAC_VER_17:
		rtl8168bef_hw_phy_config(tp);
		break;
	case RTL_GIGA_MAC_VER_18:
		rtl8168cp_1_hw_phy_config(tp);
		break;
	case RTL_GIGA_MAC_VER_19:
		rtl8168c_1_hw_phy_config(tp);
		break;
	case RTL_GIGA_MAC_VER_20:
		rtl8168c_2_hw_phy_config(tp);
		break;
	case RTL_GIGA_MAC_VER_21:
		rtl8168c_3_hw_phy_config(tp);
		break;
	case RTL_GIGA_MAC_VER_22:
		rtl8168c_4_hw_phy_config(tp);
		break;
	case RTL_GIGA_MAC_VER_23:
	case RTL_GIGA_MAC_VER_24:
		rtl8168cp_2_hw_phy_config(tp);
		break;
	case RTL_GIGA_MAC_VER_25:
		rtl8168d_1_hw_phy_config(tp);
		break;
	case RTL_GIGA_MAC_VER_26:
		rtl8168d_2_hw_phy_config(tp);
		break;
	case RTL_GIGA_MAC_VER_27:
		rtl8168d_3_hw_phy_config(tp);
		break;
	case RTL_GIGA_MAC_VER_28:
		rtl8168d_4_hw_phy_config(tp);
		break;

	default:
		break;
	}
}

static void rtl8169_phy_timer(unsigned long __opaque)
{
	struct net_device *dev = (struct net_device *)__opaque;
	struct rtl8169_private *tp = netdev_priv(dev);
	struct timer_list *timer = &tp->timer;
	void __iomem *ioaddr = tp->mmio_addr;
	unsigned long timeout = RTL8169_PHY_TIMEOUT;

	assert(tp->mac_version > RTL_GIGA_MAC_VER_01);

	if (!(tp->phy_1000_ctrl_reg & ADVERTISE_1000FULL))
		return;

	spin_lock_irq(&tp->lock);

	if (tp->phy_reset_pending(tp)) {
		/*
		 * A busy loop could burn quite a few cycles on nowadays CPU.
		 * Let's delay the execution of the timer for a few ticks.
		 */
		timeout = HZ/10;
		goto out_mod_timer;
	}

	if (tp->link_ok(ioaddr))
		goto out_unlock;

	netif_warn(tp, link, dev, "PHY reset until link up\n");

	tp->phy_reset_enable(tp);

out_mod_timer:
	mod_timer(timer, jiffies + timeout);
out_unlock:
	spin_unlock_irq(&tp->lock);
}

static inline void rtl8169_delete_timer(struct net_device *dev)
{
	struct rtl8169_private *tp = netdev_priv(dev);
	struct timer_list *timer = &tp->timer;

	if (tp->mac_version <= RTL_GIGA_MAC_VER_01)
		return;

	del_timer_sync(timer);
}

static inline void rtl8169_request_timer(struct net_device *dev)
{
	struct rtl8169_private *tp = netdev_priv(dev);
	struct timer_list *timer = &tp->timer;

	if (tp->mac_version <= RTL_GIGA_MAC_VER_01)
		return;

	mod_timer(timer, jiffies + RTL8169_PHY_TIMEOUT);
}

#ifdef CONFIG_NET_POLL_CONTROLLER
/*
 * Polling 'interrupt' - used by things like netconsole to send skbs
 * without having to re-enable interrupts. It's not called while
 * the interrupt routine is executing.
 */
static void rtl8169_netpoll(struct net_device *dev)
{
	struct rtl8169_private *tp = netdev_priv(dev);
	struct pci_dev *pdev = tp->pci_dev;

	disable_irq(pdev->irq);
	rtl8169_interrupt(pdev->irq, dev);
	enable_irq(pdev->irq);
}
#endif

static void rtl8169_release_board(struct pci_dev *pdev, struct net_device *dev,
				  void __iomem *ioaddr)
{
	iounmap(ioaddr);
	pci_release_regions(pdev);
	pci_clear_mwi(pdev);
	pci_disable_device(pdev);
	free_netdev(dev);
}

static void rtl8169_phy_reset(struct net_device *dev,
			      struct rtl8169_private *tp)
{
	unsigned int i;

	tp->phy_reset_enable(tp);
	for (i = 0; i < 100; i++) {
		if (!tp->phy_reset_pending(tp))
			return;
		msleep(1);
	}
	netif_err(tp, link, dev, "PHY reset failed\n");
}

static void rtl8169_init_phy(struct net_device *dev, struct rtl8169_private *tp)
{
	void __iomem *ioaddr = tp->mmio_addr;

	rtl_hw_phy_config(dev);

	if (tp->mac_version <= RTL_GIGA_MAC_VER_06) {
		dprintk("Set MAC Reg C+CR Offset 0x82h = 0x01h\n");
		RTL_W8(0x82, 0x01);
	}

	pci_write_config_byte(tp->pci_dev, PCI_LATENCY_TIMER, 0x40);

	if (tp->mac_version <= RTL_GIGA_MAC_VER_06)
		pci_write_config_byte(tp->pci_dev, PCI_CACHE_LINE_SIZE, 0x08);

	if (tp->mac_version == RTL_GIGA_MAC_VER_02) {
		dprintk("Set MAC Reg C+CR Offset 0x82h = 0x01h\n");
		RTL_W8(0x82, 0x01);
		dprintk("Set PHY Reg 0x0bh = 0x00h\n");
		rtl_writephy(tp, 0x0b, 0x0000); //w 0x0b 15 0 0
	}

	rtl8169_phy_reset(dev, tp);

	/*
	 * rtl8169_set_speed_xmii takes good care of the Fast Ethernet
	 * only 8101. Don't panic.
	 */
	rtl8169_set_speed(dev, AUTONEG_ENABLE, SPEED_1000, DUPLEX_FULL);

	if (RTL_R8(PHYstatus) & TBI_Enable)
		netif_info(tp, link, dev, "TBI auto-negotiating\n");
}

static void rtl_rar_set(struct rtl8169_private *tp, u8 *addr)
{
	void __iomem *ioaddr = tp->mmio_addr;
	u32 high;
	u32 low;

	low  = addr[0] | (addr[1] << 8) | (addr[2] << 16) | (addr[3] << 24);
	high = addr[4] | (addr[5] << 8);

	spin_lock_irq(&tp->lock);

	RTL_W8(Cfg9346, Cfg9346_Unlock);

	RTL_W32(MAC4, high);
	RTL_R32(MAC4);

	RTL_W32(MAC0, low);
	RTL_R32(MAC0);

	RTL_W8(Cfg9346, Cfg9346_Lock);

	spin_unlock_irq(&tp->lock);
}

static int rtl_set_mac_address(struct net_device *dev, void *p)
{
	struct rtl8169_private *tp = netdev_priv(dev);
	struct sockaddr *addr = p;

	if (!is_valid_ether_addr(addr->sa_data))
		return -EADDRNOTAVAIL;

	memcpy(dev->dev_addr, addr->sa_data, dev->addr_len);

	rtl_rar_set(tp, dev->dev_addr);

	return 0;
}

static int rtl8169_ioctl(struct net_device *dev, struct ifreq *ifr, int cmd)
{
	struct rtl8169_private *tp = netdev_priv(dev);
	struct mii_ioctl_data *data = if_mii(ifr);

	return netif_running(dev) ? tp->do_ioctl(tp, data, cmd) : -ENODEV;
}

static int rtl_xmii_ioctl(struct rtl8169_private *tp, struct mii_ioctl_data *data, int cmd)
{
	switch (cmd) {
	case SIOCGMIIPHY:
		data->phy_id = 32; /* Internal PHY */
		return 0;

	case SIOCGMIIREG:
		data->val_out = rtl_readphy(tp, data->reg_num & 0x1f);
		return 0;

	case SIOCSMIIREG:
		rtl_writephy(tp, data->reg_num & 0x1f, data->val_in);
		return 0;
	}
	return -EOPNOTSUPP;
}

static int rtl_tbi_ioctl(struct rtl8169_private *tp, struct mii_ioctl_data *data, int cmd)
{
	return -EOPNOTSUPP;
}

static const struct rtl_cfg_info {
	void (*hw_start)(struct net_device *);
	unsigned int region;
	unsigned int align;
	u16 intr_event;
	u16 napi_event;
	unsigned features;
	u8 default_ver;
} rtl_cfg_infos [] = {
	[RTL_CFG_0] = {
		.hw_start	= rtl_hw_start_8169,
		.region		= 1,
		.align		= 0,
		.intr_event	= SYSErr | LinkChg | RxOverflow |
				  RxFIFOOver | TxErr | TxOK | RxOK | RxErr,
		.napi_event	= RxFIFOOver | TxErr | TxOK | RxOK | RxOverflow,
		.features	= RTL_FEATURE_GMII,
		.default_ver	= RTL_GIGA_MAC_VER_01,
	},
	[RTL_CFG_1] = {
		.hw_start	= rtl_hw_start_8168,
		.region		= 2,
		.align		= 8,
		.intr_event	= SYSErr | LinkChg | RxOverflow |
				  TxErr | TxOK | RxOK | RxErr,
		.napi_event	= TxErr | TxOK | RxOK | RxOverflow,
		.features	= RTL_FEATURE_GMII | RTL_FEATURE_MSI,
		.default_ver	= RTL_GIGA_MAC_VER_11,
	},
	[RTL_CFG_2] = {
		.hw_start	= rtl_hw_start_8101,
		.region		= 2,
		.align		= 8,
		.intr_event	= SYSErr | LinkChg | RxOverflow | PCSTimeout |
				  RxFIFOOver | TxErr | TxOK | RxOK | RxErr,
		.napi_event	= RxFIFOOver | TxErr | TxOK | RxOK | RxOverflow,
		.features	= RTL_FEATURE_MSI,
		.default_ver	= RTL_GIGA_MAC_VER_13,
	}
};

/* Cfg9346_Unlock assumed. */
static unsigned rtl_try_msi(struct pci_dev *pdev, void __iomem *ioaddr,
			    const struct rtl_cfg_info *cfg)
{
	unsigned msi = 0;
	u8 cfg2;

	cfg2 = RTL_R8(Config2) & ~MSIEnable;
	if (cfg->features & RTL_FEATURE_MSI) {
		if (pci_enable_msi(pdev)) {
			dev_info(&pdev->dev, "no MSI. Back to INTx.\n");
		} else {
			cfg2 |= MSIEnable;
			msi = RTL_FEATURE_MSI;
		}
	}
	RTL_W8(Config2, cfg2);
	return msi;
}

static void rtl_disable_msi(struct pci_dev *pdev, struct rtl8169_private *tp)
{
	if (tp->features & RTL_FEATURE_MSI) {
		pci_disable_msi(pdev);
		tp->features &= ~RTL_FEATURE_MSI;
	}
}

static const struct net_device_ops rtl8169_netdev_ops = {
	.ndo_open		= rtl8169_open,
	.ndo_stop		= rtl8169_close,
	.ndo_get_stats		= rtl8169_get_stats,
	.ndo_start_xmit		= rtl8169_start_xmit,
	.ndo_tx_timeout		= rtl8169_tx_timeout,
	.ndo_validate_addr	= eth_validate_addr,
	.ndo_change_mtu		= rtl8169_change_mtu,
	.ndo_set_mac_address	= rtl_set_mac_address,
	.ndo_do_ioctl		= rtl8169_ioctl,
	.ndo_set_multicast_list	= rtl_set_rx_mode,
#ifdef CONFIG_R8169_VLAN
	.ndo_vlan_rx_register	= rtl8169_vlan_rx_register,
#endif
#ifdef CONFIG_NET_POLL_CONTROLLER
	.ndo_poll_controller	= rtl8169_netpoll,
#endif

};

static void __devinit rtl_init_mdio_ops(struct rtl8169_private *tp)
{
	struct mdio_ops *ops = &tp->mdio_ops;

	switch (tp->mac_version) {
	case RTL_GIGA_MAC_VER_27:
		ops->write	= r8168dp_1_mdio_write;
		ops->read	= r8168dp_1_mdio_read;
		break;
	case RTL_GIGA_MAC_VER_28:
		ops->write	= r8168dp_2_mdio_write;
		ops->read	= r8168dp_2_mdio_read;
		break;
	default:
		ops->write	= r8169_mdio_write;
		ops->read	= r8169_mdio_read;
		break;
	}
}

static void r810x_phy_power_down(struct rtl8169_private *tp)
{
	rtl_writephy(tp, 0x1f, 0x0000);
	rtl_writephy(tp, MII_BMCR, BMCR_PDOWN);
}

static void r810x_phy_power_up(struct rtl8169_private *tp)
{
	rtl_writephy(tp, 0x1f, 0x0000);
	rtl_writephy(tp, MII_BMCR, BMCR_ANENABLE);
}

static void r810x_pll_power_down(struct rtl8169_private *tp)
{
	if (__rtl8169_get_wol(tp) & WAKE_ANY) {
		rtl_writephy(tp, 0x1f, 0x0000);
		rtl_writephy(tp, MII_BMCR, 0x0000);
		return;
	}

	r810x_phy_power_down(tp);
}

static void r810x_pll_power_up(struct rtl8169_private *tp)
{
	r810x_phy_power_up(tp);
}

static void r8168_phy_power_up(struct rtl8169_private *tp)
{
	rtl_writephy(tp, 0x1f, 0x0000);
	rtl_writephy(tp, 0x0e, 0x0000);
	rtl_writephy(tp, MII_BMCR, BMCR_ANENABLE);
}

static void r8168_phy_power_down(struct rtl8169_private *tp)
{
	rtl_writephy(tp, 0x1f, 0x0000);
	rtl_writephy(tp, 0x0e, 0x0200);
	rtl_writephy(tp, MII_BMCR, BMCR_PDOWN);
}

static void r8168_pll_power_down(struct rtl8169_private *tp)
{
	void __iomem *ioaddr = tp->mmio_addr;

	if (tp->mac_version == RTL_GIGA_MAC_VER_27)
		return;

	if (((tp->mac_version == RTL_GIGA_MAC_VER_23) ||
	     (tp->mac_version == RTL_GIGA_MAC_VER_24)) &&
	    (RTL_R16(CPlusCmd) & ASF)) {
		return;
	}

	if (__rtl8169_get_wol(tp) & WAKE_ANY) {
		rtl_writephy(tp, 0x1f, 0x0000);
		rtl_writephy(tp, MII_BMCR, 0x0000);

		RTL_W32(RxConfig, RTL_R32(RxConfig) |
			AcceptBroadcast | AcceptMulticast | AcceptMyPhys);
		return;
	}

	r8168_phy_power_down(tp);

	switch (tp->mac_version) {
	case RTL_GIGA_MAC_VER_25:
	case RTL_GIGA_MAC_VER_26:
		RTL_W8(PMCH, RTL_R8(PMCH) & ~0x80);
		break;
	}
}

static void r8168_pll_power_up(struct rtl8169_private *tp)
{
	void __iomem *ioaddr = tp->mmio_addr;

	if (tp->mac_version == RTL_GIGA_MAC_VER_27)
		return;

	switch (tp->mac_version) {
	case RTL_GIGA_MAC_VER_25:
	case RTL_GIGA_MAC_VER_26:
		RTL_W8(PMCH, RTL_R8(PMCH) | 0x80);
		break;
	}

	r8168_phy_power_up(tp);
}

static void rtl_pll_power_op(struct rtl8169_private *tp,
			     void (*op)(struct rtl8169_private *))
{
	if (op)
		op(tp);
}

static void rtl_pll_power_down(struct rtl8169_private *tp)
{
	rtl_pll_power_op(tp, tp->pll_power_ops.down);
}

static void rtl_pll_power_up(struct rtl8169_private *tp)
{
	rtl_pll_power_op(tp, tp->pll_power_ops.up);
}

static void __devinit rtl_init_pll_power_ops(struct rtl8169_private *tp)
{
	struct pll_power_ops *ops = &tp->pll_power_ops;

	switch (tp->mac_version) {
	case RTL_GIGA_MAC_VER_07:
	case RTL_GIGA_MAC_VER_08:
	case RTL_GIGA_MAC_VER_09:
	case RTL_GIGA_MAC_VER_10:
	case RTL_GIGA_MAC_VER_16:
		ops->down	= r810x_pll_power_down;
		ops->up		= r810x_pll_power_up;
		break;

	case RTL_GIGA_MAC_VER_11:
	case RTL_GIGA_MAC_VER_12:
	case RTL_GIGA_MAC_VER_17:
	case RTL_GIGA_MAC_VER_18:
	case RTL_GIGA_MAC_VER_19:
	case RTL_GIGA_MAC_VER_20:
	case RTL_GIGA_MAC_VER_21:
	case RTL_GIGA_MAC_VER_22:
	case RTL_GIGA_MAC_VER_23:
	case RTL_GIGA_MAC_VER_24:
	case RTL_GIGA_MAC_VER_25:
	case RTL_GIGA_MAC_VER_26:
	case RTL_GIGA_MAC_VER_27:
	case RTL_GIGA_MAC_VER_28:
		ops->down	= r8168_pll_power_down;
		ops->up		= r8168_pll_power_up;
		break;

	default:
		ops->down	= NULL;
		ops->up		= NULL;
		break;
	}
}

static int __devinit
rtl8169_init_one(struct pci_dev *pdev, const struct pci_device_id *ent)
{
	const struct rtl_cfg_info *cfg = rtl_cfg_infos + ent->driver_data;
	const unsigned int region = cfg->region;
	struct rtl8169_private *tp;
	struct mii_if_info *mii;
	struct net_device *dev;
	void __iomem *ioaddr;
	unsigned int i;
	int rc;

	if (netif_msg_drv(&debug)) {
		printk(KERN_INFO "%s Gigabit Ethernet driver %s loaded\n",
		       MODULENAME, RTL8169_VERSION);
	}

	dev = alloc_etherdev(sizeof (*tp));
	if (!dev) {
		if (netif_msg_drv(&debug))
			dev_err(&pdev->dev, "unable to alloc new ethernet\n");
		rc = -ENOMEM;
		goto out;
	}

	SET_NETDEV_DEV(dev, &pdev->dev);
	dev->netdev_ops = &rtl8169_netdev_ops;
	tp = netdev_priv(dev);
	tp->dev = dev;
	tp->pci_dev = pdev;
	tp->msg_enable = netif_msg_init(debug.msg_enable, R8169_MSG_DEFAULT);

	mii = &tp->mii;
	mii->dev = dev;
	mii->mdio_read = rtl_mdio_read;
	mii->mdio_write = rtl_mdio_write;
	mii->phy_id_mask = 0x1f;
	mii->reg_num_mask = 0x1f;
	mii->supports_gmii = !!(cfg->features & RTL_FEATURE_GMII);

	/* enable device (incl. PCI PM wakeup and hotplug setup) */
	rc = pci_enable_device(pdev);
	if (rc < 0) {
		netif_err(tp, probe, dev, "enable failure\n");
		goto err_out_free_dev_1;
	}

	if (pci_set_mwi(pdev) < 0)
		netif_info(tp, probe, dev, "Mem-Wr-Inval unavailable\n");

	/* make sure PCI base addr 1 is MMIO */
	if (!(pci_resource_flags(pdev, region) & IORESOURCE_MEM)) {
		netif_err(tp, probe, dev,
			  "region #%d not an MMIO resource, aborting\n",
			  region);
		rc = -ENODEV;
		goto err_out_mwi_2;
	}

	/* check for weird/broken PCI region reporting */
	if (pci_resource_len(pdev, region) < R8169_REGS_SIZE) {
		netif_err(tp, probe, dev,
			  "Invalid PCI region size(s), aborting\n");
		rc = -ENODEV;
		goto err_out_mwi_2;
	}

	rc = pci_request_regions(pdev, MODULENAME);
	if (rc < 0) {
		netif_err(tp, probe, dev, "could not request regions\n");
		goto err_out_mwi_2;
	}

	tp->cp_cmd = PCIMulRW | RxChkSum;

	if ((sizeof(dma_addr_t) > 4) &&
	    !pci_set_dma_mask(pdev, DMA_BIT_MASK(64)) && use_dac) {
		tp->cp_cmd |= PCIDAC;
		dev->features |= NETIF_F_HIGHDMA;
	} else {
		rc = pci_set_dma_mask(pdev, DMA_BIT_MASK(32));
		if (rc < 0) {
			netif_err(tp, probe, dev, "DMA configuration failed\n");
			goto err_out_free_res_3;
		}
	}

	/* ioremap MMIO region */
	ioaddr = ioremap(pci_resource_start(pdev, region), R8169_REGS_SIZE);
	if (!ioaddr) {
		netif_err(tp, probe, dev, "cannot remap MMIO, aborting\n");
		rc = -EIO;
		goto err_out_free_res_3;
	}

	tp->pcie_cap = pci_find_capability(pdev, PCI_CAP_ID_EXP);
	if (!tp->pcie_cap)
		netif_info(tp, probe, dev, "no PCI Express capability\n");

	RTL_W16(IntrMask, 0x0000);

	/* Soft reset the chip. */
	RTL_W8(ChipCmd, CmdReset);

	/* Check that the chip has finished the reset. */
	for (i = 0; i < 100; i++) {
		if ((RTL_R8(ChipCmd) & CmdReset) == 0)
			break;
		msleep_interruptible(1);
	}

	RTL_W16(IntrStatus, 0xffff);

	pci_set_master(pdev);

	/* Identify chip attached to board */
	rtl8169_get_mac_version(tp, ioaddr);

	rtl_init_mdio_ops(tp);
	rtl_init_pll_power_ops(tp);

	/* Use appropriate default if unknown */
	if (tp->mac_version == RTL_GIGA_MAC_NONE) {
		netif_notice(tp, probe, dev,
			     "unknown MAC, using family default\n");
		tp->mac_version = cfg->default_ver;
	}

	rtl8169_print_mac_version(tp);

	for (i = 0; i < ARRAY_SIZE(rtl_chip_info); i++) {
		if (tp->mac_version == rtl_chip_info[i].mac_version)
			break;
	}
	if (i == ARRAY_SIZE(rtl_chip_info)) {
		dev_err(&pdev->dev,
			"driver bug, MAC version not found in rtl_chip_info\n");
		goto err_out_msi_4;
	}
	tp->chipset = i;

	RTL_W8(Cfg9346, Cfg9346_Unlock);
	RTL_W8(Config1, RTL_R8(Config1) | PMEnable);
	RTL_W8(Config5, RTL_R8(Config5) & PMEStatus);
	if ((RTL_R8(Config3) & (LinkUp | MagicPacket)) != 0)
		tp->features |= RTL_FEATURE_WOL;
	if ((RTL_R8(Config5) & (UWF | BWF | MWF)) != 0)
		tp->features |= RTL_FEATURE_WOL;
	tp->features |= rtl_try_msi(pdev, ioaddr, cfg);
	RTL_W8(Cfg9346, Cfg9346_Lock);

	if ((tp->mac_version <= RTL_GIGA_MAC_VER_06) &&
	    (RTL_R8(PHYstatus) & TBI_Enable)) {
		tp->set_speed = rtl8169_set_speed_tbi;
		tp->get_settings = rtl8169_gset_tbi;
		tp->phy_reset_enable = rtl8169_tbi_reset_enable;
		tp->phy_reset_pending = rtl8169_tbi_reset_pending;
		tp->link_ok = rtl8169_tbi_link_ok;
		tp->do_ioctl = rtl_tbi_ioctl;

		tp->phy_1000_ctrl_reg = ADVERTISE_1000FULL; /* Implied by TBI */
	} else {
		tp->set_speed = rtl8169_set_speed_xmii;
		tp->get_settings = rtl8169_gset_xmii;
		tp->phy_reset_enable = rtl8169_xmii_reset_enable;
		tp->phy_reset_pending = rtl8169_xmii_reset_pending;
		tp->link_ok = rtl8169_xmii_link_ok;
		tp->do_ioctl = rtl_xmii_ioctl;
	}

	spin_lock_init(&tp->lock);

	tp->mmio_addr = ioaddr;

	/* Get MAC address */
	for (i = 0; i < MAC_ADDR_LEN; i++)
		dev->dev_addr[i] = RTL_R8(MAC0 + i);
	memcpy(dev->perm_addr, dev->dev_addr, dev->addr_len);

	SET_ETHTOOL_OPS(dev, &rtl8169_ethtool_ops);
	dev->watchdog_timeo = RTL8169_TX_TIMEOUT;
	dev->irq = pdev->irq;
	dev->base_addr = (unsigned long) ioaddr;

	netif_napi_add(dev, &tp->napi, rtl8169_poll, R8169_NAPI_WEIGHT);

#ifdef CONFIG_R8169_VLAN
	dev->features |= NETIF_F_HW_VLAN_TX | NETIF_F_HW_VLAN_RX;
#endif
	dev->features |= NETIF_F_GRO;

	tp->intr_mask = 0xffff;
	tp->hw_start = cfg->hw_start;
	tp->intr_event = cfg->intr_event;
	tp->napi_event = cfg->napi_event;

	init_timer(&tp->timer);
	tp->timer.data = (unsigned long) dev;
	tp->timer.function = rtl8169_phy_timer;

	rc = register_netdev(dev);
	if (rc < 0)
		goto err_out_msi_4;

	pci_set_drvdata(pdev, dev);

	netif_info(tp, probe, dev, "%s at 0x%lx, %pM, XID %08x IRQ %d\n",
		   rtl_chip_info[tp->chipset].name,
		   dev->base_addr, dev->dev_addr,
		   (u32)(RTL_R32(TxConfig) & 0x9cf0f8ff), dev->irq);

	if ((tp->mac_version == RTL_GIGA_MAC_VER_27) ||
	    (tp->mac_version == RTL_GIGA_MAC_VER_28)) {
		rtl8168_driver_start(tp);
	}

	device_set_wakeup_enable(&pdev->dev, tp->features & RTL_FEATURE_WOL);

	if (pci_dev_run_wake(pdev))
		pm_runtime_put_noidle(&pdev->dev);

out:
	return rc;

err_out_msi_4:
	rtl_disable_msi(pdev, tp);
	iounmap(ioaddr);
err_out_free_res_3:
	pci_release_regions(pdev);
err_out_mwi_2:
	pci_clear_mwi(pdev);
	pci_disable_device(pdev);
err_out_free_dev_1:
	free_netdev(dev);
	goto out;
}

static void __devexit rtl8169_remove_one(struct pci_dev *pdev)
{
	struct net_device *dev = pci_get_drvdata(pdev);
	struct rtl8169_private *tp = netdev_priv(dev);

	if ((tp->mac_version == RTL_GIGA_MAC_VER_27) ||
	    (tp->mac_version == RTL_GIGA_MAC_VER_28)) {
		rtl8168_driver_stop(tp);
	}

	cancel_delayed_work_sync(&tp->task);

	rtl_release_firmware(tp);

	unregister_netdev(dev);

	if (pci_dev_run_wake(pdev))
		pm_runtime_get_noresume(&pdev->dev);

	/* restore original MAC address */
	rtl_rar_set(tp, dev->perm_addr);

	rtl_disable_msi(pdev, tp);
	rtl8169_release_board(pdev, dev, tp->mmio_addr);
	pci_set_drvdata(pdev, NULL);
}

static int rtl8169_open(struct net_device *dev)
{
	struct rtl8169_private *tp = netdev_priv(dev);
	void __iomem *ioaddr = tp->mmio_addr;
	struct pci_dev *pdev = tp->pci_dev;
	int retval = -ENOMEM;

	pm_runtime_get_sync(&pdev->dev);

	/*
	 * Rx and Tx desscriptors needs 256 bytes alignment.
	 * dma_alloc_coherent provides more.
	 */
	tp->TxDescArray = dma_alloc_coherent(&pdev->dev, R8169_TX_RING_BYTES,
					     &tp->TxPhyAddr, GFP_KERNEL);
	if (!tp->TxDescArray)
		goto err_pm_runtime_put;

	tp->RxDescArray = dma_alloc_coherent(&pdev->dev, R8169_RX_RING_BYTES,
					     &tp->RxPhyAddr, GFP_KERNEL);
	if (!tp->RxDescArray)
		goto err_free_tx_0;

	retval = rtl8169_init_ring(dev);
	if (retval < 0)
		goto err_free_rx_1;

	INIT_DELAYED_WORK(&tp->task, NULL);

	smp_mb();

	retval = request_irq(dev->irq, rtl8169_interrupt,
			     (tp->features & RTL_FEATURE_MSI) ? 0 : IRQF_SHARED,
			     dev->name, dev);
	if (retval < 0)
		goto err_release_ring_2;

	napi_enable(&tp->napi);

	rtl8169_init_phy(dev, tp);

	/*
	 * Pretend we are using VLANs; This bypasses a nasty bug where
	 * Interrupts stop flowing on high load on 8110SCd controllers.
	 */
	if (tp->mac_version == RTL_GIGA_MAC_VER_05)
		RTL_W16(CPlusCmd, RTL_R16(CPlusCmd) | RxVlan);

	rtl_pll_power_up(tp);

	rtl_hw_start(dev);

	rtl8169_request_timer(dev);

	tp->saved_wolopts = 0;
	pm_runtime_put_noidle(&pdev->dev);

	rtl8169_check_link_status(dev, tp, ioaddr);
out:
	return retval;

err_release_ring_2:
	rtl8169_rx_clear(tp);
err_free_rx_1:
	dma_free_coherent(&pdev->dev, R8169_RX_RING_BYTES, tp->RxDescArray,
			  tp->RxPhyAddr);
	tp->RxDescArray = NULL;
err_free_tx_0:
	dma_free_coherent(&pdev->dev, R8169_TX_RING_BYTES, tp->TxDescArray,
			  tp->TxPhyAddr);
	tp->TxDescArray = NULL;
err_pm_runtime_put:
	pm_runtime_put_noidle(&pdev->dev);
	goto out;
}

static void rtl8169_hw_reset(struct rtl8169_private *tp)
{
	void __iomem *ioaddr = tp->mmio_addr;

	/* Disable interrupts */
	rtl8169_irq_mask_and_ack(ioaddr);

	if (tp->mac_version == RTL_GIGA_MAC_VER_28) {
		while (RTL_R8(TxPoll) & NPQ)
			udelay(20);

	}

	/* Reset the chipset */
	RTL_W8(ChipCmd, CmdReset);

	/* PCI commit */
	RTL_R8(ChipCmd);
}

static void rtl_set_rx_tx_config_registers(struct rtl8169_private *tp)
{
	void __iomem *ioaddr = tp->mmio_addr;
	u32 cfg = rtl8169_rx_config;

	cfg |= (RTL_R32(RxConfig) & rtl_chip_info[tp->chipset].RxConfigMask);
	RTL_W32(RxConfig, cfg);

	/* Set DMA burst size and Interframe Gap Time */
	RTL_W32(TxConfig, (TX_DMA_BURST << TxDMAShift) |
		(InterFrameGap << TxInterFrameGapShift));
}

static void rtl_hw_start(struct net_device *dev)
{
	struct rtl8169_private *tp = netdev_priv(dev);
	void __iomem *ioaddr = tp->mmio_addr;
	unsigned int i;

	/* Soft reset the chip. */
	RTL_W8(ChipCmd, CmdReset);

	/* Check that the chip has finished the reset. */
	for (i = 0; i < 100; i++) {
		if ((RTL_R8(ChipCmd) & CmdReset) == 0)
			break;
		msleep_interruptible(1);
	}

	tp->hw_start(dev);

	netif_start_queue(dev);
}


static void rtl_set_rx_tx_desc_registers(struct rtl8169_private *tp,
					 void __iomem *ioaddr)
{
	/*
	 * Magic spell: some iop3xx ARM board needs the TxDescAddrHigh
	 * register to be written before TxDescAddrLow to work.
	 * Switching from MMIO to I/O access fixes the issue as well.
	 */
	RTL_W32(TxDescStartAddrHigh, ((u64) tp->TxPhyAddr) >> 32);
	RTL_W32(TxDescStartAddrLow, ((u64) tp->TxPhyAddr) & DMA_BIT_MASK(32));
	RTL_W32(RxDescAddrHigh, ((u64) tp->RxPhyAddr) >> 32);
	RTL_W32(RxDescAddrLow, ((u64) tp->RxPhyAddr) & DMA_BIT_MASK(32));
}

static u16 rtl_rw_cpluscmd(void __iomem *ioaddr)
{
	u16 cmd;

	cmd = RTL_R16(CPlusCmd);
	RTL_W16(CPlusCmd, cmd);
	return cmd;
}

static void rtl_set_rx_max_size(void __iomem *ioaddr, unsigned int rx_buf_sz)
{
	/* Low hurts. Let's disable the filtering. */
	RTL_W16(RxMaxSize, rx_buf_sz + 1);
}

static void rtl8169_set_magic_reg(void __iomem *ioaddr, unsigned mac_version)
{
	static const struct {
		u32 mac_version;
		u32 clk;
		u32 val;
	} cfg2_info [] = {
		{ RTL_GIGA_MAC_VER_05, PCI_Clock_33MHz, 0x000fff00 }, // 8110SCd
		{ RTL_GIGA_MAC_VER_05, PCI_Clock_66MHz, 0x000fffff },
		{ RTL_GIGA_MAC_VER_06, PCI_Clock_33MHz, 0x00ffff00 }, // 8110SCe
		{ RTL_GIGA_MAC_VER_06, PCI_Clock_66MHz, 0x00ffffff }
	}, *p = cfg2_info;
	unsigned int i;
	u32 clk;

	clk = RTL_R8(Config2) & PCI_Clock_66MHz;
	for (i = 0; i < ARRAY_SIZE(cfg2_info); i++, p++) {
		if ((p->mac_version == mac_version) && (p->clk == clk)) {
			RTL_W32(0x7c, p->val);
			break;
		}
	}
}

static void rtl_hw_start_8169(struct net_device *dev)
{
	struct rtl8169_private *tp = netdev_priv(dev);
	void __iomem *ioaddr = tp->mmio_addr;
	struct pci_dev *pdev = tp->pci_dev;

	if (tp->mac_version == RTL_GIGA_MAC_VER_05) {
		RTL_W16(CPlusCmd, RTL_R16(CPlusCmd) | PCIMulRW);
		pci_write_config_byte(pdev, PCI_CACHE_LINE_SIZE, 0x08);
	}

	RTL_W8(Cfg9346, Cfg9346_Unlock);
	if ((tp->mac_version == RTL_GIGA_MAC_VER_01) ||
	    (tp->mac_version == RTL_GIGA_MAC_VER_02) ||
	    (tp->mac_version == RTL_GIGA_MAC_VER_03) ||
	    (tp->mac_version == RTL_GIGA_MAC_VER_04))
		RTL_W8(ChipCmd, CmdTxEnb | CmdRxEnb);

	RTL_W8(EarlyTxThres, NoEarlyTx);

	rtl_set_rx_max_size(ioaddr, rx_buf_sz);

	if ((tp->mac_version == RTL_GIGA_MAC_VER_01) ||
	    (tp->mac_version == RTL_GIGA_MAC_VER_02) ||
	    (tp->mac_version == RTL_GIGA_MAC_VER_03) ||
	    (tp->mac_version == RTL_GIGA_MAC_VER_04))
		rtl_set_rx_tx_config_registers(tp);

	tp->cp_cmd |= rtl_rw_cpluscmd(ioaddr) | PCIMulRW;

	if ((tp->mac_version == RTL_GIGA_MAC_VER_02) ||
	    (tp->mac_version == RTL_GIGA_MAC_VER_03)) {
		dprintk("Set MAC Reg C+CR Offset 0xE0. "
			"Bit-3 and bit-14 MUST be 1\n");
		tp->cp_cmd |= (1 << 14);
	}

	RTL_W16(CPlusCmd, tp->cp_cmd);

	rtl8169_set_magic_reg(ioaddr, tp->mac_version);

	/*
	 * Undocumented corner. Supposedly:
	 * (TxTimer << 12) | (TxPackets << 8) | (RxTimer << 4) | RxPackets
	 */
	RTL_W16(IntrMitigate, 0x0000);

	rtl_set_rx_tx_desc_registers(tp, ioaddr);

	if ((tp->mac_version != RTL_GIGA_MAC_VER_01) &&
	    (tp->mac_version != RTL_GIGA_MAC_VER_02) &&
	    (tp->mac_version != RTL_GIGA_MAC_VER_03) &&
	    (tp->mac_version != RTL_GIGA_MAC_VER_04)) {
		RTL_W8(ChipCmd, CmdTxEnb | CmdRxEnb);
		rtl_set_rx_tx_config_registers(tp);
	}

	RTL_W8(Cfg9346, Cfg9346_Lock);

	/* Initially a 10 us delay. Turned it into a PCI commit. - FR */
	RTL_R8(IntrMask);

	RTL_W32(RxMissed, 0);

	rtl_set_rx_mode(dev);

	/* no early-rx interrupts */
	RTL_W16(MultiIntr, RTL_R16(MultiIntr) & 0xF000);

	/* Enable all known interrupts by setting the interrupt mask. */
	RTL_W16(IntrMask, tp->intr_event);
}

static void rtl_tx_performance_tweak(struct pci_dev *pdev, u16 force)
{
	struct net_device *dev = pci_get_drvdata(pdev);
	struct rtl8169_private *tp = netdev_priv(dev);
	int cap = tp->pcie_cap;

	if (cap) {
		u16 ctl;

		pci_read_config_word(pdev, cap + PCI_EXP_DEVCTL, &ctl);
		ctl = (ctl & ~PCI_EXP_DEVCTL_READRQ) | force;
		pci_write_config_word(pdev, cap + PCI_EXP_DEVCTL, ctl);
	}
}

static void rtl_csi_access_enable(void __iomem *ioaddr, u32 bits)
{
	u32 csi;

	csi = rtl_csi_read(ioaddr, 0x070c) & 0x00ffffff;
	rtl_csi_write(ioaddr, 0x070c, csi | bits);
}

static void rtl_csi_access_enable_1(void __iomem *ioaddr)
{
	rtl_csi_access_enable(ioaddr, 0x17000000);
}

static void rtl_csi_access_enable_2(void __iomem *ioaddr)
{
	rtl_csi_access_enable(ioaddr, 0x27000000);
}

struct ephy_info {
	unsigned int offset;
	u16 mask;
	u16 bits;
};

static void rtl_ephy_init(void __iomem *ioaddr, const struct ephy_info *e, int len)
{
	u16 w;

	while (len-- > 0) {
		w = (rtl_ephy_read(ioaddr, e->offset) & ~e->mask) | e->bits;
		rtl_ephy_write(ioaddr, e->offset, w);
		e++;
	}
}

static void rtl_disable_clock_request(struct pci_dev *pdev)
{
	struct net_device *dev = pci_get_drvdata(pdev);
	struct rtl8169_private *tp = netdev_priv(dev);
	int cap = tp->pcie_cap;

	if (cap) {
		u16 ctl;

		pci_read_config_word(pdev, cap + PCI_EXP_LNKCTL, &ctl);
		ctl &= ~PCI_EXP_LNKCTL_CLKREQ_EN;
		pci_write_config_word(pdev, cap + PCI_EXP_LNKCTL, ctl);
	}
}

static void rtl_enable_clock_request(struct pci_dev *pdev)
{
	struct net_device *dev = pci_get_drvdata(pdev);
	struct rtl8169_private *tp = netdev_priv(dev);
	int cap = tp->pcie_cap;

	if (cap) {
		u16 ctl;

		pci_read_config_word(pdev, cap + PCI_EXP_LNKCTL, &ctl);
		ctl |= PCI_EXP_LNKCTL_CLKREQ_EN;
		pci_write_config_word(pdev, cap + PCI_EXP_LNKCTL, ctl);
	}
}

#define R8168_CPCMD_QUIRK_MASK (\
	EnableBist | \
	Mac_dbgo_oe | \
	Force_half_dup | \
	Force_rxflow_en | \
	Force_txflow_en | \
	Cxpl_dbg_sel | \
	ASF | \
	PktCntrDisable | \
	Mac_dbgo_sel)

static void rtl_hw_start_8168bb(void __iomem *ioaddr, struct pci_dev *pdev)
{
	RTL_W8(Config3, RTL_R8(Config3) & ~Beacon_en);

	RTL_W16(CPlusCmd, RTL_R16(CPlusCmd) & ~R8168_CPCMD_QUIRK_MASK);

	rtl_tx_performance_tweak(pdev,
		(0x5 << MAX_READ_REQUEST_SHIFT) | PCI_EXP_DEVCTL_NOSNOOP_EN);
}

static void rtl_hw_start_8168bef(void __iomem *ioaddr, struct pci_dev *pdev)
{
	rtl_hw_start_8168bb(ioaddr, pdev);

	RTL_W8(MaxTxPacketSize, TxPacketMax);

	RTL_W8(Config4, RTL_R8(Config4) & ~(1 << 0));
}

static void __rtl_hw_start_8168cp(void __iomem *ioaddr, struct pci_dev *pdev)
{
	RTL_W8(Config1, RTL_R8(Config1) | Speed_down);

	RTL_W8(Config3, RTL_R8(Config3) & ~Beacon_en);

	rtl_tx_performance_tweak(pdev, 0x5 << MAX_READ_REQUEST_SHIFT);

	rtl_disable_clock_request(pdev);

	RTL_W16(CPlusCmd, RTL_R16(CPlusCmd) & ~R8168_CPCMD_QUIRK_MASK);
}

static void rtl_hw_start_8168cp_1(void __iomem *ioaddr, struct pci_dev *pdev)
{
	static const struct ephy_info e_info_8168cp[] = {
		{ 0x01, 0,	0x0001 },
		{ 0x02, 0x0800,	0x1000 },
		{ 0x03, 0,	0x0042 },
		{ 0x06, 0x0080,	0x0000 },
		{ 0x07, 0,	0x2000 }
	};

	rtl_csi_access_enable_2(ioaddr);

	rtl_ephy_init(ioaddr, e_info_8168cp, ARRAY_SIZE(e_info_8168cp));

	__rtl_hw_start_8168cp(ioaddr, pdev);
}

static void rtl_hw_start_8168cp_2(void __iomem *ioaddr, struct pci_dev *pdev)
{
	rtl_csi_access_enable_2(ioaddr);

	RTL_W8(Config3, RTL_R8(Config3) & ~Beacon_en);

	rtl_tx_performance_tweak(pdev, 0x5 << MAX_READ_REQUEST_SHIFT);

	RTL_W16(CPlusCmd, RTL_R16(CPlusCmd) & ~R8168_CPCMD_QUIRK_MASK);
}

static void rtl_hw_start_8168cp_3(void __iomem *ioaddr, struct pci_dev *pdev)
{
	rtl_csi_access_enable_2(ioaddr);

	RTL_W8(Config3, RTL_R8(Config3) & ~Beacon_en);

	/* Magic. */
	RTL_W8(DBG_REG, 0x20);

	RTL_W8(MaxTxPacketSize, TxPacketMax);

	rtl_tx_performance_tweak(pdev, 0x5 << MAX_READ_REQUEST_SHIFT);

	RTL_W16(CPlusCmd, RTL_R16(CPlusCmd) & ~R8168_CPCMD_QUIRK_MASK);
}

static void rtl_hw_start_8168c_1(void __iomem *ioaddr, struct pci_dev *pdev)
{
	static const struct ephy_info e_info_8168c_1[] = {
		{ 0x02, 0x0800,	0x1000 },
		{ 0x03, 0,	0x0002 },
		{ 0x06, 0x0080,	0x0000 }
	};

	rtl_csi_access_enable_2(ioaddr);

	RTL_W8(DBG_REG, 0x06 | FIX_NAK_1 | FIX_NAK_2);

	rtl_ephy_init(ioaddr, e_info_8168c_1, ARRAY_SIZE(e_info_8168c_1));

	__rtl_hw_start_8168cp(ioaddr, pdev);
}

static void rtl_hw_start_8168c_2(void __iomem *ioaddr, struct pci_dev *pdev)
{
	static const struct ephy_info e_info_8168c_2[] = {
		{ 0x01, 0,	0x0001 },
		{ 0x03, 0x0400,	0x0220 }
	};

	rtl_csi_access_enable_2(ioaddr);

	rtl_ephy_init(ioaddr, e_info_8168c_2, ARRAY_SIZE(e_info_8168c_2));

	__rtl_hw_start_8168cp(ioaddr, pdev);
}

static void rtl_hw_start_8168c_3(void __iomem *ioaddr, struct pci_dev *pdev)
{
	rtl_hw_start_8168c_2(ioaddr, pdev);
}

static void rtl_hw_start_8168c_4(void __iomem *ioaddr, struct pci_dev *pdev)
{
	rtl_csi_access_enable_2(ioaddr);

	__rtl_hw_start_8168cp(ioaddr, pdev);
}

static void rtl_hw_start_8168d(void __iomem *ioaddr, struct pci_dev *pdev)
{
	rtl_csi_access_enable_2(ioaddr);

	rtl_disable_clock_request(pdev);

	RTL_W8(MaxTxPacketSize, TxPacketMax);

	rtl_tx_performance_tweak(pdev, 0x5 << MAX_READ_REQUEST_SHIFT);

	RTL_W16(CPlusCmd, RTL_R16(CPlusCmd) & ~R8168_CPCMD_QUIRK_MASK);
}

static void rtl_hw_start_8168d_4(void __iomem *ioaddr, struct pci_dev *pdev)
{
	static const struct ephy_info e_info_8168d_4[] = {
		{ 0x0b, ~0,	0x48 },
		{ 0x19, 0x20,	0x50 },
		{ 0x0c, ~0,	0x20 }
	};
	int i;

	rtl_csi_access_enable_1(ioaddr);

	rtl_tx_performance_tweak(pdev, 0x5 << MAX_READ_REQUEST_SHIFT);

	RTL_W8(MaxTxPacketSize, TxPacketMax);

	for (i = 0; i < ARRAY_SIZE(e_info_8168d_4); i++) {
		const struct ephy_info *e = e_info_8168d_4 + i;
		u16 w;

		w = rtl_ephy_read(ioaddr, e->offset);
		rtl_ephy_write(ioaddr, 0x03, (w & e->mask) | e->bits);
	}

	rtl_enable_clock_request(pdev);
}

static void rtl_hw_start_8168(struct net_device *dev)
{
	struct rtl8169_private *tp = netdev_priv(dev);
	void __iomem *ioaddr = tp->mmio_addr;
	struct pci_dev *pdev = tp->pci_dev;

	RTL_W8(Cfg9346, Cfg9346_Unlock);

	RTL_W8(MaxTxPacketSize, TxPacketMax);

	rtl_set_rx_max_size(ioaddr, rx_buf_sz);

	tp->cp_cmd |= RTL_R16(CPlusCmd) | PktCntrDisable | INTT_1;

	RTL_W16(CPlusCmd, tp->cp_cmd);

	RTL_W16(IntrMitigate, 0x5151);

	/* Work around for RxFIFO overflow. */
	if (tp->mac_version == RTL_GIGA_MAC_VER_11 ||
	    tp->mac_version == RTL_GIGA_MAC_VER_22) {
		tp->intr_event |= RxFIFOOver | PCSTimeout;
		tp->intr_event &= ~RxOverflow;
	}

	rtl_set_rx_tx_desc_registers(tp, ioaddr);

	rtl_set_rx_mode(dev);

	RTL_W32(TxConfig, (TX_DMA_BURST << TxDMAShift) |
		(InterFrameGap << TxInterFrameGapShift));

	RTL_R8(IntrMask);

	switch (tp->mac_version) {
	case RTL_GIGA_MAC_VER_11:
		rtl_hw_start_8168bb(ioaddr, pdev);
	break;

	case RTL_GIGA_MAC_VER_12:
	case RTL_GIGA_MAC_VER_17:
		rtl_hw_start_8168bef(ioaddr, pdev);
	break;

	case RTL_GIGA_MAC_VER_18:
		rtl_hw_start_8168cp_1(ioaddr, pdev);
	break;

	case RTL_GIGA_MAC_VER_19:
		rtl_hw_start_8168c_1(ioaddr, pdev);
	break;

	case RTL_GIGA_MAC_VER_20:
		rtl_hw_start_8168c_2(ioaddr, pdev);
	break;

	case RTL_GIGA_MAC_VER_21:
		rtl_hw_start_8168c_3(ioaddr, pdev);
	break;

	case RTL_GIGA_MAC_VER_22:
		rtl_hw_start_8168c_4(ioaddr, pdev);
	break;

	case RTL_GIGA_MAC_VER_23:
		rtl_hw_start_8168cp_2(ioaddr, pdev);
	break;

	case RTL_GIGA_MAC_VER_24:
		rtl_hw_start_8168cp_3(ioaddr, pdev);
	break;

	case RTL_GIGA_MAC_VER_25:
	case RTL_GIGA_MAC_VER_26:
	case RTL_GIGA_MAC_VER_27:
		rtl_hw_start_8168d(ioaddr, pdev);
	break;

	case RTL_GIGA_MAC_VER_28:
		rtl_hw_start_8168d_4(ioaddr, pdev);
	break;

	default:
		printk(KERN_ERR PFX "%s: unknown chipset (mac_version = %d).\n",
			dev->name, tp->mac_version);
	break;
	}

	RTL_W8(ChipCmd, CmdTxEnb | CmdRxEnb);

	RTL_W8(Cfg9346, Cfg9346_Lock);

	RTL_W16(MultiIntr, RTL_R16(MultiIntr) & 0xF000);

	RTL_W16(IntrMask, tp->intr_event);
}

#define R810X_CPCMD_QUIRK_MASK (\
	EnableBist | \
	Mac_dbgo_oe | \
	Force_half_dup | \
	Force_rxflow_en | \
	Force_txflow_en | \
	Cxpl_dbg_sel | \
	ASF | \
	PktCntrDisable | \
	PCIDAC | \
	PCIMulRW)

static void rtl_hw_start_8102e_1(void __iomem *ioaddr, struct pci_dev *pdev)
{
	static const struct ephy_info e_info_8102e_1[] = {
		{ 0x01,	0, 0x6e65 },
		{ 0x02,	0, 0x091f },
		{ 0x03,	0, 0xc2f9 },
		{ 0x06,	0, 0xafb5 },
		{ 0x07,	0, 0x0e00 },
		{ 0x19,	0, 0xec80 },
		{ 0x01,	0, 0x2e65 },
		{ 0x01,	0, 0x6e65 }
	};
	u8 cfg1;

	rtl_csi_access_enable_2(ioaddr);

	RTL_W8(DBG_REG, FIX_NAK_1);

	rtl_tx_performance_tweak(pdev, 0x5 << MAX_READ_REQUEST_SHIFT);

	RTL_W8(Config1,
	       LEDS1 | LEDS0 | Speed_down | MEMMAP | IOMAP | VPD | PMEnable);
	RTL_W8(Config3, RTL_R8(Config3) & ~Beacon_en);

	cfg1 = RTL_R8(Config1);
	if ((cfg1 & LEDS0) && (cfg1 & LEDS1))
		RTL_W8(Config1, cfg1 & ~LEDS0);

	RTL_W16(CPlusCmd, RTL_R16(CPlusCmd) & ~R810X_CPCMD_QUIRK_MASK);

	rtl_ephy_init(ioaddr, e_info_8102e_1, ARRAY_SIZE(e_info_8102e_1));
}

static void rtl_hw_start_8102e_2(void __iomem *ioaddr, struct pci_dev *pdev)
{
	rtl_csi_access_enable_2(ioaddr);

	rtl_tx_performance_tweak(pdev, 0x5 << MAX_READ_REQUEST_SHIFT);

	RTL_W8(Config1, MEMMAP | IOMAP | VPD | PMEnable);
	RTL_W8(Config3, RTL_R8(Config3) & ~Beacon_en);

	RTL_W16(CPlusCmd, RTL_R16(CPlusCmd) & ~R810X_CPCMD_QUIRK_MASK);
}

static void rtl_hw_start_8102e_3(void __iomem *ioaddr, struct pci_dev *pdev)
{
	rtl_hw_start_8102e_2(ioaddr, pdev);

	rtl_ephy_write(ioaddr, 0x03, 0xc2f9);
}

static void rtl_hw_start_8101(struct net_device *dev)
{
	struct rtl8169_private *tp = netdev_priv(dev);
	void __iomem *ioaddr = tp->mmio_addr;
	struct pci_dev *pdev = tp->pci_dev;

	if ((tp->mac_version == RTL_GIGA_MAC_VER_13) ||
	    (tp->mac_version == RTL_GIGA_MAC_VER_16)) {
		int cap = tp->pcie_cap;

		if (cap) {
			pci_write_config_word(pdev, cap + PCI_EXP_DEVCTL,
					      PCI_EXP_DEVCTL_NOSNOOP_EN);
		}
	}

	switch (tp->mac_version) {
	case RTL_GIGA_MAC_VER_07:
		rtl_hw_start_8102e_1(ioaddr, pdev);
		break;

	case RTL_GIGA_MAC_VER_08:
		rtl_hw_start_8102e_3(ioaddr, pdev);
		break;

	case RTL_GIGA_MAC_VER_09:
		rtl_hw_start_8102e_2(ioaddr, pdev);
		break;
	}

	RTL_W8(Cfg9346, Cfg9346_Unlock);

	RTL_W8(MaxTxPacketSize, TxPacketMax);

	rtl_set_rx_max_size(ioaddr, rx_buf_sz);

	tp->cp_cmd |= rtl_rw_cpluscmd(ioaddr) | PCIMulRW;

	RTL_W16(CPlusCmd, tp->cp_cmd);

	RTL_W16(IntrMitigate, 0x0000);

	rtl_set_rx_tx_desc_registers(tp, ioaddr);

	RTL_W8(ChipCmd, CmdTxEnb | CmdRxEnb);
	rtl_set_rx_tx_config_registers(tp);

	RTL_W8(Cfg9346, Cfg9346_Lock);

	RTL_R8(IntrMask);

	rtl_set_rx_mode(dev);

	RTL_W8(ChipCmd, CmdTxEnb | CmdRxEnb);

	RTL_W16(MultiIntr, RTL_R16(MultiIntr) & 0xf000);

	RTL_W16(IntrMask, tp->intr_event);
}

static int rtl8169_change_mtu(struct net_device *dev, int new_mtu)
{
	if (new_mtu < ETH_ZLEN || new_mtu > SafeMtu)
		return -EINVAL;

	dev->mtu = new_mtu;
	return 0;
}

static inline void rtl8169_make_unusable_by_asic(struct RxDesc *desc)
{
	desc->addr = cpu_to_le64(0x0badbadbadbadbadull);
	desc->opts1 &= ~cpu_to_le32(DescOwn | RsvdMask);
}

static void rtl8169_free_rx_databuff(struct rtl8169_private *tp,
				     void **data_buff, struct RxDesc *desc)
{
	dma_unmap_single(&tp->pci_dev->dev, le64_to_cpu(desc->addr), rx_buf_sz,
			 DMA_FROM_DEVICE);

	kfree(*data_buff);
	*data_buff = NULL;
	rtl8169_make_unusable_by_asic(desc);
}

static inline void rtl8169_mark_to_asic(struct RxDesc *desc, u32 rx_buf_sz)
{
	u32 eor = le32_to_cpu(desc->opts1) & RingEnd;

	desc->opts1 = cpu_to_le32(DescOwn | eor | rx_buf_sz);
}

static inline void rtl8169_map_to_asic(struct RxDesc *desc, dma_addr_t mapping,
				       u32 rx_buf_sz)
{
	desc->addr = cpu_to_le64(mapping);
	wmb();
	rtl8169_mark_to_asic(desc, rx_buf_sz);
}

static inline void *rtl8169_align(void *data)
{
	return (void *)ALIGN((long)data, 16);
}

static struct sk_buff *rtl8169_alloc_rx_data(struct rtl8169_private *tp,
					     struct RxDesc *desc)
{
	void *data;
	dma_addr_t mapping;
	struct device *d = &tp->pci_dev->dev;
	struct net_device *dev = tp->dev;
	int node = dev->dev.parent ? dev_to_node(dev->dev.parent) : -1;

	data = kmalloc_node(rx_buf_sz, GFP_KERNEL, node);
	if (!data)
		return NULL;

	if (rtl8169_align(data) != data) {
		kfree(data);
		data = kmalloc_node(rx_buf_sz + 15, GFP_KERNEL, node);
		if (!data)
			return NULL;
	}

	mapping = dma_map_single(d, rtl8169_align(data), rx_buf_sz,
				 DMA_FROM_DEVICE);
	if (unlikely(dma_mapping_error(d, mapping))) {
		if (net_ratelimit())
			netif_err(tp, drv, tp->dev, "Failed to map RX DMA!\n");
		goto err_out;
	}

	rtl8169_map_to_asic(desc, mapping, rx_buf_sz);
	return data;

err_out:
	kfree(data);
	return NULL;
}

static void rtl8169_rx_clear(struct rtl8169_private *tp)
{
	unsigned int i;

	for (i = 0; i < NUM_RX_DESC; i++) {
		if (tp->Rx_databuff[i]) {
			rtl8169_free_rx_databuff(tp, tp->Rx_databuff + i,
					    tp->RxDescArray + i);
		}
	}
}

static inline void rtl8169_mark_as_last_descriptor(struct RxDesc *desc)
{
	desc->opts1 |= cpu_to_le32(RingEnd);
}

static int rtl8169_rx_fill(struct rtl8169_private *tp)
{
	unsigned int i;

	for (i = 0; i < NUM_RX_DESC; i++) {
		void *data;

		if (tp->Rx_databuff[i])
			continue;

		data = rtl8169_alloc_rx_data(tp, tp->RxDescArray + i);
		if (!data) {
			rtl8169_make_unusable_by_asic(tp->RxDescArray + i);
			goto err_out;
		}
		tp->Rx_databuff[i] = data;
	}

	rtl8169_mark_as_last_descriptor(tp->RxDescArray + NUM_RX_DESC - 1);
	return 0;

err_out:
	rtl8169_rx_clear(tp);
	return -ENOMEM;
}

static void rtl8169_init_ring_indexes(struct rtl8169_private *tp)
{
	tp->dirty_tx = tp->dirty_rx = tp->cur_tx = tp->cur_rx = 0;
}

static int rtl8169_init_ring(struct net_device *dev)
{
	struct rtl8169_private *tp = netdev_priv(dev);

	rtl8169_init_ring_indexes(tp);

	memset(tp->tx_skb, 0x0, NUM_TX_DESC * sizeof(struct ring_info));
	memset(tp->Rx_databuff, 0x0, NUM_RX_DESC * sizeof(void *));

	return rtl8169_rx_fill(tp);
}

static void rtl8169_unmap_tx_skb(struct device *d, struct ring_info *tx_skb,
				 struct TxDesc *desc)
{
	unsigned int len = tx_skb->len;

	dma_unmap_single(d, le64_to_cpu(desc->addr), len, DMA_TO_DEVICE);

	desc->opts1 = 0x00;
	desc->opts2 = 0x00;
	desc->addr = 0x00;
	tx_skb->len = 0;
}

static void rtl8169_tx_clear_range(struct rtl8169_private *tp, u32 start,
				   unsigned int n)
{
	unsigned int i;

	for (i = 0; i < n; i++) {
		unsigned int entry = (start + i) % NUM_TX_DESC;
		struct ring_info *tx_skb = tp->tx_skb + entry;
		unsigned int len = tx_skb->len;

		if (len) {
			struct sk_buff *skb = tx_skb->skb;

			rtl8169_unmap_tx_skb(&tp->pci_dev->dev, tx_skb,
					     tp->TxDescArray + entry);
			if (skb) {
				tp->dev->stats.tx_dropped++;
				dev_kfree_skb(skb);
				tx_skb->skb = NULL;
			}
		}
	}
}

static void rtl8169_tx_clear(struct rtl8169_private *tp)
{
	rtl8169_tx_clear_range(tp, tp->dirty_tx, NUM_TX_DESC);
	tp->cur_tx = tp->dirty_tx = 0;
}

static void rtl8169_schedule_work(struct net_device *dev, work_func_t task)
{
	struct rtl8169_private *tp = netdev_priv(dev);

	PREPARE_DELAYED_WORK(&tp->task, task);
	schedule_delayed_work(&tp->task, 4);
}

static void rtl8169_wait_for_quiescence(struct net_device *dev)
{
	struct rtl8169_private *tp = netdev_priv(dev);
	void __iomem *ioaddr = tp->mmio_addr;

	synchronize_irq(dev->irq);

	/* Wait for any pending NAPI task to complete */
	napi_disable(&tp->napi);

	rtl8169_irq_mask_and_ack(ioaddr);

	tp->intr_mask = 0xffff;
	RTL_W16(IntrMask, tp->intr_event);
	napi_enable(&tp->napi);
}

static void rtl8169_reinit_task(struct work_struct *work)
{
	struct rtl8169_private *tp =
		container_of(work, struct rtl8169_private, task.work);
	struct net_device *dev = tp->dev;
	int ret;

	rtnl_lock();

	if (!netif_running(dev))
		goto out_unlock;

	rtl8169_wait_for_quiescence(dev);
	rtl8169_close(dev);

	ret = rtl8169_open(dev);
	if (unlikely(ret < 0)) {
		if (net_ratelimit())
			netif_err(tp, drv, dev,
				  "reinit failure (status = %d). Rescheduling\n",
				  ret);
		rtl8169_schedule_work(dev, rtl8169_reinit_task);
	}

out_unlock:
	rtnl_unlock();
}

static void rtl8169_reset_task(struct work_struct *work)
{
	struct rtl8169_private *tp =
		container_of(work, struct rtl8169_private, task.work);
	struct net_device *dev = tp->dev;

	rtnl_lock();

	if (!netif_running(dev))
		goto out_unlock;

	rtl8169_wait_for_quiescence(dev);

	rtl8169_rx_interrupt(dev, tp, tp->mmio_addr, ~(u32)0);
	rtl8169_tx_clear(tp);

	if (tp->dirty_rx == tp->cur_rx) {
		rtl8169_init_ring_indexes(tp);
		rtl_hw_start(dev);
		netif_wake_queue(dev);
		rtl8169_check_link_status(dev, tp, tp->mmio_addr);
	} else {
		if (net_ratelimit())
			netif_emerg(tp, intr, dev, "Rx buffers shortage\n");
		rtl8169_schedule_work(dev, rtl8169_reset_task);
	}

out_unlock:
	rtnl_unlock();
}

static void rtl8169_tx_timeout(struct net_device *dev)
{
	struct rtl8169_private *tp = netdev_priv(dev);

	rtl8169_hw_reset(tp);

	/* Let's wait a bit while any (async) irq lands on */
	rtl8169_schedule_work(dev, rtl8169_reset_task);
}

static int rtl8169_xmit_frags(struct rtl8169_private *tp, struct sk_buff *skb,
			      u32 opts1)
{
	struct skb_shared_info *info = skb_shinfo(skb);
	unsigned int cur_frag, entry;
	struct TxDesc * uninitialized_var(txd);
	struct device *d = &tp->pci_dev->dev;

	entry = tp->cur_tx;
	for (cur_frag = 0; cur_frag < info->nr_frags; cur_frag++) {
		skb_frag_t *frag = info->frags + cur_frag;
		dma_addr_t mapping;
		u32 status, len;
		void *addr;

		entry = (entry + 1) % NUM_TX_DESC;

		txd = tp->TxDescArray + entry;
		len = frag->size;
		addr = ((void *) page_address(frag->page)) + frag->page_offset;
		mapping = dma_map_single(d, addr, len, DMA_TO_DEVICE);
		if (unlikely(dma_mapping_error(d, mapping))) {
			if (net_ratelimit())
				netif_err(tp, drv, tp->dev,
					  "Failed to map TX fragments DMA!\n");
			goto err_out;
		}

		/* anti gcc 2.95.3 bugware (sic) */
		status = opts1 | len | (RingEnd * !((entry + 1) % NUM_TX_DESC));

		txd->opts1 = cpu_to_le32(status);
		txd->addr = cpu_to_le64(mapping);

		tp->tx_skb[entry].len = len;
	}

	if (cur_frag) {
		tp->tx_skb[entry].skb = skb;
		txd->opts1 |= cpu_to_le32(LastFrag);
	}

	return cur_frag;

err_out:
	rtl8169_tx_clear_range(tp, tp->cur_tx + 1, cur_frag);
	return -EIO;
}

static inline u32 rtl8169_tso_csum(struct sk_buff *skb, struct net_device *dev)
{
	if (dev->features & NETIF_F_TSO) {
		u32 mss = skb_shinfo(skb)->gso_size;

		if (mss)
			return LargeSend | ((mss & MSSMask) << MSSShift);
	}
	if (skb->ip_summed == CHECKSUM_PARTIAL) {
		const struct iphdr *ip = ip_hdr(skb);

		if (ip->protocol == IPPROTO_TCP)
			return IPCS | TCPCS;
		else if (ip->protocol == IPPROTO_UDP)
			return IPCS | UDPCS;
		WARN_ON(1);	/* we need a WARN() */
	}
	return 0;
}

static netdev_tx_t rtl8169_start_xmit(struct sk_buff *skb,
				      struct net_device *dev)
{
	struct rtl8169_private *tp = netdev_priv(dev);
	unsigned int entry = tp->cur_tx % NUM_TX_DESC;
	struct TxDesc *txd = tp->TxDescArray + entry;
	void __iomem *ioaddr = tp->mmio_addr;
	struct device *d = &tp->pci_dev->dev;
	dma_addr_t mapping;
	u32 status, len;
	u32 opts1;
	int frags;

	if (unlikely(TX_BUFFS_AVAIL(tp) < skb_shinfo(skb)->nr_frags)) {
		netif_err(tp, drv, dev, "BUG! Tx Ring full when queue awake!\n");
		goto err_stop_0;
	}

	if (unlikely(le32_to_cpu(txd->opts1) & DescOwn))
		goto err_stop_0;

	len = skb_headlen(skb);
	mapping = dma_map_single(d, skb->data, len, DMA_TO_DEVICE);
	if (unlikely(dma_mapping_error(d, mapping))) {
		if (net_ratelimit())
			netif_err(tp, drv, dev, "Failed to map TX DMA!\n");
		goto err_dma_0;
	}

	tp->tx_skb[entry].len = len;
	txd->addr = cpu_to_le64(mapping);
	txd->opts2 = cpu_to_le32(rtl8169_tx_vlan_tag(tp, skb));

	opts1 = DescOwn | rtl8169_tso_csum(skb, dev);

	frags = rtl8169_xmit_frags(tp, skb, opts1);
	if (frags < 0)
		goto err_dma_1;
	else if (frags)
		opts1 |= FirstFrag;
	else {
		opts1 |= FirstFrag | LastFrag;
		tp->tx_skb[entry].skb = skb;
	}

	wmb();

	/* anti gcc 2.95.3 bugware (sic) */
	status = opts1 | len | (RingEnd * !((entry + 1) % NUM_TX_DESC));
	txd->opts1 = cpu_to_le32(status);

	tp->cur_tx += frags + 1;

	wmb();

	RTL_W8(TxPoll, NPQ);	/* set polling bit */

	if (TX_BUFFS_AVAIL(tp) < MAX_SKB_FRAGS) {
		netif_stop_queue(dev);
		smp_rmb();
		if (TX_BUFFS_AVAIL(tp) >= MAX_SKB_FRAGS)
			netif_wake_queue(dev);
	}

	return NETDEV_TX_OK;

err_dma_1:
	rtl8169_unmap_tx_skb(d, tp->tx_skb + entry, txd);
err_dma_0:
	dev_kfree_skb(skb);
	dev->stats.tx_dropped++;
	return NETDEV_TX_OK;

err_stop_0:
	netif_stop_queue(dev);
	dev->stats.tx_dropped++;
	return NETDEV_TX_BUSY;
}

static void rtl8169_pcierr_interrupt(struct net_device *dev)
{
	struct rtl8169_private *tp = netdev_priv(dev);
	struct pci_dev *pdev = tp->pci_dev;
	u16 pci_status, pci_cmd;

	pci_read_config_word(pdev, PCI_COMMAND, &pci_cmd);
	pci_read_config_word(pdev, PCI_STATUS, &pci_status);

	netif_err(tp, intr, dev, "PCI error (cmd = 0x%04x, status = 0x%04x)\n",
		  pci_cmd, pci_status);

	/*
	 * The recovery sequence below admits a very elaborated explanation:
	 * - it seems to work;
	 * - I did not see what else could be done;
	 * - it makes iop3xx happy.
	 *
	 * Feel free to adjust to your needs.
	 */
	if (pdev->broken_parity_status)
		pci_cmd &= ~PCI_COMMAND_PARITY;
	else
		pci_cmd |= PCI_COMMAND_SERR | PCI_COMMAND_PARITY;

	pci_write_config_word(pdev, PCI_COMMAND, pci_cmd);

	pci_write_config_word(pdev, PCI_STATUS,
		pci_status & (PCI_STATUS_DETECTED_PARITY |
		PCI_STATUS_SIG_SYSTEM_ERROR | PCI_STATUS_REC_MASTER_ABORT |
		PCI_STATUS_REC_TARGET_ABORT | PCI_STATUS_SIG_TARGET_ABORT));

	/* The infamous DAC f*ckup only happens at boot time */
	if ((tp->cp_cmd & PCIDAC) && !tp->dirty_rx && !tp->cur_rx) {
		void __iomem *ioaddr = tp->mmio_addr;

		netif_info(tp, intr, dev, "disabling PCI DAC\n");
		tp->cp_cmd &= ~PCIDAC;
		RTL_W16(CPlusCmd, tp->cp_cmd);
		dev->features &= ~NETIF_F_HIGHDMA;
	}

	rtl8169_hw_reset(tp);

	rtl8169_schedule_work(dev, rtl8169_reinit_task);
}

static void rtl8169_tx_interrupt(struct net_device *dev,
				 struct rtl8169_private *tp,
				 void __iomem *ioaddr)
{
	unsigned int dirty_tx, tx_left;

	dirty_tx = tp->dirty_tx;
	smp_rmb();
	tx_left = tp->cur_tx - dirty_tx;

	while (tx_left > 0) {
		unsigned int entry = dirty_tx % NUM_TX_DESC;
		struct ring_info *tx_skb = tp->tx_skb + entry;
		u32 status;

		rmb();
		status = le32_to_cpu(tp->TxDescArray[entry].opts1);
		if (status & DescOwn)
			break;

		rtl8169_unmap_tx_skb(&tp->pci_dev->dev, tx_skb,
				     tp->TxDescArray + entry);
		if (status & LastFrag) {
			dev->stats.tx_packets++;
			dev->stats.tx_bytes += tx_skb->skb->len;
			dev_kfree_skb(tx_skb->skb);
			tx_skb->skb = NULL;
		}
		dirty_tx++;
		tx_left--;
	}

	if (tp->dirty_tx != dirty_tx) {
		tp->dirty_tx = dirty_tx;
		smp_wmb();
		if (netif_queue_stopped(dev) &&
		    (TX_BUFFS_AVAIL(tp) >= MAX_SKB_FRAGS)) {
			netif_wake_queue(dev);
		}
		/*
		 * 8168 hack: TxPoll requests are lost when the Tx packets are
		 * too close. Let's kick an extra TxPoll request when a burst
		 * of start_xmit activity is detected (if it is not detected,
		 * it is slow enough). -- FR
		 */
		smp_rmb();
		if (tp->cur_tx != dirty_tx)
			RTL_W8(TxPoll, NPQ);
	}
}

static inline int rtl8169_fragmented_frame(u32 status)
{
	return (status & (FirstFrag | LastFrag)) != (FirstFrag | LastFrag);
}

static inline void rtl8169_rx_csum(struct sk_buff *skb, u32 opts1)
{
	u32 status = opts1 & RxProtoMask;

	if (((status == RxProtoTCP) && !(opts1 & TCPFail)) ||
	    ((status == RxProtoUDP) && !(opts1 & UDPFail)))
		skb->ip_summed = CHECKSUM_UNNECESSARY;
	else
		skb_checksum_none_assert(skb);
}

static struct sk_buff *rtl8169_try_rx_copy(void *data,
					   struct rtl8169_private *tp,
					   int pkt_size,
					   dma_addr_t addr)
{
	struct sk_buff *skb;
	struct device *d = &tp->pci_dev->dev;

	data = rtl8169_align(data);
	dma_sync_single_for_cpu(d, addr, pkt_size, DMA_FROM_DEVICE);
	prefetch(data);
	skb = netdev_alloc_skb_ip_align(tp->dev, pkt_size);
	if (skb)
		memcpy(skb->data, data, pkt_size);
	dma_sync_single_for_device(d, addr, pkt_size, DMA_FROM_DEVICE);

	return skb;
}

/*
 * Warning : rtl8169_rx_interrupt() might be called :
 * 1) from NAPI (softirq) context
 *	(polling = 1 : we should call netif_receive_skb())
 * 2) from process context (rtl8169_reset_task())
 *	(polling = 0 : we must call netif_rx() instead)
 */
static int rtl8169_rx_interrupt(struct net_device *dev,
				struct rtl8169_private *tp,
				void __iomem *ioaddr, u32 budget)
{
	unsigned int cur_rx, rx_left;
	unsigned int count;
	int polling = (budget != ~(u32)0) ? 1 : 0;

	cur_rx = tp->cur_rx;
	rx_left = NUM_RX_DESC + tp->dirty_rx - cur_rx;
	rx_left = min(rx_left, budget);

	for (; rx_left > 0; rx_left--, cur_rx++) {
		unsigned int entry = cur_rx % NUM_RX_DESC;
		struct RxDesc *desc = tp->RxDescArray + entry;
		u32 status;

		rmb();
		status = le32_to_cpu(desc->opts1);

		if (status & DescOwn)
			break;
		if (unlikely(status & RxRES)) {
			netif_info(tp, rx_err, dev, "Rx ERROR. status = %08x\n",
				   status);
			dev->stats.rx_errors++;
			if (status & (RxRWT | RxRUNT))
				dev->stats.rx_length_errors++;
			if (status & RxCRC)
				dev->stats.rx_crc_errors++;
			if (status & RxFOVF) {
				rtl8169_schedule_work(dev, rtl8169_reset_task);
				dev->stats.rx_fifo_errors++;
			}
			rtl8169_mark_to_asic(desc, rx_buf_sz);
		} else {
			struct sk_buff *skb;
			dma_addr_t addr = le64_to_cpu(desc->addr);
			int pkt_size = (status & 0x00001FFF) - 4;

			/*
			 * The driver does not support incoming fragmented
			 * frames. They are seen as a symptom of over-mtu
			 * sized frames.
			 */
			if (unlikely(rtl8169_fragmented_frame(status))) {
				dev->stats.rx_dropped++;
				dev->stats.rx_length_errors++;
				rtl8169_mark_to_asic(desc, rx_buf_sz);
				continue;
			}

			skb = rtl8169_try_rx_copy(tp->Rx_databuff[entry],
						  tp, pkt_size, addr);
			rtl8169_mark_to_asic(desc, rx_buf_sz);
			if (!skb) {
				dev->stats.rx_dropped++;
				continue;
			}

			rtl8169_rx_csum(skb, status);
			skb_put(skb, pkt_size);
			skb->protocol = eth_type_trans(skb, dev);

			if (rtl8169_rx_vlan_skb(tp, desc, skb, polling) < 0) {
				if (likely(polling))
					napi_gro_receive(&tp->napi, skb);
				else
					netif_rx(skb);
			}

			dev->stats.rx_bytes += pkt_size;
			dev->stats.rx_packets++;
		}

		/* Work around for AMD plateform. */
		if ((desc->opts2 & cpu_to_le32(0xfffe000)) &&
		    (tp->mac_version == RTL_GIGA_MAC_VER_05)) {
			desc->opts2 = 0;
			cur_rx++;
		}
	}

	count = cur_rx - tp->cur_rx;
	tp->cur_rx = cur_rx;

	tp->dirty_rx += count;

	return count;
}

static irqreturn_t rtl8169_interrupt(int irq, void *dev_instance)
{
	struct net_device *dev = dev_instance;
	struct rtl8169_private *tp = netdev_priv(dev);
	void __iomem *ioaddr = tp->mmio_addr;
	int handled = 0;
	int status;

	/* loop handling interrupts until we have no new ones or
	 * we hit a invalid/hotplug case.
	 */
	status = RTL_R16(IntrStatus);
	while (status && status != 0xffff) {
		handled = 1;

		/* Handle all of the error cases first. These will reset
		 * the chip, so just exit the loop.
		 */
		if (unlikely(!netif_running(dev))) {
			rtl8169_asic_down(ioaddr);
			break;
		}

		if (unlikely(status & RxFIFOOver)) {
			switch (tp->mac_version) {
			/* Work around for rx fifo overflow */
			case RTL_GIGA_MAC_VER_11:
			case RTL_GIGA_MAC_VER_22:
			case RTL_GIGA_MAC_VER_26:
				netif_stop_queue(dev);
				rtl8169_tx_timeout(dev);
				goto done;
			/* Testers needed. */
			case RTL_GIGA_MAC_VER_17:
			case RTL_GIGA_MAC_VER_19:
			case RTL_GIGA_MAC_VER_20:
			case RTL_GIGA_MAC_VER_21:
			case RTL_GIGA_MAC_VER_23:
			case RTL_GIGA_MAC_VER_24:
			case RTL_GIGA_MAC_VER_27:
			case RTL_GIGA_MAC_VER_28:
			/* Experimental science. Pktgen proof. */
			case RTL_GIGA_MAC_VER_12:
			case RTL_GIGA_MAC_VER_25:
				if (status == RxFIFOOver)
					goto done;
				break;
			default:
				break;
			}
		}

		if (unlikely(status & SYSErr)) {
			rtl8169_pcierr_interrupt(dev);
			break;
		}

		if (status & LinkChg)
			__rtl8169_check_link_status(dev, tp, ioaddr, true);

		/* We need to see the lastest version of tp->intr_mask to
		 * avoid ignoring an MSI interrupt and having to wait for
		 * another event which may never come.
		 */
		smp_rmb();
		if (status & tp->intr_mask & tp->napi_event) {
			RTL_W16(IntrMask, tp->intr_event & ~tp->napi_event);
			tp->intr_mask = ~tp->napi_event;

			if (likely(napi_schedule_prep(&tp->napi)))
				__napi_schedule(&tp->napi);
			else
				netif_info(tp, intr, dev,
					   "interrupt %04x in poll\n", status);
		}

		/* We only get a new MSI interrupt when all active irq
		 * sources on the chip have been acknowledged. So, ack
		 * everything we've seen and check if new sources have become
		 * active to avoid blocking all interrupts from the chip.
		 */
		RTL_W16(IntrStatus,
			(status & RxFIFOOver) ? (status | RxOverflow) : status);
		status = RTL_R16(IntrStatus);
	}
done:
	return IRQ_RETVAL(handled);
}

static int rtl8169_poll(struct napi_struct *napi, int budget)
{
	struct rtl8169_private *tp = container_of(napi, struct rtl8169_private, napi);
	struct net_device *dev = tp->dev;
	void __iomem *ioaddr = tp->mmio_addr;
	int work_done;

	work_done = rtl8169_rx_interrupt(dev, tp, ioaddr, (u32) budget);
	rtl8169_tx_interrupt(dev, tp, ioaddr);

	if (work_done < budget) {
		napi_complete(napi);

		/* We need for force the visibility of tp->intr_mask
		 * for other CPUs, as we can loose an MSI interrupt
		 * and potentially wait for a retransmit timeout if we don't.
		 * The posted write to IntrMask is safe, as it will
		 * eventually make it to the chip and we won't loose anything
		 * until it does.
		 */
		tp->intr_mask = 0xffff;
		wmb();
		RTL_W16(IntrMask, tp->intr_event);
	}

	return work_done;
}

static void rtl8169_rx_missed(struct net_device *dev, void __iomem *ioaddr)
{
	struct rtl8169_private *tp = netdev_priv(dev);

	if (tp->mac_version > RTL_GIGA_MAC_VER_06)
		return;

	dev->stats.rx_missed_errors += (RTL_R32(RxMissed) & 0xffffff);
	RTL_W32(RxMissed, 0);
}

static void rtl8169_down(struct net_device *dev)
{
	struct rtl8169_private *tp = netdev_priv(dev);
	void __iomem *ioaddr = tp->mmio_addr;

	rtl8169_delete_timer(dev);

	netif_stop_queue(dev);

	napi_disable(&tp->napi);

	spin_lock_irq(&tp->lock);

	rtl8169_asic_down(ioaddr);
	/*
	 * At this point device interrupts can not be enabled in any function,
	 * as netif_running is not true (rtl8169_interrupt, rtl8169_reset_task,
	 * rtl8169_reinit_task) and napi is disabled (rtl8169_poll).
	 */
	rtl8169_rx_missed(dev, ioaddr);

	spin_unlock_irq(&tp->lock);

	synchronize_irq(dev->irq);

	/* Give a racing hard_start_xmit a few cycles to complete. */
	synchronize_sched();  /* FIXME: should this be synchronize_irq()? */

	rtl8169_tx_clear(tp);

	rtl8169_rx_clear(tp);

	rtl_pll_power_down(tp);
}

static int rtl8169_close(struct net_device *dev)
{
	struct rtl8169_private *tp = netdev_priv(dev);
	struct pci_dev *pdev = tp->pci_dev;

	pm_runtime_get_sync(&pdev->dev);

	/* update counters before going down */
	rtl8169_update_counters(dev);

	rtl8169_down(dev);

	free_irq(dev->irq, dev);

	dma_free_coherent(&pdev->dev, R8169_RX_RING_BYTES, tp->RxDescArray,
			  tp->RxPhyAddr);
	dma_free_coherent(&pdev->dev, R8169_TX_RING_BYTES, tp->TxDescArray,
			  tp->TxPhyAddr);
	tp->TxDescArray = NULL;
	tp->RxDescArray = NULL;

	pm_runtime_put_sync(&pdev->dev);

	return 0;
}

static void rtl_set_rx_mode(struct net_device *dev)
{
	struct rtl8169_private *tp = netdev_priv(dev);
	void __iomem *ioaddr = tp->mmio_addr;
	unsigned long flags;
	u32 mc_filter[2];	/* Multicast hash filter */
	int rx_mode;
	u32 tmp = 0;

	if (dev->flags & IFF_PROMISC) {
		/* Unconditionally log net taps. */
		netif_notice(tp, link, dev, "Promiscuous mode enabled\n");
		rx_mode =
		    AcceptBroadcast | AcceptMulticast | AcceptMyPhys |
		    AcceptAllPhys;
		mc_filter[1] = mc_filter[0] = 0xffffffff;
	} else if ((netdev_mc_count(dev) > multicast_filter_limit) ||
		   (dev->flags & IFF_ALLMULTI)) {
		/* Too many to filter perfectly -- accept all multicasts. */
		rx_mode = AcceptBroadcast | AcceptMulticast | AcceptMyPhys;
		mc_filter[1] = mc_filter[0] = 0xffffffff;
	} else {
		struct netdev_hw_addr *ha;

		rx_mode = AcceptBroadcast | AcceptMyPhys;
		mc_filter[1] = mc_filter[0] = 0;
		netdev_for_each_mc_addr(ha, dev) {
			int bit_nr = ether_crc(ETH_ALEN, ha->addr) >> 26;
			mc_filter[bit_nr >> 5] |= 1 << (bit_nr & 31);
			rx_mode |= AcceptMulticast;
		}
	}

	spin_lock_irqsave(&tp->lock, flags);

	tmp = rtl8169_rx_config | rx_mode |
	      (RTL_R32(RxConfig) & rtl_chip_info[tp->chipset].RxConfigMask);

	if (tp->mac_version > RTL_GIGA_MAC_VER_06) {
		u32 data = mc_filter[0];

		mc_filter[0] = swab32(mc_filter[1]);
		mc_filter[1] = swab32(data);
	}

	RTL_W32(MAR0 + 4, mc_filter[1]);
	RTL_W32(MAR0 + 0, mc_filter[0]);

	RTL_W32(RxConfig, tmp);

	spin_unlock_irqrestore(&tp->lock, flags);
}

/**
 *  rtl8169_get_stats - Get rtl8169 read/write statistics
 *  @dev: The Ethernet Device to get statistics for
 *
 *  Get TX/RX statistics for rtl8169
 */
static struct net_device_stats *rtl8169_get_stats(struct net_device *dev)
{
	struct rtl8169_private *tp = netdev_priv(dev);
	void __iomem *ioaddr = tp->mmio_addr;
	unsigned long flags;

	if (netif_running(dev)) {
		spin_lock_irqsave(&tp->lock, flags);
		rtl8169_rx_missed(dev, ioaddr);
		spin_unlock_irqrestore(&tp->lock, flags);
	}

	return &dev->stats;
}

static void rtl8169_net_suspend(struct net_device *dev)
{
	struct rtl8169_private *tp = netdev_priv(dev);

	if (!netif_running(dev))
		return;

	rtl_pll_power_down(tp);

	netif_device_detach(dev);
	netif_stop_queue(dev);
}

#ifdef CONFIG_PM

static int rtl8169_suspend(struct device *device)
{
	struct pci_dev *pdev = to_pci_dev(device);
	struct net_device *dev = pci_get_drvdata(pdev);

	rtl8169_net_suspend(dev);

	return 0;
}

static void __rtl8169_resume(struct net_device *dev)
{
	struct rtl8169_private *tp = netdev_priv(dev);

	netif_device_attach(dev);

	rtl_pll_power_up(tp);

	rtl8169_schedule_work(dev, rtl8169_reset_task);
}

static int rtl8169_resume(struct device *device)
{
	struct pci_dev *pdev = to_pci_dev(device);
	struct net_device *dev = pci_get_drvdata(pdev);
	struct rtl8169_private *tp = netdev_priv(dev);

	rtl8169_init_phy(dev, tp);

	if (netif_running(dev))
		__rtl8169_resume(dev);

	return 0;
}

static int rtl8169_runtime_suspend(struct device *device)
{
	struct pci_dev *pdev = to_pci_dev(device);
	struct net_device *dev = pci_get_drvdata(pdev);
	struct rtl8169_private *tp = netdev_priv(dev);

	if (!tp->TxDescArray)
		return 0;

	spin_lock_irq(&tp->lock);
	tp->saved_wolopts = __rtl8169_get_wol(tp);
	__rtl8169_set_wol(tp, WAKE_ANY);
	spin_unlock_irq(&tp->lock);

	rtl8169_net_suspend(dev);

	return 0;
}

static int rtl8169_runtime_resume(struct device *device)
{
	struct pci_dev *pdev = to_pci_dev(device);
	struct net_device *dev = pci_get_drvdata(pdev);
	struct rtl8169_private *tp = netdev_priv(dev);

	if (!tp->TxDescArray)
		return 0;

	spin_lock_irq(&tp->lock);
	__rtl8169_set_wol(tp, tp->saved_wolopts);
	tp->saved_wolopts = 0;
	spin_unlock_irq(&tp->lock);

	rtl8169_init_phy(dev, tp);

	__rtl8169_resume(dev);

	return 0;
}

static int rtl8169_runtime_idle(struct device *device)
{
	struct pci_dev *pdev = to_pci_dev(device);
	struct net_device *dev = pci_get_drvdata(pdev);
	struct rtl8169_private *tp = netdev_priv(dev);

	return tp->TxDescArray ? -EBUSY : 0;
}

static const struct dev_pm_ops rtl8169_pm_ops = {
	.suspend = rtl8169_suspend,
	.resume = rtl8169_resume,
	.freeze = rtl8169_suspend,
	.thaw = rtl8169_resume,
	.poweroff = rtl8169_suspend,
	.restore = rtl8169_resume,
	.runtime_suspend = rtl8169_runtime_suspend,
	.runtime_resume = rtl8169_runtime_resume,
	.runtime_idle = rtl8169_runtime_idle,
};

#define RTL8169_PM_OPS	(&rtl8169_pm_ops)

#else /* !CONFIG_PM */

#define RTL8169_PM_OPS	NULL

#endif /* !CONFIG_PM */

static void rtl_shutdown(struct pci_dev *pdev)
{
	struct net_device *dev = pci_get_drvdata(pdev);
	struct rtl8169_private *tp = netdev_priv(dev);
	void __iomem *ioaddr = tp->mmio_addr;

	rtl8169_net_suspend(dev);

	/* restore original MAC address */
	rtl_rar_set(tp, dev->perm_addr);

	spin_lock_irq(&tp->lock);

	rtl8169_asic_down(ioaddr);

	spin_unlock_irq(&tp->lock);

	if (system_state == SYSTEM_POWER_OFF) {
		/* WoL fails with some 8168 when the receiver is disabled. */
		if (tp->features & RTL_FEATURE_WOL) {
			pci_clear_master(pdev);

			RTL_W8(ChipCmd, CmdRxEnb);
			/* PCI commit */
			RTL_R8(ChipCmd);
		}

		pci_wake_from_d3(pdev, true);
		pci_set_power_state(pdev, PCI_D3hot);
	}
}

static struct pci_driver rtl8169_pci_driver = {
	.name		= MODULENAME,
	.id_table	= rtl8169_pci_tbl,
	.probe		= rtl8169_init_one,
	.remove		= __devexit_p(rtl8169_remove_one),
	.shutdown	= rtl_shutdown,
	.driver.pm	= RTL8169_PM_OPS,
};

static int __init rtl8169_init_module(void)
{
	return pci_register_driver(&rtl8169_pci_driver);
}

static void __exit rtl8169_cleanup_module(void)
{
	pci_unregister_driver(&rtl8169_pci_driver);
}

module_init(rtl8169_init_module);
module_exit(rtl8169_cleanup_module);<|MERGE_RESOLUTION|>--- conflicted
+++ resolved
@@ -1731,7 +1731,6 @@
 		case PHY_WRITE:
 			rtl_writephy(tp, regno, data);
 			index++;
-<<<<<<< HEAD
 			break;
 		case PHY_READCOUNT_EQ_SKIP:
 			if (count == data)
@@ -1739,15 +1738,6 @@
 			else
 				index += 1;
 			break;
-=======
-			break;
-		case PHY_READCOUNT_EQ_SKIP:
-			if (count == data)
-				index += 2;
-			else
-				index += 1;
-			break;
->>>>>>> 1e6d93e4
 		case PHY_COMP_EQ_SKIPN:
 			if (predata == data)
 				index += regno;
