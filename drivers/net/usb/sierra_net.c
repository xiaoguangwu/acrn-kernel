--- conflicted
+++ resolved
@@ -379,16 +379,9 @@
 	struct lsi_umts *lsi = (struct lsi_umts *)data;
 	u32 expected_length;
 
-<<<<<<< HEAD
-	if (datalen < sizeof(struct lsi_umts)) {
-		netdev_err(dev->net, "%s: Data length %d, exp %zu\n",
-				__func__, datalen,
-				sizeof(struct lsi_umts));
-=======
 	if (datalen < sizeof(struct lsi_umts_single)) {
-		netdev_err(dev->net, "%s: Data length %d, exp >= %Zu\n",
+		netdev_err(dev->net, "%s: Data length %d, exp >= %zu\n",
 			   __func__, datalen, sizeof(struct lsi_umts_single));
->>>>>>> 92905e33
 		return -1;
 	}
 
