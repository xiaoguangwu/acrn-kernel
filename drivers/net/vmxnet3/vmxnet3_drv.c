/*
 * Linux driver for VMware's vmxnet3 ethernet NIC.
 *
 * Copyright (C) 2008-2009, VMware, Inc. All Rights Reserved.
 *
 * This program is free software; you can redistribute it and/or modify it
 * under the terms of the GNU General Public License as published by the
 * Free Software Foundation; version 2 of the License and no later version.
 *
 * This program is distributed in the hope that it will be useful, but
 * WITHOUT ANY WARRANTY; without even the implied warranty of
 * MERCHANTABILITY OR FITNESS FOR A PARTICULAR PURPOSE, GOOD TITLE or
 * NON INFRINGEMENT. See the GNU General Public License for more
 * details.
 *
 * You should have received a copy of the GNU General Public License
 * along with this program; if not, write to the Free Software
 * Foundation, Inc., 51 Franklin St, Fifth Floor, Boston, MA 02110-1301 USA.
 *
 * The full GNU General Public License is included in this distribution in
 * the file called "COPYING".
 *
 * Maintained by: Shreyas Bhatewara <pv-drivers@vmware.com>
 *
 */

#include <linux/module.h>
#include <net/ip6_checksum.h>

#include "vmxnet3_int.h"

char vmxnet3_driver_name[] = "vmxnet3";
#define VMXNET3_DRIVER_DESC "VMware vmxnet3 virtual NIC driver"

/*
 * PCI Device ID Table
 * Last entry must be all 0s
 */
static DEFINE_PCI_DEVICE_TABLE(vmxnet3_pciid_table) = {
	{PCI_VDEVICE(VMWARE, PCI_DEVICE_ID_VMWARE_VMXNET3)},
	{0}
};

MODULE_DEVICE_TABLE(pci, vmxnet3_pciid_table);

static int enable_mq = 1;

static void
vmxnet3_write_mac_addr(struct vmxnet3_adapter *adapter, u8 *mac);

/*
 *    Enable/Disable the given intr
 */
static void
vmxnet3_enable_intr(struct vmxnet3_adapter *adapter, unsigned intr_idx)
{
	VMXNET3_WRITE_BAR0_REG(adapter, VMXNET3_REG_IMR + intr_idx * 8, 0);
}


static void
vmxnet3_disable_intr(struct vmxnet3_adapter *adapter, unsigned intr_idx)
{
	VMXNET3_WRITE_BAR0_REG(adapter, VMXNET3_REG_IMR + intr_idx * 8, 1);
}


/*
 *    Enable/Disable all intrs used by the device
 */
static void
vmxnet3_enable_all_intrs(struct vmxnet3_adapter *adapter)
{
	int i;

	for (i = 0; i < adapter->intr.num_intrs; i++)
		vmxnet3_enable_intr(adapter, i);
	adapter->shared->devRead.intrConf.intrCtrl &=
					cpu_to_le32(~VMXNET3_IC_DISABLE_ALL);
}


static void
vmxnet3_disable_all_intrs(struct vmxnet3_adapter *adapter)
{
	int i;

	adapter->shared->devRead.intrConf.intrCtrl |=
					cpu_to_le32(VMXNET3_IC_DISABLE_ALL);
	for (i = 0; i < adapter->intr.num_intrs; i++)
		vmxnet3_disable_intr(adapter, i);
}


static void
vmxnet3_ack_events(struct vmxnet3_adapter *adapter, u32 events)
{
	VMXNET3_WRITE_BAR1_REG(adapter, VMXNET3_REG_ECR, events);
}


static bool
vmxnet3_tq_stopped(struct vmxnet3_tx_queue *tq, struct vmxnet3_adapter *adapter)
{
	return tq->stopped;
}


static void
vmxnet3_tq_start(struct vmxnet3_tx_queue *tq, struct vmxnet3_adapter *adapter)
{
	tq->stopped = false;
	netif_start_subqueue(adapter->netdev, tq - adapter->tx_queue);
}


static void
vmxnet3_tq_wake(struct vmxnet3_tx_queue *tq, struct vmxnet3_adapter *adapter)
{
	tq->stopped = false;
	netif_wake_subqueue(adapter->netdev, (tq - adapter->tx_queue));
}


static void
vmxnet3_tq_stop(struct vmxnet3_tx_queue *tq, struct vmxnet3_adapter *adapter)
{
	tq->stopped = true;
	tq->num_stop++;
	netif_stop_subqueue(adapter->netdev, (tq - adapter->tx_queue));
}


/*
 * Check the link state. This may start or stop the tx queue.
 */
static void
vmxnet3_check_link(struct vmxnet3_adapter *adapter, bool affectTxQueue)
{
	u32 ret;
	int i;
	unsigned long flags;

	spin_lock_irqsave(&adapter->cmd_lock, flags);
	VMXNET3_WRITE_BAR1_REG(adapter, VMXNET3_REG_CMD, VMXNET3_CMD_GET_LINK);
	ret = VMXNET3_READ_BAR1_REG(adapter, VMXNET3_REG_CMD);
	spin_unlock_irqrestore(&adapter->cmd_lock, flags);

	adapter->link_speed = ret >> 16;
	if (ret & 1) { /* Link is up. */
<<<<<<< HEAD
		netdev_info(adapter->netdev, "NIC Link is Up %d Mbps\n",
			    adapter->link_speed);
		if (!netif_carrier_ok(adapter->netdev))
			netif_carrier_on(adapter->netdev);
=======
		printk(KERN_INFO "%s: NIC Link is Up %d Mbps\n",
		       adapter->netdev->name, adapter->link_speed);
		netif_carrier_on(adapter->netdev);
>>>>>>> bf414b36

		if (affectTxQueue) {
			for (i = 0; i < adapter->num_tx_queues; i++)
				vmxnet3_tq_start(&adapter->tx_queue[i],
						 adapter);
		}
	} else {
<<<<<<< HEAD
		netdev_info(adapter->netdev, "NIC Link is Down\n");
		if (netif_carrier_ok(adapter->netdev))
			netif_carrier_off(adapter->netdev);
=======
		printk(KERN_INFO "%s: NIC Link is Down\n",
		       adapter->netdev->name);
		netif_carrier_off(adapter->netdev);
>>>>>>> bf414b36

		if (affectTxQueue) {
			for (i = 0; i < adapter->num_tx_queues; i++)
				vmxnet3_tq_stop(&adapter->tx_queue[i], adapter);
		}
	}
}

static void
vmxnet3_process_events(struct vmxnet3_adapter *adapter)
{
	int i;
	unsigned long flags;
	u32 events = le32_to_cpu(adapter->shared->ecr);
	if (!events)
		return;

	vmxnet3_ack_events(adapter, events);

	/* Check if link state has changed */
	if (events & VMXNET3_ECR_LINK)
		vmxnet3_check_link(adapter, true);

	/* Check if there is an error on xmit/recv queues */
	if (events & (VMXNET3_ECR_TQERR | VMXNET3_ECR_RQERR)) {
		spin_lock_irqsave(&adapter->cmd_lock, flags);
		VMXNET3_WRITE_BAR1_REG(adapter, VMXNET3_REG_CMD,
				       VMXNET3_CMD_GET_QUEUE_STATUS);
		spin_unlock_irqrestore(&adapter->cmd_lock, flags);

		for (i = 0; i < adapter->num_tx_queues; i++)
			if (adapter->tqd_start[i].status.stopped)
				dev_err(&adapter->netdev->dev,
					"%s: tq[%d] error 0x%x\n",
					adapter->netdev->name, i, le32_to_cpu(
					adapter->tqd_start[i].status.error));
		for (i = 0; i < adapter->num_rx_queues; i++)
			if (adapter->rqd_start[i].status.stopped)
				dev_err(&adapter->netdev->dev,
					"%s: rq[%d] error 0x%x\n",
					adapter->netdev->name, i,
					adapter->rqd_start[i].status.error);

		schedule_work(&adapter->work);
	}
}

#ifdef __BIG_ENDIAN_BITFIELD
/*
 * The device expects the bitfields in shared structures to be written in
 * little endian. When CPU is big endian, the following routines are used to
 * correctly read and write into ABI.
 * The general technique used here is : double word bitfields are defined in
 * opposite order for big endian architecture. Then before reading them in
 * driver the complete double word is translated using le32_to_cpu. Similarly
 * After the driver writes into bitfields, cpu_to_le32 is used to translate the
 * double words into required format.
 * In order to avoid touching bits in shared structure more than once, temporary
 * descriptors are used. These are passed as srcDesc to following functions.
 */
static void vmxnet3_RxDescToCPU(const struct Vmxnet3_RxDesc *srcDesc,
				struct Vmxnet3_RxDesc *dstDesc)
{
	u32 *src = (u32 *)srcDesc + 2;
	u32 *dst = (u32 *)dstDesc + 2;
	dstDesc->addr = le64_to_cpu(srcDesc->addr);
	*dst = le32_to_cpu(*src);
	dstDesc->ext1 = le32_to_cpu(srcDesc->ext1);
}

static void vmxnet3_TxDescToLe(const struct Vmxnet3_TxDesc *srcDesc,
			       struct Vmxnet3_TxDesc *dstDesc)
{
	int i;
	u32 *src = (u32 *)(srcDesc + 1);
	u32 *dst = (u32 *)(dstDesc + 1);

	/* Working backwards so that the gen bit is set at the end. */
	for (i = 2; i > 0; i--) {
		src--;
		dst--;
		*dst = cpu_to_le32(*src);
	}
}


static void vmxnet3_RxCompToCPU(const struct Vmxnet3_RxCompDesc *srcDesc,
				struct Vmxnet3_RxCompDesc *dstDesc)
{
	int i = 0;
	u32 *src = (u32 *)srcDesc;
	u32 *dst = (u32 *)dstDesc;
	for (i = 0; i < sizeof(struct Vmxnet3_RxCompDesc) / sizeof(u32); i++) {
		*dst = le32_to_cpu(*src);
		src++;
		dst++;
	}
}


/* Used to read bitfield values from double words. */
static u32 get_bitfield32(const __le32 *bitfield, u32 pos, u32 size)
{
	u32 temp = le32_to_cpu(*bitfield);
	u32 mask = ((1 << size) - 1) << pos;
	temp &= mask;
	temp >>= pos;
	return temp;
}



#endif  /* __BIG_ENDIAN_BITFIELD */

#ifdef __BIG_ENDIAN_BITFIELD

#   define VMXNET3_TXDESC_GET_GEN(txdesc) get_bitfield32(((const __le32 *) \
			txdesc) + VMXNET3_TXD_GEN_DWORD_SHIFT, \
			VMXNET3_TXD_GEN_SHIFT, VMXNET3_TXD_GEN_SIZE)
#   define VMXNET3_TXDESC_GET_EOP(txdesc) get_bitfield32(((const __le32 *) \
			txdesc) + VMXNET3_TXD_EOP_DWORD_SHIFT, \
			VMXNET3_TXD_EOP_SHIFT, VMXNET3_TXD_EOP_SIZE)
#   define VMXNET3_TCD_GET_GEN(tcd) get_bitfield32(((const __le32 *)tcd) + \
			VMXNET3_TCD_GEN_DWORD_SHIFT, VMXNET3_TCD_GEN_SHIFT, \
			VMXNET3_TCD_GEN_SIZE)
#   define VMXNET3_TCD_GET_TXIDX(tcd) get_bitfield32((const __le32 *)tcd, \
			VMXNET3_TCD_TXIDX_SHIFT, VMXNET3_TCD_TXIDX_SIZE)
#   define vmxnet3_getRxComp(dstrcd, rcd, tmp) do { \
			(dstrcd) = (tmp); \
			vmxnet3_RxCompToCPU((rcd), (tmp)); \
		} while (0)
#   define vmxnet3_getRxDesc(dstrxd, rxd, tmp) do { \
			(dstrxd) = (tmp); \
			vmxnet3_RxDescToCPU((rxd), (tmp)); \
		} while (0)

#else

#   define VMXNET3_TXDESC_GET_GEN(txdesc) ((txdesc)->gen)
#   define VMXNET3_TXDESC_GET_EOP(txdesc) ((txdesc)->eop)
#   define VMXNET3_TCD_GET_GEN(tcd) ((tcd)->gen)
#   define VMXNET3_TCD_GET_TXIDX(tcd) ((tcd)->txdIdx)
#   define vmxnet3_getRxComp(dstrcd, rcd, tmp) (dstrcd) = (rcd)
#   define vmxnet3_getRxDesc(dstrxd, rxd, tmp) (dstrxd) = (rxd)

#endif /* __BIG_ENDIAN_BITFIELD  */


static void
vmxnet3_unmap_tx_buf(struct vmxnet3_tx_buf_info *tbi,
		     struct pci_dev *pdev)
{
	if (tbi->map_type == VMXNET3_MAP_SINGLE)
		pci_unmap_single(pdev, tbi->dma_addr, tbi->len,
				 PCI_DMA_TODEVICE);
	else if (tbi->map_type == VMXNET3_MAP_PAGE)
		pci_unmap_page(pdev, tbi->dma_addr, tbi->len,
			       PCI_DMA_TODEVICE);
	else
		BUG_ON(tbi->map_type != VMXNET3_MAP_NONE);

	tbi->map_type = VMXNET3_MAP_NONE; /* to help debugging */
}


static int
vmxnet3_unmap_pkt(u32 eop_idx, struct vmxnet3_tx_queue *tq,
		  struct pci_dev *pdev,	struct vmxnet3_adapter *adapter)
{
	struct sk_buff *skb;
	int entries = 0;

	/* no out of order completion */
	BUG_ON(tq->buf_info[eop_idx].sop_idx != tq->tx_ring.next2comp);
	BUG_ON(VMXNET3_TXDESC_GET_EOP(&(tq->tx_ring.base[eop_idx].txd)) != 1);

	skb = tq->buf_info[eop_idx].skb;
	BUG_ON(skb == NULL);
	tq->buf_info[eop_idx].skb = NULL;

	VMXNET3_INC_RING_IDX_ONLY(eop_idx, tq->tx_ring.size);

	while (tq->tx_ring.next2comp != eop_idx) {
		vmxnet3_unmap_tx_buf(tq->buf_info + tq->tx_ring.next2comp,
				     pdev);

		/* update next2comp w/o tx_lock. Since we are marking more,
		 * instead of less, tx ring entries avail, the worst case is
		 * that the tx routine incorrectly re-queues a pkt due to
		 * insufficient tx ring entries.
		 */
		vmxnet3_cmd_ring_adv_next2comp(&tq->tx_ring);
		entries++;
	}

	dev_kfree_skb_any(skb);
	return entries;
}


static int
vmxnet3_tq_tx_complete(struct vmxnet3_tx_queue *tq,
			struct vmxnet3_adapter *adapter)
{
	int completed = 0;
	union Vmxnet3_GenericDesc *gdesc;

	gdesc = tq->comp_ring.base + tq->comp_ring.next2proc;
	while (VMXNET3_TCD_GET_GEN(&gdesc->tcd) == tq->comp_ring.gen) {
		completed += vmxnet3_unmap_pkt(VMXNET3_TCD_GET_TXIDX(
					       &gdesc->tcd), tq, adapter->pdev,
					       adapter);

		vmxnet3_comp_ring_adv_next2proc(&tq->comp_ring);
		gdesc = tq->comp_ring.base + tq->comp_ring.next2proc;
	}

	if (completed) {
		spin_lock(&tq->tx_lock);
		if (unlikely(vmxnet3_tq_stopped(tq, adapter) &&
			     vmxnet3_cmd_ring_desc_avail(&tq->tx_ring) >
			     VMXNET3_WAKE_QUEUE_THRESHOLD(tq) &&
			     netif_carrier_ok(adapter->netdev))) {
			vmxnet3_tq_wake(tq, adapter);
		}
		spin_unlock(&tq->tx_lock);
	}
	return completed;
}


static void
vmxnet3_tq_cleanup(struct vmxnet3_tx_queue *tq,
		   struct vmxnet3_adapter *adapter)
{
	int i;

	while (tq->tx_ring.next2comp != tq->tx_ring.next2fill) {
		struct vmxnet3_tx_buf_info *tbi;

		tbi = tq->buf_info + tq->tx_ring.next2comp;

		vmxnet3_unmap_tx_buf(tbi, adapter->pdev);
		if (tbi->skb) {
			dev_kfree_skb_any(tbi->skb);
			tbi->skb = NULL;
		}
		vmxnet3_cmd_ring_adv_next2comp(&tq->tx_ring);
	}

	/* sanity check, verify all buffers are indeed unmapped and freed */
	for (i = 0; i < tq->tx_ring.size; i++) {
		BUG_ON(tq->buf_info[i].skb != NULL ||
		       tq->buf_info[i].map_type != VMXNET3_MAP_NONE);
	}

	tq->tx_ring.gen = VMXNET3_INIT_GEN;
	tq->tx_ring.next2fill = tq->tx_ring.next2comp = 0;

	tq->comp_ring.gen = VMXNET3_INIT_GEN;
	tq->comp_ring.next2proc = 0;
}


static void
vmxnet3_tq_destroy(struct vmxnet3_tx_queue *tq,
		   struct vmxnet3_adapter *adapter)
{
	if (tq->tx_ring.base) {
		pci_free_consistent(adapter->pdev, tq->tx_ring.size *
				    sizeof(struct Vmxnet3_TxDesc),
				    tq->tx_ring.base, tq->tx_ring.basePA);
		tq->tx_ring.base = NULL;
	}
	if (tq->data_ring.base) {
		pci_free_consistent(adapter->pdev, tq->data_ring.size *
				    sizeof(struct Vmxnet3_TxDataDesc),
				    tq->data_ring.base, tq->data_ring.basePA);
		tq->data_ring.base = NULL;
	}
	if (tq->comp_ring.base) {
		pci_free_consistent(adapter->pdev, tq->comp_ring.size *
				    sizeof(struct Vmxnet3_TxCompDesc),
				    tq->comp_ring.base, tq->comp_ring.basePA);
		tq->comp_ring.base = NULL;
	}
	kfree(tq->buf_info);
	tq->buf_info = NULL;
}


/* Destroy all tx queues */
void
vmxnet3_tq_destroy_all(struct vmxnet3_adapter *adapter)
{
	int i;

	for (i = 0; i < adapter->num_tx_queues; i++)
		vmxnet3_tq_destroy(&adapter->tx_queue[i], adapter);
}


static void
vmxnet3_tq_init(struct vmxnet3_tx_queue *tq,
		struct vmxnet3_adapter *adapter)
{
	int i;

	/* reset the tx ring contents to 0 and reset the tx ring states */
	memset(tq->tx_ring.base, 0, tq->tx_ring.size *
	       sizeof(struct Vmxnet3_TxDesc));
	tq->tx_ring.next2fill = tq->tx_ring.next2comp = 0;
	tq->tx_ring.gen = VMXNET3_INIT_GEN;

	memset(tq->data_ring.base, 0, tq->data_ring.size *
	       sizeof(struct Vmxnet3_TxDataDesc));

	/* reset the tx comp ring contents to 0 and reset comp ring states */
	memset(tq->comp_ring.base, 0, tq->comp_ring.size *
	       sizeof(struct Vmxnet3_TxCompDesc));
	tq->comp_ring.next2proc = 0;
	tq->comp_ring.gen = VMXNET3_INIT_GEN;

	/* reset the bookkeeping data */
	memset(tq->buf_info, 0, sizeof(tq->buf_info[0]) * tq->tx_ring.size);
	for (i = 0; i < tq->tx_ring.size; i++)
		tq->buf_info[i].map_type = VMXNET3_MAP_NONE;

	/* stats are not reset */
}


static int
vmxnet3_tq_create(struct vmxnet3_tx_queue *tq,
		  struct vmxnet3_adapter *adapter)
{
	BUG_ON(tq->tx_ring.base || tq->data_ring.base ||
	       tq->comp_ring.base || tq->buf_info);

	tq->tx_ring.base = pci_alloc_consistent(adapter->pdev, tq->tx_ring.size
			   * sizeof(struct Vmxnet3_TxDesc),
			   &tq->tx_ring.basePA);
	if (!tq->tx_ring.base) {
		netdev_err(adapter->netdev, "failed to allocate tx ring\n");
		goto err;
	}

	tq->data_ring.base = pci_alloc_consistent(adapter->pdev,
			     tq->data_ring.size *
			     sizeof(struct Vmxnet3_TxDataDesc),
			     &tq->data_ring.basePA);
	if (!tq->data_ring.base) {
		netdev_err(adapter->netdev, "failed to allocate data ring\n");
		goto err;
	}

	tq->comp_ring.base = pci_alloc_consistent(adapter->pdev,
			     tq->comp_ring.size *
			     sizeof(struct Vmxnet3_TxCompDesc),
			     &tq->comp_ring.basePA);
	if (!tq->comp_ring.base) {
		netdev_err(adapter->netdev, "failed to allocate tx comp ring\n");
		goto err;
	}

	tq->buf_info = kcalloc(tq->tx_ring.size, sizeof(tq->buf_info[0]),
			       GFP_KERNEL);
	if (!tq->buf_info)
		goto err;

	return 0;

err:
	vmxnet3_tq_destroy(tq, adapter);
	return -ENOMEM;
}

static void
vmxnet3_tq_cleanup_all(struct vmxnet3_adapter *adapter)
{
	int i;

	for (i = 0; i < adapter->num_tx_queues; i++)
		vmxnet3_tq_cleanup(&adapter->tx_queue[i], adapter);
}

/*
 *    starting from ring->next2fill, allocate rx buffers for the given ring
 *    of the rx queue and update the rx desc. stop after @num_to_alloc buffers
 *    are allocated or allocation fails
 */

static int
vmxnet3_rq_alloc_rx_buf(struct vmxnet3_rx_queue *rq, u32 ring_idx,
			int num_to_alloc, struct vmxnet3_adapter *adapter)
{
	int num_allocated = 0;
	struct vmxnet3_rx_buf_info *rbi_base = rq->buf_info[ring_idx];
	struct vmxnet3_cmd_ring *ring = &rq->rx_ring[ring_idx];
	u32 val;

	while (num_allocated <= num_to_alloc) {
		struct vmxnet3_rx_buf_info *rbi;
		union Vmxnet3_GenericDesc *gd;

		rbi = rbi_base + ring->next2fill;
		gd = ring->base + ring->next2fill;

		if (rbi->buf_type == VMXNET3_RX_BUF_SKB) {
			if (rbi->skb == NULL) {
				rbi->skb = __netdev_alloc_skb_ip_align(adapter->netdev,
								       rbi->len,
								       GFP_KERNEL);
				if (unlikely(rbi->skb == NULL)) {
					rq->stats.rx_buf_alloc_failure++;
					break;
				}

				rbi->dma_addr = pci_map_single(adapter->pdev,
						rbi->skb->data, rbi->len,
						PCI_DMA_FROMDEVICE);
			} else {
				/* rx buffer skipped by the device */
			}
			val = VMXNET3_RXD_BTYPE_HEAD << VMXNET3_RXD_BTYPE_SHIFT;
		} else {
			BUG_ON(rbi->buf_type != VMXNET3_RX_BUF_PAGE ||
			       rbi->len  != PAGE_SIZE);

			if (rbi->page == NULL) {
				rbi->page = alloc_page(GFP_ATOMIC);
				if (unlikely(rbi->page == NULL)) {
					rq->stats.rx_buf_alloc_failure++;
					break;
				}
				rbi->dma_addr = pci_map_page(adapter->pdev,
						rbi->page, 0, PAGE_SIZE,
						PCI_DMA_FROMDEVICE);
			} else {
				/* rx buffers skipped by the device */
			}
			val = VMXNET3_RXD_BTYPE_BODY << VMXNET3_RXD_BTYPE_SHIFT;
		}

		BUG_ON(rbi->dma_addr == 0);
		gd->rxd.addr = cpu_to_le64(rbi->dma_addr);
		gd->dword[2] = cpu_to_le32((!ring->gen << VMXNET3_RXD_GEN_SHIFT)
					   | val | rbi->len);

		/* Fill the last buffer but dont mark it ready, or else the
		 * device will think that the queue is full */
		if (num_allocated == num_to_alloc)
			break;

		gd->dword[2] |= cpu_to_le32(ring->gen << VMXNET3_RXD_GEN_SHIFT);
		num_allocated++;
		vmxnet3_cmd_ring_adv_next2fill(ring);
	}

	netdev_dbg(adapter->netdev,
		"alloc_rx_buf: %d allocated, next2fill %u, next2comp %u\n",
		num_allocated, ring->next2fill, ring->next2comp);

	/* so that the device can distinguish a full ring and an empty ring */
	BUG_ON(num_allocated != 0 && ring->next2fill == ring->next2comp);

	return num_allocated;
}


static void
vmxnet3_append_frag(struct sk_buff *skb, struct Vmxnet3_RxCompDesc *rcd,
		    struct vmxnet3_rx_buf_info *rbi)
{
	struct skb_frag_struct *frag = skb_shinfo(skb)->frags +
		skb_shinfo(skb)->nr_frags;

	BUG_ON(skb_shinfo(skb)->nr_frags >= MAX_SKB_FRAGS);

	__skb_frag_set_page(frag, rbi->page);
	frag->page_offset = 0;
	skb_frag_size_set(frag, rcd->len);
	skb->data_len += rcd->len;
	skb->truesize += PAGE_SIZE;
	skb_shinfo(skb)->nr_frags++;
}


static void
vmxnet3_map_pkt(struct sk_buff *skb, struct vmxnet3_tx_ctx *ctx,
		struct vmxnet3_tx_queue *tq, struct pci_dev *pdev,
		struct vmxnet3_adapter *adapter)
{
	u32 dw2, len;
	unsigned long buf_offset;
	int i;
	union Vmxnet3_GenericDesc *gdesc;
	struct vmxnet3_tx_buf_info *tbi = NULL;

	BUG_ON(ctx->copy_size > skb_headlen(skb));

	/* use the previous gen bit for the SOP desc */
	dw2 = (tq->tx_ring.gen ^ 0x1) << VMXNET3_TXD_GEN_SHIFT;

	ctx->sop_txd = tq->tx_ring.base + tq->tx_ring.next2fill;
	gdesc = ctx->sop_txd; /* both loops below can be skipped */

	/* no need to map the buffer if headers are copied */
	if (ctx->copy_size) {
		ctx->sop_txd->txd.addr = cpu_to_le64(tq->data_ring.basePA +
					tq->tx_ring.next2fill *
					sizeof(struct Vmxnet3_TxDataDesc));
		ctx->sop_txd->dword[2] = cpu_to_le32(dw2 | ctx->copy_size);
		ctx->sop_txd->dword[3] = 0;

		tbi = tq->buf_info + tq->tx_ring.next2fill;
		tbi->map_type = VMXNET3_MAP_NONE;

		netdev_dbg(adapter->netdev,
			"txd[%u]: 0x%Lx 0x%x 0x%x\n",
			tq->tx_ring.next2fill,
			le64_to_cpu(ctx->sop_txd->txd.addr),
			ctx->sop_txd->dword[2], ctx->sop_txd->dword[3]);
		vmxnet3_cmd_ring_adv_next2fill(&tq->tx_ring);

		/* use the right gen for non-SOP desc */
		dw2 = tq->tx_ring.gen << VMXNET3_TXD_GEN_SHIFT;
	}

	/* linear part can use multiple tx desc if it's big */
	len = skb_headlen(skb) - ctx->copy_size;
	buf_offset = ctx->copy_size;
	while (len) {
		u32 buf_size;

		if (len < VMXNET3_MAX_TX_BUF_SIZE) {
			buf_size = len;
			dw2 |= len;
		} else {
			buf_size = VMXNET3_MAX_TX_BUF_SIZE;
			/* spec says that for TxDesc.len, 0 == 2^14 */
		}

		tbi = tq->buf_info + tq->tx_ring.next2fill;
		tbi->map_type = VMXNET3_MAP_SINGLE;
		tbi->dma_addr = pci_map_single(adapter->pdev,
				skb->data + buf_offset, buf_size,
				PCI_DMA_TODEVICE);

		tbi->len = buf_size;

		gdesc = tq->tx_ring.base + tq->tx_ring.next2fill;
		BUG_ON(gdesc->txd.gen == tq->tx_ring.gen);

		gdesc->txd.addr = cpu_to_le64(tbi->dma_addr);
		gdesc->dword[2] = cpu_to_le32(dw2);
		gdesc->dword[3] = 0;

		netdev_dbg(adapter->netdev,
			"txd[%u]: 0x%Lx 0x%x 0x%x\n",
			tq->tx_ring.next2fill, le64_to_cpu(gdesc->txd.addr),
			le32_to_cpu(gdesc->dword[2]), gdesc->dword[3]);
		vmxnet3_cmd_ring_adv_next2fill(&tq->tx_ring);
		dw2 = tq->tx_ring.gen << VMXNET3_TXD_GEN_SHIFT;

		len -= buf_size;
		buf_offset += buf_size;
	}

	for (i = 0; i < skb_shinfo(skb)->nr_frags; i++) {
		const struct skb_frag_struct *frag = &skb_shinfo(skb)->frags[i];
		u32 buf_size;

		buf_offset = 0;
		len = skb_frag_size(frag);
		while (len) {
			tbi = tq->buf_info + tq->tx_ring.next2fill;
			if (len < VMXNET3_MAX_TX_BUF_SIZE) {
				buf_size = len;
				dw2 |= len;
			} else {
				buf_size = VMXNET3_MAX_TX_BUF_SIZE;
				/* spec says that for TxDesc.len, 0 == 2^14 */
			}
			tbi->map_type = VMXNET3_MAP_PAGE;
			tbi->dma_addr = skb_frag_dma_map(&adapter->pdev->dev, frag,
							 buf_offset, buf_size,
							 DMA_TO_DEVICE);

			tbi->len = buf_size;

			gdesc = tq->tx_ring.base + tq->tx_ring.next2fill;
			BUG_ON(gdesc->txd.gen == tq->tx_ring.gen);

			gdesc->txd.addr = cpu_to_le64(tbi->dma_addr);
			gdesc->dword[2] = cpu_to_le32(dw2);
			gdesc->dword[3] = 0;

			netdev_dbg(adapter->netdev,
				"txd[%u]: 0x%llu %u %u\n",
				tq->tx_ring.next2fill, le64_to_cpu(gdesc->txd.addr),
				le32_to_cpu(gdesc->dword[2]), gdesc->dword[3]);
			vmxnet3_cmd_ring_adv_next2fill(&tq->tx_ring);
			dw2 = tq->tx_ring.gen << VMXNET3_TXD_GEN_SHIFT;

			len -= buf_size;
			buf_offset += buf_size;
		}
	}

	ctx->eop_txd = gdesc;

	/* set the last buf_info for the pkt */
	tbi->skb = skb;
	tbi->sop_idx = ctx->sop_txd - tq->tx_ring.base;
}


/* Init all tx queues */
static void
vmxnet3_tq_init_all(struct vmxnet3_adapter *adapter)
{
	int i;

	for (i = 0; i < adapter->num_tx_queues; i++)
		vmxnet3_tq_init(&adapter->tx_queue[i], adapter);
}


/*
 *    parse and copy relevant protocol headers:
 *      For a tso pkt, relevant headers are L2/3/4 including options
 *      For a pkt requesting csum offloading, they are L2/3 and may include L4
 *      if it's a TCP/UDP pkt
 *
 * Returns:
 *    -1:  error happens during parsing
 *     0:  protocol headers parsed, but too big to be copied
 *     1:  protocol headers parsed and copied
 *
 * Other effects:
 *    1. related *ctx fields are updated.
 *    2. ctx->copy_size is # of bytes copied
 *    3. the portion copied is guaranteed to be in the linear part
 *
 */
static int
vmxnet3_parse_and_copy_hdr(struct sk_buff *skb, struct vmxnet3_tx_queue *tq,
			   struct vmxnet3_tx_ctx *ctx,
			   struct vmxnet3_adapter *adapter)
{
	struct Vmxnet3_TxDataDesc *tdd;

	if (ctx->mss) {	/* TSO */
		ctx->eth_ip_hdr_size = skb_transport_offset(skb);
		ctx->l4_hdr_size = tcp_hdrlen(skb);
		ctx->copy_size = ctx->eth_ip_hdr_size + ctx->l4_hdr_size;
	} else {
		if (skb->ip_summed == CHECKSUM_PARTIAL) {
			ctx->eth_ip_hdr_size = skb_checksum_start_offset(skb);

			if (ctx->ipv4) {
				const struct iphdr *iph = ip_hdr(skb);

				if (iph->protocol == IPPROTO_TCP)
					ctx->l4_hdr_size = tcp_hdrlen(skb);
				else if (iph->protocol == IPPROTO_UDP)
					ctx->l4_hdr_size = sizeof(struct udphdr);
				else
					ctx->l4_hdr_size = 0;
			} else {
				/* for simplicity, don't copy L4 headers */
				ctx->l4_hdr_size = 0;
			}
			ctx->copy_size = min(ctx->eth_ip_hdr_size +
					 ctx->l4_hdr_size, skb->len);
		} else {
			ctx->eth_ip_hdr_size = 0;
			ctx->l4_hdr_size = 0;
			/* copy as much as allowed */
			ctx->copy_size = min((unsigned int)VMXNET3_HDR_COPY_SIZE
					     , skb_headlen(skb));
		}

		/* make sure headers are accessible directly */
		if (unlikely(!pskb_may_pull(skb, ctx->copy_size)))
			goto err;
	}

	if (unlikely(ctx->copy_size > VMXNET3_HDR_COPY_SIZE)) {
		tq->stats.oversized_hdr++;
		ctx->copy_size = 0;
		return 0;
	}

	tdd = tq->data_ring.base + tq->tx_ring.next2fill;

	memcpy(tdd->data, skb->data, ctx->copy_size);
	netdev_dbg(adapter->netdev,
		"copy %u bytes to dataRing[%u]\n",
		ctx->copy_size, tq->tx_ring.next2fill);
	return 1;

err:
	return -1;
}


static void
vmxnet3_prepare_tso(struct sk_buff *skb,
		    struct vmxnet3_tx_ctx *ctx)
{
	struct tcphdr *tcph = tcp_hdr(skb);

	if (ctx->ipv4) {
		struct iphdr *iph = ip_hdr(skb);

		iph->check = 0;
		tcph->check = ~csum_tcpudp_magic(iph->saddr, iph->daddr, 0,
						 IPPROTO_TCP, 0);
	} else {
		struct ipv6hdr *iph = ipv6_hdr(skb);

		tcph->check = ~csum_ipv6_magic(&iph->saddr, &iph->daddr, 0,
					       IPPROTO_TCP, 0);
	}
}

static int txd_estimate(const struct sk_buff *skb)
{
	int count = VMXNET3_TXD_NEEDED(skb_headlen(skb)) + 1;
	int i;

	for (i = 0; i < skb_shinfo(skb)->nr_frags; i++) {
		const struct skb_frag_struct *frag = &skb_shinfo(skb)->frags[i];

		count += VMXNET3_TXD_NEEDED(skb_frag_size(frag));
	}
	return count;
}

/*
 * Transmits a pkt thru a given tq
 * Returns:
 *    NETDEV_TX_OK:      descriptors are setup successfully
 *    NETDEV_TX_OK:      error occurred, the pkt is dropped
 *    NETDEV_TX_BUSY:    tx ring is full, queue is stopped
 *
 * Side-effects:
 *    1. tx ring may be changed
 *    2. tq stats may be updated accordingly
 *    3. shared->txNumDeferred may be updated
 */

static int
vmxnet3_tq_xmit(struct sk_buff *skb, struct vmxnet3_tx_queue *tq,
		struct vmxnet3_adapter *adapter, struct net_device *netdev)
{
	int ret;
	u32 count;
	unsigned long flags;
	struct vmxnet3_tx_ctx ctx;
	union Vmxnet3_GenericDesc *gdesc;
#ifdef __BIG_ENDIAN_BITFIELD
	/* Use temporary descriptor to avoid touching bits multiple times */
	union Vmxnet3_GenericDesc tempTxDesc;
#endif

	count = txd_estimate(skb);

	ctx.ipv4 = (vlan_get_protocol(skb) == cpu_to_be16(ETH_P_IP));

	ctx.mss = skb_shinfo(skb)->gso_size;
	if (ctx.mss) {
		if (skb_header_cloned(skb)) {
			if (unlikely(pskb_expand_head(skb, 0, 0,
						      GFP_ATOMIC) != 0)) {
				tq->stats.drop_tso++;
				goto drop_pkt;
			}
			tq->stats.copy_skb_header++;
		}
		vmxnet3_prepare_tso(skb, &ctx);
	} else {
		if (unlikely(count > VMXNET3_MAX_TXD_PER_PKT)) {

			/* non-tso pkts must not use more than
			 * VMXNET3_MAX_TXD_PER_PKT entries
			 */
			if (skb_linearize(skb) != 0) {
				tq->stats.drop_too_many_frags++;
				goto drop_pkt;
			}
			tq->stats.linearized++;

			/* recalculate the # of descriptors to use */
			count = VMXNET3_TXD_NEEDED(skb_headlen(skb)) + 1;
		}
	}

	spin_lock_irqsave(&tq->tx_lock, flags);

	if (count > vmxnet3_cmd_ring_desc_avail(&tq->tx_ring)) {
		tq->stats.tx_ring_full++;
		netdev_dbg(adapter->netdev,
			"tx queue stopped on %s, next2comp %u"
			" next2fill %u\n", adapter->netdev->name,
			tq->tx_ring.next2comp, tq->tx_ring.next2fill);

		vmxnet3_tq_stop(tq, adapter);
		spin_unlock_irqrestore(&tq->tx_lock, flags);
		return NETDEV_TX_BUSY;
	}


	ret = vmxnet3_parse_and_copy_hdr(skb, tq, &ctx, adapter);
	if (ret >= 0) {
		BUG_ON(ret <= 0 && ctx.copy_size != 0);
		/* hdrs parsed, check against other limits */
		if (ctx.mss) {
			if (unlikely(ctx.eth_ip_hdr_size + ctx.l4_hdr_size >
				     VMXNET3_MAX_TX_BUF_SIZE)) {
				goto hdr_too_big;
			}
		} else {
			if (skb->ip_summed == CHECKSUM_PARTIAL) {
				if (unlikely(ctx.eth_ip_hdr_size +
					     skb->csum_offset >
					     VMXNET3_MAX_CSUM_OFFSET)) {
					goto hdr_too_big;
				}
			}
		}
	} else {
		tq->stats.drop_hdr_inspect_err++;
		goto unlock_drop_pkt;
	}

	/* fill tx descs related to addr & len */
	vmxnet3_map_pkt(skb, &ctx, tq, adapter->pdev, adapter);

	/* setup the EOP desc */
	ctx.eop_txd->dword[3] = cpu_to_le32(VMXNET3_TXD_CQ | VMXNET3_TXD_EOP);

	/* setup the SOP desc */
#ifdef __BIG_ENDIAN_BITFIELD
	gdesc = &tempTxDesc;
	gdesc->dword[2] = ctx.sop_txd->dword[2];
	gdesc->dword[3] = ctx.sop_txd->dword[3];
#else
	gdesc = ctx.sop_txd;
#endif
	if (ctx.mss) {
		gdesc->txd.hlen = ctx.eth_ip_hdr_size + ctx.l4_hdr_size;
		gdesc->txd.om = VMXNET3_OM_TSO;
		gdesc->txd.msscof = ctx.mss;
		le32_add_cpu(&tq->shared->txNumDeferred, (skb->len -
			     gdesc->txd.hlen + ctx.mss - 1) / ctx.mss);
	} else {
		if (skb->ip_summed == CHECKSUM_PARTIAL) {
			gdesc->txd.hlen = ctx.eth_ip_hdr_size;
			gdesc->txd.om = VMXNET3_OM_CSUM;
			gdesc->txd.msscof = ctx.eth_ip_hdr_size +
					    skb->csum_offset;
		} else {
			gdesc->txd.om = 0;
			gdesc->txd.msscof = 0;
		}
		le32_add_cpu(&tq->shared->txNumDeferred, 1);
	}

	if (vlan_tx_tag_present(skb)) {
		gdesc->txd.ti = 1;
		gdesc->txd.tci = vlan_tx_tag_get(skb);
	}

	/* finally flips the GEN bit of the SOP desc. */
	gdesc->dword[2] = cpu_to_le32(le32_to_cpu(gdesc->dword[2]) ^
						  VMXNET3_TXD_GEN);
#ifdef __BIG_ENDIAN_BITFIELD
	/* Finished updating in bitfields of Tx Desc, so write them in original
	 * place.
	 */
	vmxnet3_TxDescToLe((struct Vmxnet3_TxDesc *)gdesc,
			   (struct Vmxnet3_TxDesc *)ctx.sop_txd);
	gdesc = ctx.sop_txd;
#endif
	netdev_dbg(adapter->netdev,
		"txd[%u]: SOP 0x%Lx 0x%x 0x%x\n",
		(u32)(ctx.sop_txd -
		tq->tx_ring.base), le64_to_cpu(gdesc->txd.addr),
		le32_to_cpu(gdesc->dword[2]), le32_to_cpu(gdesc->dword[3]));

	spin_unlock_irqrestore(&tq->tx_lock, flags);

	if (le32_to_cpu(tq->shared->txNumDeferred) >=
					le32_to_cpu(tq->shared->txThreshold)) {
		tq->shared->txNumDeferred = 0;
		VMXNET3_WRITE_BAR0_REG(adapter,
				       VMXNET3_REG_TXPROD + tq->qid * 8,
				       tq->tx_ring.next2fill);
	}

	return NETDEV_TX_OK;

hdr_too_big:
	tq->stats.drop_oversized_hdr++;
unlock_drop_pkt:
	spin_unlock_irqrestore(&tq->tx_lock, flags);
drop_pkt:
	tq->stats.drop_total++;
	dev_kfree_skb(skb);
	return NETDEV_TX_OK;
}


static netdev_tx_t
vmxnet3_xmit_frame(struct sk_buff *skb, struct net_device *netdev)
{
	struct vmxnet3_adapter *adapter = netdev_priv(netdev);

	BUG_ON(skb->queue_mapping > adapter->num_tx_queues);
	return vmxnet3_tq_xmit(skb,
			       &adapter->tx_queue[skb->queue_mapping],
			       adapter, netdev);
}


static void
vmxnet3_rx_csum(struct vmxnet3_adapter *adapter,
		struct sk_buff *skb,
		union Vmxnet3_GenericDesc *gdesc)
{
	if (!gdesc->rcd.cnc && adapter->netdev->features & NETIF_F_RXCSUM) {
		/* typical case: TCP/UDP over IP and both csums are correct */
		if ((le32_to_cpu(gdesc->dword[3]) & VMXNET3_RCD_CSUM_OK) ==
							VMXNET3_RCD_CSUM_OK) {
			skb->ip_summed = CHECKSUM_UNNECESSARY;
			BUG_ON(!(gdesc->rcd.tcp || gdesc->rcd.udp));
			BUG_ON(!(gdesc->rcd.v4  || gdesc->rcd.v6));
			BUG_ON(gdesc->rcd.frg);
		} else {
			if (gdesc->rcd.csum) {
				skb->csum = htons(gdesc->rcd.csum);
				skb->ip_summed = CHECKSUM_PARTIAL;
			} else {
				skb_checksum_none_assert(skb);
			}
		}
	} else {
		skb_checksum_none_assert(skb);
	}
}


static void
vmxnet3_rx_error(struct vmxnet3_rx_queue *rq, struct Vmxnet3_RxCompDesc *rcd,
		 struct vmxnet3_rx_ctx *ctx,  struct vmxnet3_adapter *adapter)
{
	rq->stats.drop_err++;
	if (!rcd->fcs)
		rq->stats.drop_fcs++;

	rq->stats.drop_total++;

	/*
	 * We do not unmap and chain the rx buffer to the skb.
	 * We basically pretend this buffer is not used and will be recycled
	 * by vmxnet3_rq_alloc_rx_buf()
	 */

	/*
	 * ctx->skb may be NULL if this is the first and the only one
	 * desc for the pkt
	 */
	if (ctx->skb)
		dev_kfree_skb_irq(ctx->skb);

	ctx->skb = NULL;
}


static int
vmxnet3_rq_rx_complete(struct vmxnet3_rx_queue *rq,
		       struct vmxnet3_adapter *adapter, int quota)
{
	static const u32 rxprod_reg[2] = {
		VMXNET3_REG_RXPROD, VMXNET3_REG_RXPROD2
	};
	u32 num_rxd = 0;
	bool skip_page_frags = false;
	struct Vmxnet3_RxCompDesc *rcd;
	struct vmxnet3_rx_ctx *ctx = &rq->rx_ctx;
#ifdef __BIG_ENDIAN_BITFIELD
	struct Vmxnet3_RxDesc rxCmdDesc;
	struct Vmxnet3_RxCompDesc rxComp;
#endif
	vmxnet3_getRxComp(rcd, &rq->comp_ring.base[rq->comp_ring.next2proc].rcd,
			  &rxComp);
	while (rcd->gen == rq->comp_ring.gen) {
		struct vmxnet3_rx_buf_info *rbi;
		struct sk_buff *skb, *new_skb = NULL;
		struct page *new_page = NULL;
		int num_to_alloc;
		struct Vmxnet3_RxDesc *rxd;
		u32 idx, ring_idx;
		struct vmxnet3_cmd_ring	*ring = NULL;
		if (num_rxd >= quota) {
			/* we may stop even before we see the EOP desc of
			 * the current pkt
			 */
			break;
		}
		num_rxd++;
		BUG_ON(rcd->rqID != rq->qid && rcd->rqID != rq->qid2);
		idx = rcd->rxdIdx;
		ring_idx = rcd->rqID < adapter->num_rx_queues ? 0 : 1;
		ring = rq->rx_ring + ring_idx;
		vmxnet3_getRxDesc(rxd, &rq->rx_ring[ring_idx].base[idx].rxd,
				  &rxCmdDesc);
		rbi = rq->buf_info[ring_idx] + idx;

		BUG_ON(rxd->addr != rbi->dma_addr ||
		       rxd->len != rbi->len);

		if (unlikely(rcd->eop && rcd->err)) {
			vmxnet3_rx_error(rq, rcd, ctx, adapter);
			goto rcd_done;
		}

		if (rcd->sop) { /* first buf of the pkt */
			BUG_ON(rxd->btype != VMXNET3_RXD_BTYPE_HEAD ||
			       rcd->rqID != rq->qid);

			BUG_ON(rbi->buf_type != VMXNET3_RX_BUF_SKB);
			BUG_ON(ctx->skb != NULL || rbi->skb == NULL);

			if (unlikely(rcd->len == 0)) {
				/* Pretend the rx buffer is skipped. */
				BUG_ON(!(rcd->sop && rcd->eop));
				netdev_dbg(adapter->netdev,
					"rxRing[%u][%u] 0 length\n",
					ring_idx, idx);
				goto rcd_done;
			}

			skip_page_frags = false;
			ctx->skb = rbi->skb;
			new_skb = netdev_alloc_skb_ip_align(adapter->netdev,
							    rbi->len);
			if (new_skb == NULL) {
				/* Skb allocation failed, do not handover this
				 * skb to stack. Reuse it. Drop the existing pkt
				 */
				rq->stats.rx_buf_alloc_failure++;
				ctx->skb = NULL;
				rq->stats.drop_total++;
				skip_page_frags = true;
				goto rcd_done;
			}

			pci_unmap_single(adapter->pdev, rbi->dma_addr, rbi->len,
					 PCI_DMA_FROMDEVICE);

#ifdef VMXNET3_RSS
			if (rcd->rssType != VMXNET3_RCD_RSS_TYPE_NONE &&
			    (adapter->netdev->features & NETIF_F_RXHASH))
				ctx->skb->rxhash = le32_to_cpu(rcd->rssHash);
#endif
			skb_put(ctx->skb, rcd->len);

			/* Immediate refill */
			rbi->skb = new_skb;
			rbi->dma_addr = pci_map_single(adapter->pdev,
						       rbi->skb->data, rbi->len,
						       PCI_DMA_FROMDEVICE);
			rxd->addr = cpu_to_le64(rbi->dma_addr);
			rxd->len = rbi->len;

		} else {
			BUG_ON(ctx->skb == NULL && !skip_page_frags);

			/* non SOP buffer must be type 1 in most cases */
			BUG_ON(rbi->buf_type != VMXNET3_RX_BUF_PAGE);
			BUG_ON(rxd->btype != VMXNET3_RXD_BTYPE_BODY);

			/* If an sop buffer was dropped, skip all
			 * following non-sop fragments. They will be reused.
			 */
			if (skip_page_frags)
				goto rcd_done;

			new_page = alloc_page(GFP_ATOMIC);
			if (unlikely(new_page == NULL)) {
				/* Replacement page frag could not be allocated.
				 * Reuse this page. Drop the pkt and free the
				 * skb which contained this page as a frag. Skip
				 * processing all the following non-sop frags.
				 */
				rq->stats.rx_buf_alloc_failure++;
				dev_kfree_skb(ctx->skb);
				ctx->skb = NULL;
				skip_page_frags = true;
				goto rcd_done;
			}

			if (rcd->len) {
				pci_unmap_page(adapter->pdev,
					       rbi->dma_addr, rbi->len,
					       PCI_DMA_FROMDEVICE);

				vmxnet3_append_frag(ctx->skb, rcd, rbi);
			}

			/* Immediate refill */
			rbi->page = new_page;
			rbi->dma_addr = pci_map_page(adapter->pdev, rbi->page,
						     0, PAGE_SIZE,
						     PCI_DMA_FROMDEVICE);
			rxd->addr = cpu_to_le64(rbi->dma_addr);
			rxd->len = rbi->len;
		}


		skb = ctx->skb;
		if (rcd->eop) {
			skb->len += skb->data_len;

			vmxnet3_rx_csum(adapter, skb,
					(union Vmxnet3_GenericDesc *)rcd);
			skb->protocol = eth_type_trans(skb, adapter->netdev);

			if (unlikely(rcd->ts))
				__vlan_hwaccel_put_tag(skb, rcd->tci);

			if (adapter->netdev->features & NETIF_F_LRO)
				netif_receive_skb(skb);
			else
				napi_gro_receive(&rq->napi, skb);

			ctx->skb = NULL;
		}

rcd_done:
		/* device may have skipped some rx descs */
		ring->next2comp = idx;
		num_to_alloc = vmxnet3_cmd_ring_desc_avail(ring);
		ring = rq->rx_ring + ring_idx;
		while (num_to_alloc) {
			vmxnet3_getRxDesc(rxd, &ring->base[ring->next2fill].rxd,
					  &rxCmdDesc);
			BUG_ON(!rxd->addr);

			/* Recv desc is ready to be used by the device */
			rxd->gen = ring->gen;
			vmxnet3_cmd_ring_adv_next2fill(ring);
			num_to_alloc--;
		}

		/* if needed, update the register */
		if (unlikely(rq->shared->updateRxProd)) {
			VMXNET3_WRITE_BAR0_REG(adapter,
					       rxprod_reg[ring_idx] + rq->qid * 8,
					       ring->next2fill);
		}

		vmxnet3_comp_ring_adv_next2proc(&rq->comp_ring);
		vmxnet3_getRxComp(rcd,
				  &rq->comp_ring.base[rq->comp_ring.next2proc].rcd, &rxComp);
	}

	return num_rxd;
}


static void
vmxnet3_rq_cleanup(struct vmxnet3_rx_queue *rq,
		   struct vmxnet3_adapter *adapter)
{
	u32 i, ring_idx;
	struct Vmxnet3_RxDesc *rxd;

	for (ring_idx = 0; ring_idx < 2; ring_idx++) {
		for (i = 0; i < rq->rx_ring[ring_idx].size; i++) {
#ifdef __BIG_ENDIAN_BITFIELD
			struct Vmxnet3_RxDesc rxDesc;
#endif
			vmxnet3_getRxDesc(rxd,
				&rq->rx_ring[ring_idx].base[i].rxd, &rxDesc);

			if (rxd->btype == VMXNET3_RXD_BTYPE_HEAD &&
					rq->buf_info[ring_idx][i].skb) {
				pci_unmap_single(adapter->pdev, rxd->addr,
						 rxd->len, PCI_DMA_FROMDEVICE);
				dev_kfree_skb(rq->buf_info[ring_idx][i].skb);
				rq->buf_info[ring_idx][i].skb = NULL;
			} else if (rxd->btype == VMXNET3_RXD_BTYPE_BODY &&
					rq->buf_info[ring_idx][i].page) {
				pci_unmap_page(adapter->pdev, rxd->addr,
					       rxd->len, PCI_DMA_FROMDEVICE);
				put_page(rq->buf_info[ring_idx][i].page);
				rq->buf_info[ring_idx][i].page = NULL;
			}
		}

		rq->rx_ring[ring_idx].gen = VMXNET3_INIT_GEN;
		rq->rx_ring[ring_idx].next2fill =
					rq->rx_ring[ring_idx].next2comp = 0;
	}

	rq->comp_ring.gen = VMXNET3_INIT_GEN;
	rq->comp_ring.next2proc = 0;
}


static void
vmxnet3_rq_cleanup_all(struct vmxnet3_adapter *adapter)
{
	int i;

	for (i = 0; i < adapter->num_rx_queues; i++)
		vmxnet3_rq_cleanup(&adapter->rx_queue[i], adapter);
}


void vmxnet3_rq_destroy(struct vmxnet3_rx_queue *rq,
			struct vmxnet3_adapter *adapter)
{
	int i;
	int j;

	/* all rx buffers must have already been freed */
	for (i = 0; i < 2; i++) {
		if (rq->buf_info[i]) {
			for (j = 0; j < rq->rx_ring[i].size; j++)
				BUG_ON(rq->buf_info[i][j].page != NULL);
		}
	}


	kfree(rq->buf_info[0]);

	for (i = 0; i < 2; i++) {
		if (rq->rx_ring[i].base) {
			pci_free_consistent(adapter->pdev, rq->rx_ring[i].size
					    * sizeof(struct Vmxnet3_RxDesc),
					    rq->rx_ring[i].base,
					    rq->rx_ring[i].basePA);
			rq->rx_ring[i].base = NULL;
		}
		rq->buf_info[i] = NULL;
	}

	if (rq->comp_ring.base) {
		pci_free_consistent(adapter->pdev, rq->comp_ring.size *
				    sizeof(struct Vmxnet3_RxCompDesc),
				    rq->comp_ring.base, rq->comp_ring.basePA);
		rq->comp_ring.base = NULL;
	}
}


static int
vmxnet3_rq_init(struct vmxnet3_rx_queue *rq,
		struct vmxnet3_adapter  *adapter)
{
	int i;

	/* initialize buf_info */
	for (i = 0; i < rq->rx_ring[0].size; i++) {

		/* 1st buf for a pkt is skbuff */
		if (i % adapter->rx_buf_per_pkt == 0) {
			rq->buf_info[0][i].buf_type = VMXNET3_RX_BUF_SKB;
			rq->buf_info[0][i].len = adapter->skb_buf_size;
		} else { /* subsequent bufs for a pkt is frag */
			rq->buf_info[0][i].buf_type = VMXNET3_RX_BUF_PAGE;
			rq->buf_info[0][i].len = PAGE_SIZE;
		}
	}
	for (i = 0; i < rq->rx_ring[1].size; i++) {
		rq->buf_info[1][i].buf_type = VMXNET3_RX_BUF_PAGE;
		rq->buf_info[1][i].len = PAGE_SIZE;
	}

	/* reset internal state and allocate buffers for both rings */
	for (i = 0; i < 2; i++) {
		rq->rx_ring[i].next2fill = rq->rx_ring[i].next2comp = 0;

		memset(rq->rx_ring[i].base, 0, rq->rx_ring[i].size *
		       sizeof(struct Vmxnet3_RxDesc));
		rq->rx_ring[i].gen = VMXNET3_INIT_GEN;
	}
	if (vmxnet3_rq_alloc_rx_buf(rq, 0, rq->rx_ring[0].size - 1,
				    adapter) == 0) {
		/* at least has 1 rx buffer for the 1st ring */
		return -ENOMEM;
	}
	vmxnet3_rq_alloc_rx_buf(rq, 1, rq->rx_ring[1].size - 1, adapter);

	/* reset the comp ring */
	rq->comp_ring.next2proc = 0;
	memset(rq->comp_ring.base, 0, rq->comp_ring.size *
	       sizeof(struct Vmxnet3_RxCompDesc));
	rq->comp_ring.gen = VMXNET3_INIT_GEN;

	/* reset rxctx */
	rq->rx_ctx.skb = NULL;

	/* stats are not reset */
	return 0;
}


static int
vmxnet3_rq_init_all(struct vmxnet3_adapter *adapter)
{
	int i, err = 0;

	for (i = 0; i < adapter->num_rx_queues; i++) {
		err = vmxnet3_rq_init(&adapter->rx_queue[i], adapter);
		if (unlikely(err)) {
			dev_err(&adapter->netdev->dev, "%s: failed to "
				"initialize rx queue%i\n",
				adapter->netdev->name, i);
			break;
		}
	}
	return err;

}


static int
vmxnet3_rq_create(struct vmxnet3_rx_queue *rq, struct vmxnet3_adapter *adapter)
{
	int i;
	size_t sz;
	struct vmxnet3_rx_buf_info *bi;

	for (i = 0; i < 2; i++) {

		sz = rq->rx_ring[i].size * sizeof(struct Vmxnet3_RxDesc);
		rq->rx_ring[i].base = pci_alloc_consistent(adapter->pdev, sz,
							&rq->rx_ring[i].basePA);
		if (!rq->rx_ring[i].base) {
			netdev_err(adapter->netdev,
				   "failed to allocate rx ring %d\n", i);
			goto err;
		}
	}

	sz = rq->comp_ring.size * sizeof(struct Vmxnet3_RxCompDesc);
	rq->comp_ring.base = pci_alloc_consistent(adapter->pdev, sz,
						  &rq->comp_ring.basePA);
	if (!rq->comp_ring.base) {
		netdev_err(adapter->netdev, "failed to allocate rx comp ring\n");
		goto err;
	}

	sz = sizeof(struct vmxnet3_rx_buf_info) * (rq->rx_ring[0].size +
						   rq->rx_ring[1].size);
	bi = kzalloc(sz, GFP_KERNEL);
	if (!bi)
		goto err;

	rq->buf_info[0] = bi;
	rq->buf_info[1] = bi + rq->rx_ring[0].size;

	return 0;

err:
	vmxnet3_rq_destroy(rq, adapter);
	return -ENOMEM;
}


static int
vmxnet3_rq_create_all(struct vmxnet3_adapter *adapter)
{
	int i, err = 0;

	for (i = 0; i < adapter->num_rx_queues; i++) {
		err = vmxnet3_rq_create(&adapter->rx_queue[i], adapter);
		if (unlikely(err)) {
			dev_err(&adapter->netdev->dev,
				"%s: failed to create rx queue%i\n",
				adapter->netdev->name, i);
			goto err_out;
		}
	}
	return err;
err_out:
	vmxnet3_rq_destroy_all(adapter);
	return err;

}

/* Multiple queue aware polling function for tx and rx */

static int
vmxnet3_do_poll(struct vmxnet3_adapter *adapter, int budget)
{
	int rcd_done = 0, i;
	if (unlikely(adapter->shared->ecr))
		vmxnet3_process_events(adapter);
	for (i = 0; i < adapter->num_tx_queues; i++)
		vmxnet3_tq_tx_complete(&adapter->tx_queue[i], adapter);

	for (i = 0; i < adapter->num_rx_queues; i++)
		rcd_done += vmxnet3_rq_rx_complete(&adapter->rx_queue[i],
						   adapter, budget);
	return rcd_done;
}


static int
vmxnet3_poll(struct napi_struct *napi, int budget)
{
	struct vmxnet3_rx_queue *rx_queue = container_of(napi,
					  struct vmxnet3_rx_queue, napi);
	int rxd_done;

	rxd_done = vmxnet3_do_poll(rx_queue->adapter, budget);

	if (rxd_done < budget) {
		napi_complete(napi);
		vmxnet3_enable_all_intrs(rx_queue->adapter);
	}
	return rxd_done;
}

/*
 * NAPI polling function for MSI-X mode with multiple Rx queues
 * Returns the # of the NAPI credit consumed (# of rx descriptors processed)
 */

static int
vmxnet3_poll_rx_only(struct napi_struct *napi, int budget)
{
	struct vmxnet3_rx_queue *rq = container_of(napi,
						struct vmxnet3_rx_queue, napi);
	struct vmxnet3_adapter *adapter = rq->adapter;
	int rxd_done;

	/* When sharing interrupt with corresponding tx queue, process
	 * tx completions in that queue as well
	 */
	if (adapter->share_intr == VMXNET3_INTR_BUDDYSHARE) {
		struct vmxnet3_tx_queue *tq =
				&adapter->tx_queue[rq - adapter->rx_queue];
		vmxnet3_tq_tx_complete(tq, adapter);
	}

	rxd_done = vmxnet3_rq_rx_complete(rq, adapter, budget);

	if (rxd_done < budget) {
		napi_complete(napi);
		vmxnet3_enable_intr(adapter, rq->comp_ring.intr_idx);
	}
	return rxd_done;
}


#ifdef CONFIG_PCI_MSI

/*
 * Handle completion interrupts on tx queues
 * Returns whether or not the intr is handled
 */

static irqreturn_t
vmxnet3_msix_tx(int irq, void *data)
{
	struct vmxnet3_tx_queue *tq = data;
	struct vmxnet3_adapter *adapter = tq->adapter;

	if (adapter->intr.mask_mode == VMXNET3_IMM_ACTIVE)
		vmxnet3_disable_intr(adapter, tq->comp_ring.intr_idx);

	/* Handle the case where only one irq is allocate for all tx queues */
	if (adapter->share_intr == VMXNET3_INTR_TXSHARE) {
		int i;
		for (i = 0; i < adapter->num_tx_queues; i++) {
			struct vmxnet3_tx_queue *txq = &adapter->tx_queue[i];
			vmxnet3_tq_tx_complete(txq, adapter);
		}
	} else {
		vmxnet3_tq_tx_complete(tq, adapter);
	}
	vmxnet3_enable_intr(adapter, tq->comp_ring.intr_idx);

	return IRQ_HANDLED;
}


/*
 * Handle completion interrupts on rx queues. Returns whether or not the
 * intr is handled
 */

static irqreturn_t
vmxnet3_msix_rx(int irq, void *data)
{
	struct vmxnet3_rx_queue *rq = data;
	struct vmxnet3_adapter *adapter = rq->adapter;

	/* disable intr if needed */
	if (adapter->intr.mask_mode == VMXNET3_IMM_ACTIVE)
		vmxnet3_disable_intr(adapter, rq->comp_ring.intr_idx);
	napi_schedule(&rq->napi);

	return IRQ_HANDLED;
}

/*
 *----------------------------------------------------------------------------
 *
 * vmxnet3_msix_event --
 *
 *    vmxnet3 msix event intr handler
 *
 * Result:
 *    whether or not the intr is handled
 *
 *----------------------------------------------------------------------------
 */

static irqreturn_t
vmxnet3_msix_event(int irq, void *data)
{
	struct net_device *dev = data;
	struct vmxnet3_adapter *adapter = netdev_priv(dev);

	/* disable intr if needed */
	if (adapter->intr.mask_mode == VMXNET3_IMM_ACTIVE)
		vmxnet3_disable_intr(adapter, adapter->intr.event_intr_idx);

	if (adapter->shared->ecr)
		vmxnet3_process_events(adapter);

	vmxnet3_enable_intr(adapter, adapter->intr.event_intr_idx);

	return IRQ_HANDLED;
}

#endif /* CONFIG_PCI_MSI  */


/* Interrupt handler for vmxnet3  */
static irqreturn_t
vmxnet3_intr(int irq, void *dev_id)
{
	struct net_device *dev = dev_id;
	struct vmxnet3_adapter *adapter = netdev_priv(dev);

	if (adapter->intr.type == VMXNET3_IT_INTX) {
		u32 icr = VMXNET3_READ_BAR1_REG(adapter, VMXNET3_REG_ICR);
		if (unlikely(icr == 0))
			/* not ours */
			return IRQ_NONE;
	}


	/* disable intr if needed */
	if (adapter->intr.mask_mode == VMXNET3_IMM_ACTIVE)
		vmxnet3_disable_all_intrs(adapter);

	napi_schedule(&adapter->rx_queue[0].napi);

	return IRQ_HANDLED;
}

#ifdef CONFIG_NET_POLL_CONTROLLER

/* netpoll callback. */
static void
vmxnet3_netpoll(struct net_device *netdev)
{
	struct vmxnet3_adapter *adapter = netdev_priv(netdev);

	if (adapter->intr.mask_mode == VMXNET3_IMM_ACTIVE)
		vmxnet3_disable_all_intrs(adapter);

	vmxnet3_do_poll(adapter, adapter->rx_queue[0].rx_ring[0].size);
	vmxnet3_enable_all_intrs(adapter);

}
#endif	/* CONFIG_NET_POLL_CONTROLLER */

static int
vmxnet3_request_irqs(struct vmxnet3_adapter *adapter)
{
	struct vmxnet3_intr *intr = &adapter->intr;
	int err = 0, i;
	int vector = 0;

#ifdef CONFIG_PCI_MSI
	if (adapter->intr.type == VMXNET3_IT_MSIX) {
		for (i = 0; i < adapter->num_tx_queues; i++) {
			if (adapter->share_intr != VMXNET3_INTR_BUDDYSHARE) {
				sprintf(adapter->tx_queue[i].name, "%s-tx-%d",
					adapter->netdev->name, vector);
				err = request_irq(
					      intr->msix_entries[vector].vector,
					      vmxnet3_msix_tx, 0,
					      adapter->tx_queue[i].name,
					      &adapter->tx_queue[i]);
			} else {
				sprintf(adapter->tx_queue[i].name, "%s-rxtx-%d",
					adapter->netdev->name, vector);
			}
			if (err) {
				dev_err(&adapter->netdev->dev,
					"Failed to request irq for MSIX, %s, "
					"error %d\n",
					adapter->tx_queue[i].name, err);
				return err;
			}

			/* Handle the case where only 1 MSIx was allocated for
			 * all tx queues */
			if (adapter->share_intr == VMXNET3_INTR_TXSHARE) {
				for (; i < adapter->num_tx_queues; i++)
					adapter->tx_queue[i].comp_ring.intr_idx
								= vector;
				vector++;
				break;
			} else {
				adapter->tx_queue[i].comp_ring.intr_idx
								= vector++;
			}
		}
		if (adapter->share_intr == VMXNET3_INTR_BUDDYSHARE)
			vector = 0;

		for (i = 0; i < adapter->num_rx_queues; i++) {
			if (adapter->share_intr != VMXNET3_INTR_BUDDYSHARE)
				sprintf(adapter->rx_queue[i].name, "%s-rx-%d",
					adapter->netdev->name, vector);
			else
				sprintf(adapter->rx_queue[i].name, "%s-rxtx-%d",
					adapter->netdev->name, vector);
			err = request_irq(intr->msix_entries[vector].vector,
					  vmxnet3_msix_rx, 0,
					  adapter->rx_queue[i].name,
					  &(adapter->rx_queue[i]));
			if (err) {
				netdev_err(adapter->netdev,
					   "Failed to request irq for MSIX, "
					   "%s, error %d\n",
					   adapter->rx_queue[i].name, err);
				return err;
			}

			adapter->rx_queue[i].comp_ring.intr_idx = vector++;
		}

		sprintf(intr->event_msi_vector_name, "%s-event-%d",
			adapter->netdev->name, vector);
		err = request_irq(intr->msix_entries[vector].vector,
				  vmxnet3_msix_event, 0,
				  intr->event_msi_vector_name, adapter->netdev);
		intr->event_intr_idx = vector;

	} else if (intr->type == VMXNET3_IT_MSI) {
		adapter->num_rx_queues = 1;
		err = request_irq(adapter->pdev->irq, vmxnet3_intr, 0,
				  adapter->netdev->name, adapter->netdev);
	} else {
#endif
		adapter->num_rx_queues = 1;
		err = request_irq(adapter->pdev->irq, vmxnet3_intr,
				  IRQF_SHARED, adapter->netdev->name,
				  adapter->netdev);
#ifdef CONFIG_PCI_MSI
	}
#endif
	intr->num_intrs = vector + 1;
	if (err) {
		netdev_err(adapter->netdev,
			   "Failed to request irq (intr type:%d), error %d\n",
			   intr->type, err);
	} else {
		/* Number of rx queues will not change after this */
		for (i = 0; i < adapter->num_rx_queues; i++) {
			struct vmxnet3_rx_queue *rq = &adapter->rx_queue[i];
			rq->qid = i;
			rq->qid2 = i + adapter->num_rx_queues;
		}



		/* init our intr settings */
		for (i = 0; i < intr->num_intrs; i++)
			intr->mod_levels[i] = UPT1_IML_ADAPTIVE;
		if (adapter->intr.type != VMXNET3_IT_MSIX) {
			adapter->intr.event_intr_idx = 0;
			for (i = 0; i < adapter->num_tx_queues; i++)
				adapter->tx_queue[i].comp_ring.intr_idx = 0;
			adapter->rx_queue[0].comp_ring.intr_idx = 0;
		}

		netdev_info(adapter->netdev,
			    "intr type %u, mode %u, %u vectors allocated\n",
			    intr->type, intr->mask_mode, intr->num_intrs);
	}

	return err;
}


static void
vmxnet3_free_irqs(struct vmxnet3_adapter *adapter)
{
	struct vmxnet3_intr *intr = &adapter->intr;
	BUG_ON(intr->type == VMXNET3_IT_AUTO || intr->num_intrs <= 0);

	switch (intr->type) {
#ifdef CONFIG_PCI_MSI
	case VMXNET3_IT_MSIX:
	{
		int i, vector = 0;

		if (adapter->share_intr != VMXNET3_INTR_BUDDYSHARE) {
			for (i = 0; i < adapter->num_tx_queues; i++) {
				free_irq(intr->msix_entries[vector++].vector,
					 &(adapter->tx_queue[i]));
				if (adapter->share_intr == VMXNET3_INTR_TXSHARE)
					break;
			}
		}

		for (i = 0; i < adapter->num_rx_queues; i++) {
			free_irq(intr->msix_entries[vector++].vector,
				 &(adapter->rx_queue[i]));
		}

		free_irq(intr->msix_entries[vector].vector,
			 adapter->netdev);
		BUG_ON(vector >= intr->num_intrs);
		break;
	}
#endif
	case VMXNET3_IT_MSI:
		free_irq(adapter->pdev->irq, adapter->netdev);
		break;
	case VMXNET3_IT_INTX:
		free_irq(adapter->pdev->irq, adapter->netdev);
		break;
	default:
		BUG();
	}
}


static void
vmxnet3_restore_vlan(struct vmxnet3_adapter *adapter)
{
	u32 *vfTable = adapter->shared->devRead.rxFilterConf.vfTable;
	u16 vid;

	/* allow untagged pkts */
	VMXNET3_SET_VFTABLE_ENTRY(vfTable, 0);

	for_each_set_bit(vid, adapter->active_vlans, VLAN_N_VID)
		VMXNET3_SET_VFTABLE_ENTRY(vfTable, vid);
}


static int
vmxnet3_vlan_rx_add_vid(struct net_device *netdev, u16 vid)
{
	struct vmxnet3_adapter *adapter = netdev_priv(netdev);

	if (!(netdev->flags & IFF_PROMISC)) {
		u32 *vfTable = adapter->shared->devRead.rxFilterConf.vfTable;
		unsigned long flags;

		VMXNET3_SET_VFTABLE_ENTRY(vfTable, vid);
		spin_lock_irqsave(&adapter->cmd_lock, flags);
		VMXNET3_WRITE_BAR1_REG(adapter, VMXNET3_REG_CMD,
				       VMXNET3_CMD_UPDATE_VLAN_FILTERS);
		spin_unlock_irqrestore(&adapter->cmd_lock, flags);
	}

	set_bit(vid, adapter->active_vlans);

	return 0;
}


static int
vmxnet3_vlan_rx_kill_vid(struct net_device *netdev, u16 vid)
{
	struct vmxnet3_adapter *adapter = netdev_priv(netdev);

	if (!(netdev->flags & IFF_PROMISC)) {
		u32 *vfTable = adapter->shared->devRead.rxFilterConf.vfTable;
		unsigned long flags;

		VMXNET3_CLEAR_VFTABLE_ENTRY(vfTable, vid);
		spin_lock_irqsave(&adapter->cmd_lock, flags);
		VMXNET3_WRITE_BAR1_REG(adapter, VMXNET3_REG_CMD,
				       VMXNET3_CMD_UPDATE_VLAN_FILTERS);
		spin_unlock_irqrestore(&adapter->cmd_lock, flags);
	}

	clear_bit(vid, adapter->active_vlans);

	return 0;
}


static u8 *
vmxnet3_copy_mc(struct net_device *netdev)
{
	u8 *buf = NULL;
	u32 sz = netdev_mc_count(netdev) * ETH_ALEN;

	/* struct Vmxnet3_RxFilterConf.mfTableLen is u16. */
	if (sz <= 0xffff) {
		/* We may be called with BH disabled */
		buf = kmalloc(sz, GFP_ATOMIC);
		if (buf) {
			struct netdev_hw_addr *ha;
			int i = 0;

			netdev_for_each_mc_addr(ha, netdev)
				memcpy(buf + i++ * ETH_ALEN, ha->addr,
				       ETH_ALEN);
		}
	}
	return buf;
}


static void
vmxnet3_set_mc(struct net_device *netdev)
{
	struct vmxnet3_adapter *adapter = netdev_priv(netdev);
	unsigned long flags;
	struct Vmxnet3_RxFilterConf *rxConf =
					&adapter->shared->devRead.rxFilterConf;
	u8 *new_table = NULL;
	u32 new_mode = VMXNET3_RXM_UCAST;

	if (netdev->flags & IFF_PROMISC) {
		u32 *vfTable = adapter->shared->devRead.rxFilterConf.vfTable;
		memset(vfTable, 0, VMXNET3_VFT_SIZE * sizeof(*vfTable));

		new_mode |= VMXNET3_RXM_PROMISC;
	} else {
		vmxnet3_restore_vlan(adapter);
	}

	if (netdev->flags & IFF_BROADCAST)
		new_mode |= VMXNET3_RXM_BCAST;

	if (netdev->flags & IFF_ALLMULTI)
		new_mode |= VMXNET3_RXM_ALL_MULTI;
	else
		if (!netdev_mc_empty(netdev)) {
			new_table = vmxnet3_copy_mc(netdev);
			if (new_table) {
				new_mode |= VMXNET3_RXM_MCAST;
				rxConf->mfTableLen = cpu_to_le16(
					netdev_mc_count(netdev) * ETH_ALEN);
				rxConf->mfTablePA = cpu_to_le64(virt_to_phys(
						    new_table));
			} else {
				netdev_info(netdev, "failed to copy mcast list"
					    ", setting ALL_MULTI\n");
				new_mode |= VMXNET3_RXM_ALL_MULTI;
			}
		}


	if (!(new_mode & VMXNET3_RXM_MCAST)) {
		rxConf->mfTableLen = 0;
		rxConf->mfTablePA = 0;
	}

	spin_lock_irqsave(&adapter->cmd_lock, flags);
	if (new_mode != rxConf->rxMode) {
		rxConf->rxMode = cpu_to_le32(new_mode);
		VMXNET3_WRITE_BAR1_REG(adapter, VMXNET3_REG_CMD,
				       VMXNET3_CMD_UPDATE_RX_MODE);
		VMXNET3_WRITE_BAR1_REG(adapter, VMXNET3_REG_CMD,
				       VMXNET3_CMD_UPDATE_VLAN_FILTERS);
	}

	VMXNET3_WRITE_BAR1_REG(adapter, VMXNET3_REG_CMD,
			       VMXNET3_CMD_UPDATE_MAC_FILTERS);
	spin_unlock_irqrestore(&adapter->cmd_lock, flags);

	kfree(new_table);
}

void
vmxnet3_rq_destroy_all(struct vmxnet3_adapter *adapter)
{
	int i;

	for (i = 0; i < adapter->num_rx_queues; i++)
		vmxnet3_rq_destroy(&adapter->rx_queue[i], adapter);
}


/*
 *   Set up driver_shared based on settings in adapter.
 */

static void
vmxnet3_setup_driver_shared(struct vmxnet3_adapter *adapter)
{
	struct Vmxnet3_DriverShared *shared = adapter->shared;
	struct Vmxnet3_DSDevRead *devRead = &shared->devRead;
	struct Vmxnet3_TxQueueConf *tqc;
	struct Vmxnet3_RxQueueConf *rqc;
	int i;

	memset(shared, 0, sizeof(*shared));

	/* driver settings */
	shared->magic = cpu_to_le32(VMXNET3_REV1_MAGIC);
	devRead->misc.driverInfo.version = cpu_to_le32(
						VMXNET3_DRIVER_VERSION_NUM);
	devRead->misc.driverInfo.gos.gosBits = (sizeof(void *) == 4 ?
				VMXNET3_GOS_BITS_32 : VMXNET3_GOS_BITS_64);
	devRead->misc.driverInfo.gos.gosType = VMXNET3_GOS_TYPE_LINUX;
	*((u32 *)&devRead->misc.driverInfo.gos) = cpu_to_le32(
				*((u32 *)&devRead->misc.driverInfo.gos));
	devRead->misc.driverInfo.vmxnet3RevSpt = cpu_to_le32(1);
	devRead->misc.driverInfo.uptVerSpt = cpu_to_le32(1);

	devRead->misc.ddPA = cpu_to_le64(virt_to_phys(adapter));
	devRead->misc.ddLen = cpu_to_le32(sizeof(struct vmxnet3_adapter));

	/* set up feature flags */
	if (adapter->netdev->features & NETIF_F_RXCSUM)
		devRead->misc.uptFeatures |= UPT1_F_RXCSUM;

	if (adapter->netdev->features & NETIF_F_LRO) {
		devRead->misc.uptFeatures |= UPT1_F_LRO;
		devRead->misc.maxNumRxSG = cpu_to_le16(1 + MAX_SKB_FRAGS);
	}
	if (adapter->netdev->features & NETIF_F_HW_VLAN_RX)
		devRead->misc.uptFeatures |= UPT1_F_RXVLAN;

	devRead->misc.mtu = cpu_to_le32(adapter->netdev->mtu);
	devRead->misc.queueDescPA = cpu_to_le64(adapter->queue_desc_pa);
	devRead->misc.queueDescLen = cpu_to_le32(
		adapter->num_tx_queues * sizeof(struct Vmxnet3_TxQueueDesc) +
		adapter->num_rx_queues * sizeof(struct Vmxnet3_RxQueueDesc));

	/* tx queue settings */
	devRead->misc.numTxQueues =  adapter->num_tx_queues;
	for (i = 0; i < adapter->num_tx_queues; i++) {
		struct vmxnet3_tx_queue	*tq = &adapter->tx_queue[i];
		BUG_ON(adapter->tx_queue[i].tx_ring.base == NULL);
		tqc = &adapter->tqd_start[i].conf;
		tqc->txRingBasePA   = cpu_to_le64(tq->tx_ring.basePA);
		tqc->dataRingBasePA = cpu_to_le64(tq->data_ring.basePA);
		tqc->compRingBasePA = cpu_to_le64(tq->comp_ring.basePA);
		tqc->ddPA           = cpu_to_le64(virt_to_phys(tq->buf_info));
		tqc->txRingSize     = cpu_to_le32(tq->tx_ring.size);
		tqc->dataRingSize   = cpu_to_le32(tq->data_ring.size);
		tqc->compRingSize   = cpu_to_le32(tq->comp_ring.size);
		tqc->ddLen          = cpu_to_le32(
					sizeof(struct vmxnet3_tx_buf_info) *
					tqc->txRingSize);
		tqc->intrIdx        = tq->comp_ring.intr_idx;
	}

	/* rx queue settings */
	devRead->misc.numRxQueues = adapter->num_rx_queues;
	for (i = 0; i < adapter->num_rx_queues; i++) {
		struct vmxnet3_rx_queue	*rq = &adapter->rx_queue[i];
		rqc = &adapter->rqd_start[i].conf;
		rqc->rxRingBasePA[0] = cpu_to_le64(rq->rx_ring[0].basePA);
		rqc->rxRingBasePA[1] = cpu_to_le64(rq->rx_ring[1].basePA);
		rqc->compRingBasePA  = cpu_to_le64(rq->comp_ring.basePA);
		rqc->ddPA            = cpu_to_le64(virt_to_phys(
							rq->buf_info));
		rqc->rxRingSize[0]   = cpu_to_le32(rq->rx_ring[0].size);
		rqc->rxRingSize[1]   = cpu_to_le32(rq->rx_ring[1].size);
		rqc->compRingSize    = cpu_to_le32(rq->comp_ring.size);
		rqc->ddLen           = cpu_to_le32(
					sizeof(struct vmxnet3_rx_buf_info) *
					(rqc->rxRingSize[0] +
					 rqc->rxRingSize[1]));
		rqc->intrIdx         = rq->comp_ring.intr_idx;
	}

#ifdef VMXNET3_RSS
	memset(adapter->rss_conf, 0, sizeof(*adapter->rss_conf));

	if (adapter->rss) {
		struct UPT1_RSSConf *rssConf = adapter->rss_conf;
		static const uint8_t rss_key[UPT1_RSS_MAX_KEY_SIZE] = {
			0x3b, 0x56, 0xd1, 0x56, 0x13, 0x4a, 0xe7, 0xac,
			0xe8, 0x79, 0x09, 0x75, 0xe8, 0x65, 0x79, 0x28,
			0x35, 0x12, 0xb9, 0x56, 0x7c, 0x76, 0x4b, 0x70,
			0xd8, 0x56, 0xa3, 0x18, 0x9b, 0x0a, 0xee, 0xf3,
			0x96, 0xa6, 0x9f, 0x8f, 0x9e, 0x8c, 0x90, 0xc9,
		};

		devRead->misc.uptFeatures |= UPT1_F_RSS;
		devRead->misc.numRxQueues = adapter->num_rx_queues;
		rssConf->hashType = UPT1_RSS_HASH_TYPE_TCP_IPV4 |
				    UPT1_RSS_HASH_TYPE_IPV4 |
				    UPT1_RSS_HASH_TYPE_TCP_IPV6 |
				    UPT1_RSS_HASH_TYPE_IPV6;
		rssConf->hashFunc = UPT1_RSS_HASH_FUNC_TOEPLITZ;
		rssConf->hashKeySize = UPT1_RSS_MAX_KEY_SIZE;
		rssConf->indTableSize = VMXNET3_RSS_IND_TABLE_SIZE;
		memcpy(rssConf->hashKey, rss_key, sizeof(rss_key));

		for (i = 0; i < rssConf->indTableSize; i++)
			rssConf->indTable[i] = ethtool_rxfh_indir_default(
				i, adapter->num_rx_queues);

		devRead->rssConfDesc.confVer = 1;
		devRead->rssConfDesc.confLen = sizeof(*rssConf);
		devRead->rssConfDesc.confPA  = virt_to_phys(rssConf);
	}

#endif /* VMXNET3_RSS */

	/* intr settings */
	devRead->intrConf.autoMask = adapter->intr.mask_mode ==
				     VMXNET3_IMM_AUTO;
	devRead->intrConf.numIntrs = adapter->intr.num_intrs;
	for (i = 0; i < adapter->intr.num_intrs; i++)
		devRead->intrConf.modLevels[i] = adapter->intr.mod_levels[i];

	devRead->intrConf.eventIntrIdx = adapter->intr.event_intr_idx;
	devRead->intrConf.intrCtrl |= cpu_to_le32(VMXNET3_IC_DISABLE_ALL);

	/* rx filter settings */
	devRead->rxFilterConf.rxMode = 0;
	vmxnet3_restore_vlan(adapter);
	vmxnet3_write_mac_addr(adapter, adapter->netdev->dev_addr);

	/* the rest are already zeroed */
}


int
vmxnet3_activate_dev(struct vmxnet3_adapter *adapter)
{
	int err, i;
	u32 ret;
	unsigned long flags;

	netdev_dbg(adapter->netdev, "%s: skb_buf_size %d, rx_buf_per_pkt %d,"
		" ring sizes %u %u %u\n", adapter->netdev->name,
		adapter->skb_buf_size, adapter->rx_buf_per_pkt,
		adapter->tx_queue[0].tx_ring.size,
		adapter->rx_queue[0].rx_ring[0].size,
		adapter->rx_queue[0].rx_ring[1].size);

	vmxnet3_tq_init_all(adapter);
	err = vmxnet3_rq_init_all(adapter);
	if (err) {
		netdev_err(adapter->netdev,
			   "Failed to init rx queue error %d\n", err);
		goto rq_err;
	}

	err = vmxnet3_request_irqs(adapter);
	if (err) {
		netdev_err(adapter->netdev,
			   "Failed to setup irq for error %d\n", err);
		goto irq_err;
	}

	vmxnet3_setup_driver_shared(adapter);

	VMXNET3_WRITE_BAR1_REG(adapter, VMXNET3_REG_DSAL, VMXNET3_GET_ADDR_LO(
			       adapter->shared_pa));
	VMXNET3_WRITE_BAR1_REG(adapter, VMXNET3_REG_DSAH, VMXNET3_GET_ADDR_HI(
			       adapter->shared_pa));
	spin_lock_irqsave(&adapter->cmd_lock, flags);
	VMXNET3_WRITE_BAR1_REG(adapter, VMXNET3_REG_CMD,
			       VMXNET3_CMD_ACTIVATE_DEV);
	ret = VMXNET3_READ_BAR1_REG(adapter, VMXNET3_REG_CMD);
	spin_unlock_irqrestore(&adapter->cmd_lock, flags);

	if (ret != 0) {
		netdev_err(adapter->netdev,
			   "Failed to activate dev: error %u\n", ret);
		err = -EINVAL;
		goto activate_err;
	}

	for (i = 0; i < adapter->num_rx_queues; i++) {
		VMXNET3_WRITE_BAR0_REG(adapter,
				VMXNET3_REG_RXPROD + i * VMXNET3_REG_ALIGN,
				adapter->rx_queue[i].rx_ring[0].next2fill);
		VMXNET3_WRITE_BAR0_REG(adapter, (VMXNET3_REG_RXPROD2 +
				(i * VMXNET3_REG_ALIGN)),
				adapter->rx_queue[i].rx_ring[1].next2fill);
	}

	/* Apply the rx filter settins last. */
	vmxnet3_set_mc(adapter->netdev);

	/*
	 * Check link state when first activating device. It will start the
	 * tx queue if the link is up.
	 */
	vmxnet3_check_link(adapter, true);
	for (i = 0; i < adapter->num_rx_queues; i++)
		napi_enable(&adapter->rx_queue[i].napi);
	vmxnet3_enable_all_intrs(adapter);
	clear_bit(VMXNET3_STATE_BIT_QUIESCED, &adapter->state);
	return 0;

activate_err:
	VMXNET3_WRITE_BAR1_REG(adapter, VMXNET3_REG_DSAL, 0);
	VMXNET3_WRITE_BAR1_REG(adapter, VMXNET3_REG_DSAH, 0);
	vmxnet3_free_irqs(adapter);
irq_err:
rq_err:
	/* free up buffers we allocated */
	vmxnet3_rq_cleanup_all(adapter);
	return err;
}


void
vmxnet3_reset_dev(struct vmxnet3_adapter *adapter)
{
	unsigned long flags;
	spin_lock_irqsave(&adapter->cmd_lock, flags);
	VMXNET3_WRITE_BAR1_REG(adapter, VMXNET3_REG_CMD, VMXNET3_CMD_RESET_DEV);
	spin_unlock_irqrestore(&adapter->cmd_lock, flags);
}


int
vmxnet3_quiesce_dev(struct vmxnet3_adapter *adapter)
{
	int i;
	unsigned long flags;
	if (test_and_set_bit(VMXNET3_STATE_BIT_QUIESCED, &adapter->state))
		return 0;


	spin_lock_irqsave(&adapter->cmd_lock, flags);
	VMXNET3_WRITE_BAR1_REG(adapter, VMXNET3_REG_CMD,
			       VMXNET3_CMD_QUIESCE_DEV);
	spin_unlock_irqrestore(&adapter->cmd_lock, flags);
	vmxnet3_disable_all_intrs(adapter);

	for (i = 0; i < adapter->num_rx_queues; i++)
		napi_disable(&adapter->rx_queue[i].napi);
	netif_tx_disable(adapter->netdev);
	adapter->link_speed = 0;
	netif_carrier_off(adapter->netdev);

	vmxnet3_tq_cleanup_all(adapter);
	vmxnet3_rq_cleanup_all(adapter);
	vmxnet3_free_irqs(adapter);
	return 0;
}


static void
vmxnet3_write_mac_addr(struct vmxnet3_adapter *adapter, u8 *mac)
{
	u32 tmp;

	tmp = *(u32 *)mac;
	VMXNET3_WRITE_BAR1_REG(adapter, VMXNET3_REG_MACL, tmp);

	tmp = (mac[5] << 8) | mac[4];
	VMXNET3_WRITE_BAR1_REG(adapter, VMXNET3_REG_MACH, tmp);
}


static int
vmxnet3_set_mac_addr(struct net_device *netdev, void *p)
{
	struct sockaddr *addr = p;
	struct vmxnet3_adapter *adapter = netdev_priv(netdev);

	memcpy(netdev->dev_addr, addr->sa_data, netdev->addr_len);
	vmxnet3_write_mac_addr(adapter, addr->sa_data);

	return 0;
}


/* ==================== initialization and cleanup routines ============ */

static int
vmxnet3_alloc_pci_resources(struct vmxnet3_adapter *adapter, bool *dma64)
{
	int err;
	unsigned long mmio_start, mmio_len;
	struct pci_dev *pdev = adapter->pdev;

	err = pci_enable_device(pdev);
	if (err) {
		dev_err(&pdev->dev, "Failed to enable adapter: error %d\n", err);
		return err;
	}

	if (pci_set_dma_mask(pdev, DMA_BIT_MASK(64)) == 0) {
		if (pci_set_consistent_dma_mask(pdev, DMA_BIT_MASK(64)) != 0) {
			dev_err(&pdev->dev,
				"pci_set_consistent_dma_mask failed\n");
			err = -EIO;
			goto err_set_mask;
		}
		*dma64 = true;
	} else {
		if (pci_set_dma_mask(pdev, DMA_BIT_MASK(32)) != 0) {
			dev_err(&pdev->dev,
				"pci_set_dma_mask failed\n");
			err = -EIO;
			goto err_set_mask;
		}
		*dma64 = false;
	}

	err = pci_request_selected_regions(pdev, (1 << 2) - 1,
					   vmxnet3_driver_name);
	if (err) {
		dev_err(&pdev->dev,
			"Failed to request region for adapter: error %d\n", err);
		goto err_set_mask;
	}

	pci_set_master(pdev);

	mmio_start = pci_resource_start(pdev, 0);
	mmio_len = pci_resource_len(pdev, 0);
	adapter->hw_addr0 = ioremap(mmio_start, mmio_len);
	if (!adapter->hw_addr0) {
		dev_err(&pdev->dev, "Failed to map bar0\n");
		err = -EIO;
		goto err_ioremap;
	}

	mmio_start = pci_resource_start(pdev, 1);
	mmio_len = pci_resource_len(pdev, 1);
	adapter->hw_addr1 = ioremap(mmio_start, mmio_len);
	if (!adapter->hw_addr1) {
		dev_err(&pdev->dev, "Failed to map bar1\n");
		err = -EIO;
		goto err_bar1;
	}
	return 0;

err_bar1:
	iounmap(adapter->hw_addr0);
err_ioremap:
	pci_release_selected_regions(pdev, (1 << 2) - 1);
err_set_mask:
	pci_disable_device(pdev);
	return err;
}


static void
vmxnet3_free_pci_resources(struct vmxnet3_adapter *adapter)
{
	BUG_ON(!adapter->pdev);

	iounmap(adapter->hw_addr0);
	iounmap(adapter->hw_addr1);
	pci_release_selected_regions(adapter->pdev, (1 << 2) - 1);
	pci_disable_device(adapter->pdev);
}


static void
vmxnet3_adjust_rx_ring_size(struct vmxnet3_adapter *adapter)
{
	size_t sz, i, ring0_size, ring1_size, comp_size;
	struct vmxnet3_rx_queue	*rq = &adapter->rx_queue[0];


	if (adapter->netdev->mtu <= VMXNET3_MAX_SKB_BUF_SIZE -
				    VMXNET3_MAX_ETH_HDR_SIZE) {
		adapter->skb_buf_size = adapter->netdev->mtu +
					VMXNET3_MAX_ETH_HDR_SIZE;
		if (adapter->skb_buf_size < VMXNET3_MIN_T0_BUF_SIZE)
			adapter->skb_buf_size = VMXNET3_MIN_T0_BUF_SIZE;

		adapter->rx_buf_per_pkt = 1;
	} else {
		adapter->skb_buf_size = VMXNET3_MAX_SKB_BUF_SIZE;
		sz = adapter->netdev->mtu - VMXNET3_MAX_SKB_BUF_SIZE +
					    VMXNET3_MAX_ETH_HDR_SIZE;
		adapter->rx_buf_per_pkt = 1 + (sz + PAGE_SIZE - 1) / PAGE_SIZE;
	}

	/*
	 * for simplicity, force the ring0 size to be a multiple of
	 * rx_buf_per_pkt * VMXNET3_RING_SIZE_ALIGN
	 */
	sz = adapter->rx_buf_per_pkt * VMXNET3_RING_SIZE_ALIGN;
	ring0_size = adapter->rx_queue[0].rx_ring[0].size;
	ring0_size = (ring0_size + sz - 1) / sz * sz;
	ring0_size = min_t(u32, ring0_size, VMXNET3_RX_RING_MAX_SIZE /
			   sz * sz);
	ring1_size = adapter->rx_queue[0].rx_ring[1].size;
	comp_size = ring0_size + ring1_size;

	for (i = 0; i < adapter->num_rx_queues; i++) {
		rq = &adapter->rx_queue[i];
		rq->rx_ring[0].size = ring0_size;
		rq->rx_ring[1].size = ring1_size;
		rq->comp_ring.size = comp_size;
	}
}


int
vmxnet3_create_queues(struct vmxnet3_adapter *adapter, u32 tx_ring_size,
		      u32 rx_ring_size, u32 rx_ring2_size)
{
	int err = 0, i;

	for (i = 0; i < adapter->num_tx_queues; i++) {
		struct vmxnet3_tx_queue	*tq = &adapter->tx_queue[i];
		tq->tx_ring.size   = tx_ring_size;
		tq->data_ring.size = tx_ring_size;
		tq->comp_ring.size = tx_ring_size;
		tq->shared = &adapter->tqd_start[i].ctrl;
		tq->stopped = true;
		tq->adapter = adapter;
		tq->qid = i;
		err = vmxnet3_tq_create(tq, adapter);
		/*
		 * Too late to change num_tx_queues. We cannot do away with
		 * lesser number of queues than what we asked for
		 */
		if (err)
			goto queue_err;
	}

	adapter->rx_queue[0].rx_ring[0].size = rx_ring_size;
	adapter->rx_queue[0].rx_ring[1].size = rx_ring2_size;
	vmxnet3_adjust_rx_ring_size(adapter);
	for (i = 0; i < adapter->num_rx_queues; i++) {
		struct vmxnet3_rx_queue *rq = &adapter->rx_queue[i];
		/* qid and qid2 for rx queues will be assigned later when num
		 * of rx queues is finalized after allocating intrs */
		rq->shared = &adapter->rqd_start[i].ctrl;
		rq->adapter = adapter;
		err = vmxnet3_rq_create(rq, adapter);
		if (err) {
			if (i == 0) {
				netdev_err(adapter->netdev,
					   "Could not allocate any rx queues. "
					   "Aborting.\n");
				goto queue_err;
			} else {
				netdev_info(adapter->netdev,
					    "Number of rx queues changed "
					    "to : %d.\n", i);
				adapter->num_rx_queues = i;
				err = 0;
				break;
			}
		}
	}
	return err;
queue_err:
	vmxnet3_tq_destroy_all(adapter);
	return err;
}

static int
vmxnet3_open(struct net_device *netdev)
{
	struct vmxnet3_adapter *adapter;
	int err, i;

	adapter = netdev_priv(netdev);

	for (i = 0; i < adapter->num_tx_queues; i++)
		spin_lock_init(&adapter->tx_queue[i].tx_lock);

	err = vmxnet3_create_queues(adapter, VMXNET3_DEF_TX_RING_SIZE,
				    VMXNET3_DEF_RX_RING_SIZE,
				    VMXNET3_DEF_RX_RING_SIZE);
	if (err)
		goto queue_err;

	err = vmxnet3_activate_dev(adapter);
	if (err)
		goto activate_err;

	return 0;

activate_err:
	vmxnet3_rq_destroy_all(adapter);
	vmxnet3_tq_destroy_all(adapter);
queue_err:
	return err;
}


static int
vmxnet3_close(struct net_device *netdev)
{
	struct vmxnet3_adapter *adapter = netdev_priv(netdev);

	/*
	 * Reset_work may be in the middle of resetting the device, wait for its
	 * completion.
	 */
	while (test_and_set_bit(VMXNET3_STATE_BIT_RESETTING, &adapter->state))
		msleep(1);

	vmxnet3_quiesce_dev(adapter);

	vmxnet3_rq_destroy_all(adapter);
	vmxnet3_tq_destroy_all(adapter);

	clear_bit(VMXNET3_STATE_BIT_RESETTING, &adapter->state);


	return 0;
}


void
vmxnet3_force_close(struct vmxnet3_adapter *adapter)
{
	int i;

	/*
	 * we must clear VMXNET3_STATE_BIT_RESETTING, otherwise
	 * vmxnet3_close() will deadlock.
	 */
	BUG_ON(test_bit(VMXNET3_STATE_BIT_RESETTING, &adapter->state));

	/* we need to enable NAPI, otherwise dev_close will deadlock */
	for (i = 0; i < adapter->num_rx_queues; i++)
		napi_enable(&adapter->rx_queue[i].napi);
	dev_close(adapter->netdev);
}


static int
vmxnet3_change_mtu(struct net_device *netdev, int new_mtu)
{
	struct vmxnet3_adapter *adapter = netdev_priv(netdev);
	int err = 0;

	if (new_mtu < VMXNET3_MIN_MTU || new_mtu > VMXNET3_MAX_MTU)
		return -EINVAL;

	netdev->mtu = new_mtu;

	/*
	 * Reset_work may be in the middle of resetting the device, wait for its
	 * completion.
	 */
	while (test_and_set_bit(VMXNET3_STATE_BIT_RESETTING, &adapter->state))
		msleep(1);

	if (netif_running(netdev)) {
		vmxnet3_quiesce_dev(adapter);
		vmxnet3_reset_dev(adapter);

		/* we need to re-create the rx queue based on the new mtu */
		vmxnet3_rq_destroy_all(adapter);
		vmxnet3_adjust_rx_ring_size(adapter);
		err = vmxnet3_rq_create_all(adapter);
		if (err) {
			netdev_err(netdev,
				   "failed to re-create rx queues, "
				   " error %d. Closing it.\n", err);
			goto out;
		}

		err = vmxnet3_activate_dev(adapter);
		if (err) {
			netdev_err(netdev,
				   "failed to re-activate, error %d. "
				   "Closing it\n", err);
			goto out;
		}
	}

out:
	clear_bit(VMXNET3_STATE_BIT_RESETTING, &adapter->state);
	if (err)
		vmxnet3_force_close(adapter);

	return err;
}


static void
vmxnet3_declare_features(struct vmxnet3_adapter *adapter, bool dma64)
{
	struct net_device *netdev = adapter->netdev;

	netdev->hw_features = NETIF_F_SG | NETIF_F_RXCSUM |
		NETIF_F_HW_CSUM | NETIF_F_HW_VLAN_TX |
		NETIF_F_HW_VLAN_RX | NETIF_F_TSO | NETIF_F_TSO6 |
		NETIF_F_LRO;
	if (dma64)
		netdev->hw_features |= NETIF_F_HIGHDMA;
	netdev->vlan_features = netdev->hw_features &
				~(NETIF_F_HW_VLAN_TX | NETIF_F_HW_VLAN_RX);
	netdev->features = netdev->hw_features | NETIF_F_HW_VLAN_FILTER;
}


static void
vmxnet3_read_mac_addr(struct vmxnet3_adapter *adapter, u8 *mac)
{
	u32 tmp;

	tmp = VMXNET3_READ_BAR1_REG(adapter, VMXNET3_REG_MACL);
	*(u32 *)mac = tmp;

	tmp = VMXNET3_READ_BAR1_REG(adapter, VMXNET3_REG_MACH);
	mac[4] = tmp & 0xff;
	mac[5] = (tmp >> 8) & 0xff;
}

#ifdef CONFIG_PCI_MSI

/*
 * Enable MSIx vectors.
 * Returns :
 *	0 on successful enabling of required vectors,
 *	VMXNET3_LINUX_MIN_MSIX_VECT when only minimum number of vectors required
 *	 could be enabled.
 *	number of vectors which can be enabled otherwise (this number is smaller
 *	 than VMXNET3_LINUX_MIN_MSIX_VECT)
 */

static int
vmxnet3_acquire_msix_vectors(struct vmxnet3_adapter *adapter,
			     int vectors)
{
	int err = 0, vector_threshold;
	vector_threshold = VMXNET3_LINUX_MIN_MSIX_VECT;

	while (vectors >= vector_threshold) {
		err = pci_enable_msix(adapter->pdev, adapter->intr.msix_entries,
				      vectors);
		if (!err) {
			adapter->intr.num_intrs = vectors;
			return 0;
		} else if (err < 0) {
			dev_err(&adapter->netdev->dev,
				   "Failed to enable MSI-X, error: %d\n", err);
			vectors = 0;
		} else if (err < vector_threshold) {
			break;
		} else {
			/* If fails to enable required number of MSI-x vectors
			 * try enabling minimum number of vectors required.
			 */
			dev_err(&adapter->netdev->dev,
				"Failed to enable %d MSI-X, trying %d instead\n",
				    vectors, vector_threshold);
			vectors = vector_threshold;
		}
	}

	dev_info(&adapter->pdev->dev,
		 "Number of MSI-X interrupts which can be allocated "
		 "is lower than min threshold required.\n");
	return err;
}


#endif /* CONFIG_PCI_MSI */

static void
vmxnet3_alloc_intr_resources(struct vmxnet3_adapter *adapter)
{
	u32 cfg;
	unsigned long flags;

	/* intr settings */
	spin_lock_irqsave(&adapter->cmd_lock, flags);
	VMXNET3_WRITE_BAR1_REG(adapter, VMXNET3_REG_CMD,
			       VMXNET3_CMD_GET_CONF_INTR);
	cfg = VMXNET3_READ_BAR1_REG(adapter, VMXNET3_REG_CMD);
	spin_unlock_irqrestore(&adapter->cmd_lock, flags);
	adapter->intr.type = cfg & 0x3;
	adapter->intr.mask_mode = (cfg >> 2) & 0x3;

	if (adapter->intr.type == VMXNET3_IT_AUTO) {
		adapter->intr.type = VMXNET3_IT_MSIX;
	}

#ifdef CONFIG_PCI_MSI
	if (adapter->intr.type == VMXNET3_IT_MSIX) {
		int vector, err = 0;

		adapter->intr.num_intrs = (adapter->share_intr ==
					   VMXNET3_INTR_TXSHARE) ? 1 :
					   adapter->num_tx_queues;
		adapter->intr.num_intrs += (adapter->share_intr ==
					   VMXNET3_INTR_BUDDYSHARE) ? 0 :
					   adapter->num_rx_queues;
		adapter->intr.num_intrs += 1;		/* for link event */

		adapter->intr.num_intrs = (adapter->intr.num_intrs >
					   VMXNET3_LINUX_MIN_MSIX_VECT
					   ? adapter->intr.num_intrs :
					   VMXNET3_LINUX_MIN_MSIX_VECT);

		for (vector = 0; vector < adapter->intr.num_intrs; vector++)
			adapter->intr.msix_entries[vector].entry = vector;

		err = vmxnet3_acquire_msix_vectors(adapter,
						   adapter->intr.num_intrs);
		/* If we cannot allocate one MSIx vector per queue
		 * then limit the number of rx queues to 1
		 */
		if (err == VMXNET3_LINUX_MIN_MSIX_VECT) {
			if (adapter->share_intr != VMXNET3_INTR_BUDDYSHARE
			    || adapter->num_rx_queues != 1) {
				adapter->share_intr = VMXNET3_INTR_TXSHARE;
				netdev_err(adapter->netdev,
					   "Number of rx queues : 1\n");
				adapter->num_rx_queues = 1;
				adapter->intr.num_intrs =
						VMXNET3_LINUX_MIN_MSIX_VECT;
			}
			return;
		}
		if (!err)
			return;

		/* If we cannot allocate MSIx vectors use only one rx queue */
		dev_info(&adapter->pdev->dev,
			 "Failed to enable MSI-X, error %d. "
			 "Limiting #rx queues to 1, try MSI.\n", err);

		adapter->intr.type = VMXNET3_IT_MSI;
	}

	if (adapter->intr.type == VMXNET3_IT_MSI) {
		int err;
		err = pci_enable_msi(adapter->pdev);
		if (!err) {
			adapter->num_rx_queues = 1;
			adapter->intr.num_intrs = 1;
			return;
		}
	}
#endif /* CONFIG_PCI_MSI */

	adapter->num_rx_queues = 1;
	dev_info(&adapter->netdev->dev,
		 "Using INTx interrupt, #Rx queues: 1.\n");
	adapter->intr.type = VMXNET3_IT_INTX;

	/* INT-X related setting */
	adapter->intr.num_intrs = 1;
}


static void
vmxnet3_free_intr_resources(struct vmxnet3_adapter *adapter)
{
	if (adapter->intr.type == VMXNET3_IT_MSIX)
		pci_disable_msix(adapter->pdev);
	else if (adapter->intr.type == VMXNET3_IT_MSI)
		pci_disable_msi(adapter->pdev);
	else
		BUG_ON(adapter->intr.type != VMXNET3_IT_INTX);
}


static void
vmxnet3_tx_timeout(struct net_device *netdev)
{
	struct vmxnet3_adapter *adapter = netdev_priv(netdev);
	adapter->tx_timeout_count++;

	netdev_err(adapter->netdev, "tx hang\n");
	schedule_work(&adapter->work);
	netif_wake_queue(adapter->netdev);
}


static void
vmxnet3_reset_work(struct work_struct *data)
{
	struct vmxnet3_adapter *adapter;

	adapter = container_of(data, struct vmxnet3_adapter, work);

	/* if another thread is resetting the device, no need to proceed */
	if (test_and_set_bit(VMXNET3_STATE_BIT_RESETTING, &adapter->state))
		return;

	/* if the device is closed, we must leave it alone */
	rtnl_lock();
	if (netif_running(adapter->netdev)) {
		netdev_notice(adapter->netdev, "resetting\n");
		vmxnet3_quiesce_dev(adapter);
		vmxnet3_reset_dev(adapter);
		vmxnet3_activate_dev(adapter);
	} else {
		netdev_info(adapter->netdev, "already closed\n");
	}
	rtnl_unlock();

	clear_bit(VMXNET3_STATE_BIT_RESETTING, &adapter->state);
}


static int
vmxnet3_probe_device(struct pci_dev *pdev,
		     const struct pci_device_id *id)
{
	static const struct net_device_ops vmxnet3_netdev_ops = {
		.ndo_open = vmxnet3_open,
		.ndo_stop = vmxnet3_close,
		.ndo_start_xmit = vmxnet3_xmit_frame,
		.ndo_set_mac_address = vmxnet3_set_mac_addr,
		.ndo_change_mtu = vmxnet3_change_mtu,
		.ndo_set_features = vmxnet3_set_features,
		.ndo_get_stats64 = vmxnet3_get_stats64,
		.ndo_tx_timeout = vmxnet3_tx_timeout,
		.ndo_set_rx_mode = vmxnet3_set_mc,
		.ndo_vlan_rx_add_vid = vmxnet3_vlan_rx_add_vid,
		.ndo_vlan_rx_kill_vid = vmxnet3_vlan_rx_kill_vid,
#ifdef CONFIG_NET_POLL_CONTROLLER
		.ndo_poll_controller = vmxnet3_netpoll,
#endif
	};
	int err;
	bool dma64 = false; /* stupid gcc */
	u32 ver;
	struct net_device *netdev;
	struct vmxnet3_adapter *adapter;
	u8 mac[ETH_ALEN];
	int size;
	int num_tx_queues;
	int num_rx_queues;

	if (!pci_msi_enabled())
		enable_mq = 0;

#ifdef VMXNET3_RSS
	if (enable_mq)
		num_rx_queues = min(VMXNET3_DEVICE_MAX_RX_QUEUES,
				    (int)num_online_cpus());
	else
#endif
		num_rx_queues = 1;
	num_rx_queues = rounddown_pow_of_two(num_rx_queues);

	if (enable_mq)
		num_tx_queues = min(VMXNET3_DEVICE_MAX_TX_QUEUES,
				    (int)num_online_cpus());
	else
		num_tx_queues = 1;

	num_tx_queues = rounddown_pow_of_two(num_tx_queues);
	netdev = alloc_etherdev_mq(sizeof(struct vmxnet3_adapter),
				   max(num_tx_queues, num_rx_queues));
	dev_info(&pdev->dev,
		 "# of Tx queues : %d, # of Rx queues : %d\n",
		 num_tx_queues, num_rx_queues);

	if (!netdev)
		return -ENOMEM;

	pci_set_drvdata(pdev, netdev);
	adapter = netdev_priv(netdev);
	adapter->netdev = netdev;
	adapter->pdev = pdev;

	spin_lock_init(&adapter->cmd_lock);
	adapter->shared = pci_alloc_consistent(adapter->pdev,
					       sizeof(struct Vmxnet3_DriverShared),
					       &adapter->shared_pa);
	if (!adapter->shared) {
		dev_err(&pdev->dev, "Failed to allocate memory\n");
		err = -ENOMEM;
		goto err_alloc_shared;
	}

	adapter->num_rx_queues = num_rx_queues;
	adapter->num_tx_queues = num_tx_queues;

	size = sizeof(struct Vmxnet3_TxQueueDesc) * adapter->num_tx_queues;
	size += sizeof(struct Vmxnet3_RxQueueDesc) * adapter->num_rx_queues;
	adapter->tqd_start = pci_alloc_consistent(adapter->pdev, size,
						  &adapter->queue_desc_pa);

	if (!adapter->tqd_start) {
		dev_err(&pdev->dev, "Failed to allocate memory\n");
		err = -ENOMEM;
		goto err_alloc_queue_desc;
	}
	adapter->rqd_start = (struct Vmxnet3_RxQueueDesc *)(adapter->tqd_start +
							    adapter->num_tx_queues);

	adapter->pm_conf = kmalloc(sizeof(struct Vmxnet3_PMConf), GFP_KERNEL);
	if (adapter->pm_conf == NULL) {
		err = -ENOMEM;
		goto err_alloc_pm;
	}

#ifdef VMXNET3_RSS

	adapter->rss_conf = kmalloc(sizeof(struct UPT1_RSSConf), GFP_KERNEL);
	if (adapter->rss_conf == NULL) {
		err = -ENOMEM;
		goto err_alloc_rss;
	}
#endif /* VMXNET3_RSS */

	err = vmxnet3_alloc_pci_resources(adapter, &dma64);
	if (err < 0)
		goto err_alloc_pci;

	ver = VMXNET3_READ_BAR1_REG(adapter, VMXNET3_REG_VRRS);
	if (ver & 1) {
		VMXNET3_WRITE_BAR1_REG(adapter, VMXNET3_REG_VRRS, 1);
	} else {
		dev_err(&pdev->dev,
			"Incompatible h/w version (0x%x) for adapter\n", ver);
		err = -EBUSY;
		goto err_ver;
	}

	ver = VMXNET3_READ_BAR1_REG(adapter, VMXNET3_REG_UVRS);
	if (ver & 1) {
		VMXNET3_WRITE_BAR1_REG(adapter, VMXNET3_REG_UVRS, 1);
	} else {
		dev_err(&pdev->dev,
			"Incompatible upt version (0x%x) for adapter\n", ver);
		err = -EBUSY;
		goto err_ver;
	}

	SET_NETDEV_DEV(netdev, &pdev->dev);
	vmxnet3_declare_features(adapter, dma64);

	if (adapter->num_tx_queues == adapter->num_rx_queues)
		adapter->share_intr = VMXNET3_INTR_BUDDYSHARE;
	else
		adapter->share_intr = VMXNET3_INTR_DONTSHARE;

	vmxnet3_alloc_intr_resources(adapter);

#ifdef VMXNET3_RSS
	if (adapter->num_rx_queues > 1 &&
	    adapter->intr.type == VMXNET3_IT_MSIX) {
		adapter->rss = true;
		netdev->hw_features |= NETIF_F_RXHASH;
		netdev->features |= NETIF_F_RXHASH;
		dev_dbg(&pdev->dev, "RSS is enabled.\n");
	} else {
		adapter->rss = false;
	}
#endif

	vmxnet3_read_mac_addr(adapter, mac);
	memcpy(netdev->dev_addr,  mac, netdev->addr_len);

	netdev->netdev_ops = &vmxnet3_netdev_ops;
	vmxnet3_set_ethtool_ops(netdev);
	netdev->watchdog_timeo = 5 * HZ;

	INIT_WORK(&adapter->work, vmxnet3_reset_work);
	set_bit(VMXNET3_STATE_BIT_QUIESCED, &adapter->state);

	if (adapter->intr.type == VMXNET3_IT_MSIX) {
		int i;
		for (i = 0; i < adapter->num_rx_queues; i++) {
			netif_napi_add(adapter->netdev,
				       &adapter->rx_queue[i].napi,
				       vmxnet3_poll_rx_only, 64);
		}
	} else {
		netif_napi_add(adapter->netdev, &adapter->rx_queue[0].napi,
			       vmxnet3_poll, 64);
	}

	netif_set_real_num_tx_queues(adapter->netdev, adapter->num_tx_queues);
	netif_set_real_num_rx_queues(adapter->netdev, adapter->num_rx_queues);

	netif_carrier_off(netdev);
	err = register_netdev(netdev);

	if (err) {
		dev_err(&pdev->dev, "Failed to register adapter\n");
		goto err_register;
	}

	vmxnet3_check_link(adapter, false);
	return 0;

err_register:
	vmxnet3_free_intr_resources(adapter);
err_ver:
	vmxnet3_free_pci_resources(adapter);
err_alloc_pci:
#ifdef VMXNET3_RSS
	kfree(adapter->rss_conf);
err_alloc_rss:
#endif
	kfree(adapter->pm_conf);
err_alloc_pm:
	pci_free_consistent(adapter->pdev, size, adapter->tqd_start,
			    adapter->queue_desc_pa);
err_alloc_queue_desc:
	pci_free_consistent(adapter->pdev, sizeof(struct Vmxnet3_DriverShared),
			    adapter->shared, adapter->shared_pa);
err_alloc_shared:
	pci_set_drvdata(pdev, NULL);
	free_netdev(netdev);
	return err;
}


static void
vmxnet3_remove_device(struct pci_dev *pdev)
{
	struct net_device *netdev = pci_get_drvdata(pdev);
	struct vmxnet3_adapter *adapter = netdev_priv(netdev);
	int size = 0;
	int num_rx_queues;

#ifdef VMXNET3_RSS
	if (enable_mq)
		num_rx_queues = min(VMXNET3_DEVICE_MAX_RX_QUEUES,
				    (int)num_online_cpus());
	else
#endif
		num_rx_queues = 1;
	num_rx_queues = rounddown_pow_of_two(num_rx_queues);

	cancel_work_sync(&adapter->work);

	unregister_netdev(netdev);

	vmxnet3_free_intr_resources(adapter);
	vmxnet3_free_pci_resources(adapter);
#ifdef VMXNET3_RSS
	kfree(adapter->rss_conf);
#endif
	kfree(adapter->pm_conf);

	size = sizeof(struct Vmxnet3_TxQueueDesc) * adapter->num_tx_queues;
	size += sizeof(struct Vmxnet3_RxQueueDesc) * num_rx_queues;
	pci_free_consistent(adapter->pdev, size, adapter->tqd_start,
			    adapter->queue_desc_pa);
	pci_free_consistent(adapter->pdev, sizeof(struct Vmxnet3_DriverShared),
			    adapter->shared, adapter->shared_pa);
	free_netdev(netdev);
}


#ifdef CONFIG_PM

static int
vmxnet3_suspend(struct device *device)
{
	struct pci_dev *pdev = to_pci_dev(device);
	struct net_device *netdev = pci_get_drvdata(pdev);
	struct vmxnet3_adapter *adapter = netdev_priv(netdev);
	struct Vmxnet3_PMConf *pmConf;
	struct ethhdr *ehdr;
	struct arphdr *ahdr;
	u8 *arpreq;
	struct in_device *in_dev;
	struct in_ifaddr *ifa;
	unsigned long flags;
	int i = 0;

	if (!netif_running(netdev))
		return 0;

	for (i = 0; i < adapter->num_rx_queues; i++)
		napi_disable(&adapter->rx_queue[i].napi);

	vmxnet3_disable_all_intrs(adapter);
	vmxnet3_free_irqs(adapter);
	vmxnet3_free_intr_resources(adapter);

	netif_device_detach(netdev);
	netif_tx_stop_all_queues(netdev);

	/* Create wake-up filters. */
	pmConf = adapter->pm_conf;
	memset(pmConf, 0, sizeof(*pmConf));

	if (adapter->wol & WAKE_UCAST) {
		pmConf->filters[i].patternSize = ETH_ALEN;
		pmConf->filters[i].maskSize = 1;
		memcpy(pmConf->filters[i].pattern, netdev->dev_addr, ETH_ALEN);
		pmConf->filters[i].mask[0] = 0x3F; /* LSB ETH_ALEN bits */

		pmConf->wakeUpEvents |= VMXNET3_PM_WAKEUP_FILTER;
		i++;
	}

	if (adapter->wol & WAKE_ARP) {
		in_dev = in_dev_get(netdev);
		if (!in_dev)
			goto skip_arp;

		ifa = (struct in_ifaddr *)in_dev->ifa_list;
		if (!ifa)
			goto skip_arp;

		pmConf->filters[i].patternSize = ETH_HLEN + /* Ethernet header*/
			sizeof(struct arphdr) +		/* ARP header */
			2 * ETH_ALEN +		/* 2 Ethernet addresses*/
			2 * sizeof(u32);	/*2 IPv4 addresses */
		pmConf->filters[i].maskSize =
			(pmConf->filters[i].patternSize - 1) / 8 + 1;

		/* ETH_P_ARP in Ethernet header. */
		ehdr = (struct ethhdr *)pmConf->filters[i].pattern;
		ehdr->h_proto = htons(ETH_P_ARP);

		/* ARPOP_REQUEST in ARP header. */
		ahdr = (struct arphdr *)&pmConf->filters[i].pattern[ETH_HLEN];
		ahdr->ar_op = htons(ARPOP_REQUEST);
		arpreq = (u8 *)(ahdr + 1);

		/* The Unicast IPv4 address in 'tip' field. */
		arpreq += 2 * ETH_ALEN + sizeof(u32);
		*(u32 *)arpreq = ifa->ifa_address;

		/* The mask for the relevant bits. */
		pmConf->filters[i].mask[0] = 0x00;
		pmConf->filters[i].mask[1] = 0x30; /* ETH_P_ARP */
		pmConf->filters[i].mask[2] = 0x30; /* ARPOP_REQUEST */
		pmConf->filters[i].mask[3] = 0x00;
		pmConf->filters[i].mask[4] = 0xC0; /* IPv4 TIP */
		pmConf->filters[i].mask[5] = 0x03; /* IPv4 TIP */
		in_dev_put(in_dev);

		pmConf->wakeUpEvents |= VMXNET3_PM_WAKEUP_FILTER;
		i++;
	}

skip_arp:
	if (adapter->wol & WAKE_MAGIC)
		pmConf->wakeUpEvents |= VMXNET3_PM_WAKEUP_MAGIC;

	pmConf->numFilters = i;

	adapter->shared->devRead.pmConfDesc.confVer = cpu_to_le32(1);
	adapter->shared->devRead.pmConfDesc.confLen = cpu_to_le32(sizeof(
								  *pmConf));
	adapter->shared->devRead.pmConfDesc.confPA = cpu_to_le64(virt_to_phys(
								 pmConf));

	spin_lock_irqsave(&adapter->cmd_lock, flags);
	VMXNET3_WRITE_BAR1_REG(adapter, VMXNET3_REG_CMD,
			       VMXNET3_CMD_UPDATE_PMCFG);
	spin_unlock_irqrestore(&adapter->cmd_lock, flags);

	pci_save_state(pdev);
	pci_enable_wake(pdev, pci_choose_state(pdev, PMSG_SUSPEND),
			adapter->wol);
	pci_disable_device(pdev);
	pci_set_power_state(pdev, pci_choose_state(pdev, PMSG_SUSPEND));

	return 0;
}


static int
vmxnet3_resume(struct device *device)
{
	int err, i = 0;
	unsigned long flags;
	struct pci_dev *pdev = to_pci_dev(device);
	struct net_device *netdev = pci_get_drvdata(pdev);
	struct vmxnet3_adapter *adapter = netdev_priv(netdev);
	struct Vmxnet3_PMConf *pmConf;

	if (!netif_running(netdev))
		return 0;

	/* Destroy wake-up filters. */
	pmConf = adapter->pm_conf;
	memset(pmConf, 0, sizeof(*pmConf));

	adapter->shared->devRead.pmConfDesc.confVer = cpu_to_le32(1);
	adapter->shared->devRead.pmConfDesc.confLen = cpu_to_le32(sizeof(
								  *pmConf));
	adapter->shared->devRead.pmConfDesc.confPA = cpu_to_le64(virt_to_phys(
								 pmConf));

	netif_device_attach(netdev);
	pci_set_power_state(pdev, PCI_D0);
	pci_restore_state(pdev);
	err = pci_enable_device_mem(pdev);
	if (err != 0)
		return err;

	pci_enable_wake(pdev, PCI_D0, 0);

	spin_lock_irqsave(&adapter->cmd_lock, flags);
	VMXNET3_WRITE_BAR1_REG(adapter, VMXNET3_REG_CMD,
			       VMXNET3_CMD_UPDATE_PMCFG);
	spin_unlock_irqrestore(&adapter->cmd_lock, flags);
	vmxnet3_alloc_intr_resources(adapter);
	vmxnet3_request_irqs(adapter);
	for (i = 0; i < adapter->num_rx_queues; i++)
		napi_enable(&adapter->rx_queue[i].napi);
	vmxnet3_enable_all_intrs(adapter);

	return 0;
}

static const struct dev_pm_ops vmxnet3_pm_ops = {
	.suspend = vmxnet3_suspend,
	.resume = vmxnet3_resume,
};
#endif

static struct pci_driver vmxnet3_driver = {
	.name		= vmxnet3_driver_name,
	.id_table	= vmxnet3_pciid_table,
	.probe		= vmxnet3_probe_device,
	.remove		= vmxnet3_remove_device,
#ifdef CONFIG_PM
	.driver.pm	= &vmxnet3_pm_ops,
#endif
};


static int __init
vmxnet3_init_module(void)
{
	pr_info("%s - version %s\n", VMXNET3_DRIVER_DESC,
		VMXNET3_DRIVER_VERSION_REPORT);
	return pci_register_driver(&vmxnet3_driver);
}

module_init(vmxnet3_init_module);


static void
vmxnet3_exit_module(void)
{
	pci_unregister_driver(&vmxnet3_driver);
}

module_exit(vmxnet3_exit_module);

MODULE_AUTHOR("VMware, Inc.");
MODULE_DESCRIPTION(VMXNET3_DRIVER_DESC);
MODULE_LICENSE("GPL v2");
MODULE_VERSION(VMXNET3_DRIVER_VERSION_STRING);<|MERGE_RESOLUTION|>--- conflicted
+++ resolved
@@ -148,16 +148,9 @@
 
 	adapter->link_speed = ret >> 16;
 	if (ret & 1) { /* Link is up. */
-<<<<<<< HEAD
 		netdev_info(adapter->netdev, "NIC Link is Up %d Mbps\n",
 			    adapter->link_speed);
-		if (!netif_carrier_ok(adapter->netdev))
-			netif_carrier_on(adapter->netdev);
-=======
-		printk(KERN_INFO "%s: NIC Link is Up %d Mbps\n",
-		       adapter->netdev->name, adapter->link_speed);
 		netif_carrier_on(adapter->netdev);
->>>>>>> bf414b36
 
 		if (affectTxQueue) {
 			for (i = 0; i < adapter->num_tx_queues; i++)
@@ -165,15 +158,8 @@
 						 adapter);
 		}
 	} else {
-<<<<<<< HEAD
 		netdev_info(adapter->netdev, "NIC Link is Down\n");
-		if (netif_carrier_ok(adapter->netdev))
-			netif_carrier_off(adapter->netdev);
-=======
-		printk(KERN_INFO "%s: NIC Link is Down\n",
-		       adapter->netdev->name);
 		netif_carrier_off(adapter->netdev);
->>>>>>> bf414b36
 
 		if (affectTxQueue) {
 			for (i = 0; i < adapter->num_tx_queues; i++)
