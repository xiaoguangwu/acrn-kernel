--- conflicted
+++ resolved
@@ -126,17 +126,8 @@
 		return;
 
 	spin_lock_irqsave(hba->host->host_lock, flags);
-<<<<<<< HEAD
-	if (hba->ahit == ahit)
-		goto out_unlock;
-	hba->ahit = ahit;
-	if (!pm_runtime_suspended(hba->dev) && !hba->ahit_disabled)
-		ufshcd_writel(hba, hba->ahit, REG_AUTO_HIBERNATE_IDLE_TIMER);
-out_unlock:
-=======
 	if (hba->ahit != ahit)
 		hba->ahit = ahit;
->>>>>>> 5825c88e
 	spin_unlock_irqrestore(hba->host->host_lock, flags);
 	if (!pm_runtime_suspended(hba->dev)) {
 		pm_runtime_get_sync(hba->dev);
