--- conflicted
+++ resolved
@@ -7366,9 +7366,8 @@
 	}
 
 	ufs_fixup_device_setup(hba, &card);
-<<<<<<< HEAD
-
-	ufshcd_tune_unipro_params(hba);
+
+	ufshcd_tune_unipro_params(hba, &card);
 
 	ret = ufshcd_uma_enable(hba, &card);
 	if (ret) {
@@ -7376,11 +7375,6 @@
 		goto out;
 	}
 
-=======
-	ufshcd_tune_unipro_params(hba, &card);
-	ufs_put_device_desc(&card);
-
->>>>>>> f22dcb31
 	/* UFS device is also active now */
 	ufshcd_set_ufs_dev_active(hba);
 	ufshcd_force_reset_auto_bkops(hba);
