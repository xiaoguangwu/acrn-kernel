/*
 * Universal Flash Storage Host controller driver
 *
 * This code is based on drivers/scsi/ufs/ufshcd.h
 * Copyright (C) 2011-2013 Samsung India Software Operations
 * Copyright (c) 2013-2016, The Linux Foundation. All rights reserved.
 *
 * Authors:
 *	Santosh Yaraganavi <santosh.sy@samsung.com>
 *	Vinayak Holikatti <h.vinayak@samsung.com>
 *
 * This program is free software; you can redistribute it and/or
 * modify it under the terms of the GNU General Public License
 * as published by the Free Software Foundation; either version 2
 * of the License, or (at your option) any later version.
 * See the COPYING file in the top-level directory or visit
 * <http://www.gnu.org/licenses/gpl-2.0.html>
 *
 * This program is distributed in the hope that it will be useful,
 * but WITHOUT ANY WARRANTY; without even the implied warranty of
 * MERCHANTABILITY or FITNESS FOR A PARTICULAR PURPOSE.  See the
 * GNU General Public License for more details.
 *
 * This program is provided "AS IS" and "WITH ALL FAULTS" and
 * without warranty of any kind. You are solely responsible for
 * determining the appropriateness of using and distributing
 * the program and assume all risks associated with your exercise
 * of rights with respect to the program, including but not limited
 * to infringement of third party rights, the risks and costs of
 * program errors, damage to or loss of data, programs or equipment,
 * and unavailability or interruption of operations. Under no
 * circumstances will the contributor of this Program be liable for
 * any damages of any kind arising from your use or distribution of
 * this program.
 */

#ifndef _UFSHCD_H
#define _UFSHCD_H

#include <linux/module.h>
#include <linux/kernel.h>
#include <linux/init.h>
#include <linux/interrupt.h>
#include <linux/io.h>
#include <linux/delay.h>
#include <linux/slab.h>
#include <linux/spinlock.h>
#include <linux/rwsem.h>
#include <linux/workqueue.h>
#include <linux/errno.h>
#include <linux/types.h>
#include <linux/wait.h>
#include <linux/bitops.h>
#include <linux/pm_runtime.h>
#include <linux/clk.h>
#include <linux/completion.h>
#include <linux/regulator/consumer.h>
#include "unipro.h"

#include <asm/irq.h>
#include <asm/byteorder.h>
#include <scsi/scsi.h>
#include <scsi/scsi_cmnd.h>
#include <scsi/scsi_host.h>
#include <scsi/scsi_tcq.h>
#include <scsi/scsi_dbg.h>
#include <scsi/scsi_eh.h>

#include "ufs.h"
#include "ufshci.h"

#define UFSHCD "ufshcd"
#define UFSHCD_DRIVER_VERSION "0.2"

struct ufs_hba;

enum dev_cmd_type {
	DEV_CMD_TYPE_NOP		= 0x0,
	DEV_CMD_TYPE_QUERY		= 0x1,
};

/**
 * struct uic_command - UIC command structure
 * @command: UIC command
 * @argument1: UIC command argument 1
 * @argument2: UIC command argument 2
 * @argument3: UIC command argument 3
 * @cmd_active: Indicate if UIC command is outstanding
 * @result: UIC command result
 * @done: UIC command completion
 */
struct uic_command {
	u32 command;
	u32 argument1;
	u32 argument2;
	u32 argument3;
	int cmd_active;
	int result;
	struct completion done;
};

/* Used to differentiate the power management options */
enum ufs_pm_op {
	UFS_RUNTIME_PM,
	UFS_SYSTEM_PM,
	UFS_SHUTDOWN_PM,
};

#define ufshcd_is_runtime_pm(op) ((op) == UFS_RUNTIME_PM)
#define ufshcd_is_system_pm(op) ((op) == UFS_SYSTEM_PM)
#define ufshcd_is_shutdown_pm(op) ((op) == UFS_SHUTDOWN_PM)

/* Host <-> Device UniPro Link state */
enum uic_link_state {
	UIC_LINK_OFF_STATE	= 0, /* Link powered down or disabled */
	UIC_LINK_ACTIVE_STATE	= 1, /* Link is in Fast/Slow/Sleep state */
	UIC_LINK_HIBERN8_STATE	= 2, /* Link is in Hibernate state */
};

#define ufshcd_is_link_off(hba) ((hba)->uic_link_state == UIC_LINK_OFF_STATE)
#define ufshcd_is_link_active(hba) ((hba)->uic_link_state == \
				    UIC_LINK_ACTIVE_STATE)
#define ufshcd_is_link_hibern8(hba) ((hba)->uic_link_state == \
				    UIC_LINK_HIBERN8_STATE)
#define ufshcd_set_link_off(hba) ((hba)->uic_link_state = UIC_LINK_OFF_STATE)
#define ufshcd_set_link_active(hba) ((hba)->uic_link_state = \
				    UIC_LINK_ACTIVE_STATE)
#define ufshcd_set_link_hibern8(hba) ((hba)->uic_link_state = \
				    UIC_LINK_HIBERN8_STATE)

/*
 * UFS Power management levels.
 * Each level is in increasing order of power savings.
 */
enum ufs_pm_level {
	UFS_PM_LVL_0, /* UFS_ACTIVE_PWR_MODE, UIC_LINK_ACTIVE_STATE */
	UFS_PM_LVL_1, /* UFS_ACTIVE_PWR_MODE, UIC_LINK_HIBERN8_STATE */
	UFS_PM_LVL_2, /* UFS_SLEEP_PWR_MODE, UIC_LINK_ACTIVE_STATE */
	UFS_PM_LVL_3, /* UFS_SLEEP_PWR_MODE, UIC_LINK_HIBERN8_STATE */
	UFS_PM_LVL_4, /* UFS_POWERDOWN_PWR_MODE, UIC_LINK_HIBERN8_STATE */
	UFS_PM_LVL_5, /* UFS_POWERDOWN_PWR_MODE, UIC_LINK_OFF_STATE */
	UFS_PM_LVL_MAX
};

struct ufs_pm_lvl_states {
	enum ufs_dev_pwr_mode dev_state;
	enum uic_link_state link_state;
};

/**
 * struct ufshcd_lrb - local reference block
 * @utr_descriptor_ptr: UTRD address of the command
 * @ucd_req_ptr: UCD address of the command
 * @ucd_rsp_ptr: Response UPIU address for this command
 * @ucd_prdt_ptr: PRDT address of the command
 * @utrd_dma_addr: UTRD dma address for debug
 * @ucd_prdt_dma_addr: PRDT dma address for debug
 * @ucd_rsp_dma_addr: UPIU response dma address for debug
 * @ucd_req_dma_addr: UPIU request dma address for debug
 * @cmd: pointer to SCSI command
 * @sense_buffer: pointer to sense buffer address of the SCSI command
 * @sense_bufflen: Length of the sense buffer
 * @scsi_status: SCSI status of the command
 * @command_type: SCSI, UFS, Query.
 * @task_tag: Task tag of the command
 * @lun: LUN of the command
 * @intr_cmd: Interrupt command (doesn't participate in interrupt aggregation)
 * @issue_time_stamp: time stamp for debug purposes
 * @req_abort_skip: skip request abort task flag
 */
struct ufshcd_lrb {
	struct utp_transfer_req_desc *utr_descriptor_ptr;
	struct utp_upiu_req *ucd_req_ptr;
	struct utp_upiu_rsp *ucd_rsp_ptr;
	struct ufshcd_sg_entry *ucd_prdt_ptr;

	dma_addr_t utrd_dma_addr;
	dma_addr_t ucd_req_dma_addr;
	dma_addr_t ucd_rsp_dma_addr;
	dma_addr_t ucd_prdt_dma_addr;

	struct scsi_cmnd *cmd;
	u8 *sense_buffer;
	unsigned int sense_bufflen;
	int scsi_status;

	int command_type;
	int task_tag;
	u8 lun; /* UPIU LUN id field is only 8-bit wide */
	bool intr_cmd;
	ktime_t issue_time_stamp;

	bool req_abort_skip;
};

/**
 * struct ufs_query - holds relevant data structures for query request
 * @request: request upiu and function
 * @descriptor: buffer for sending/receiving descriptor
 * @response: response upiu and response
 */
struct ufs_query {
	struct ufs_query_req request;
	u8 *descriptor;
	struct ufs_query_res response;
};

/**
 * struct ufs_dev_cmd - all assosiated fields with device management commands
 * @type: device management command type - Query, NOP OUT
 * @lock: lock to allow one command at a time
 * @complete: internal commands completion
 * @tag_wq: wait queue until free command slot is available
 */
struct ufs_dev_cmd {
	enum dev_cmd_type type;
	struct mutex lock;
	struct completion *complete;
	wait_queue_head_t tag_wq;
	struct ufs_query query;
};

struct ufs_desc_size {
	int dev_desc;
	int pwr_desc;
	int geom_desc;
	int interc_desc;
	int unit_desc;
	int conf_desc;
};

/**
 * struct ufs_clk_info - UFS clock related info
 * @list: list headed by hba->clk_list_head
 * @clk: clock node
 * @name: clock name
 * @max_freq: maximum frequency supported by the clock
 * @min_freq: min frequency that can be used for clock scaling
 * @curr_freq: indicates the current frequency that it is set to
 * @enabled: variable to check against multiple enable/disable
 */
struct ufs_clk_info {
	struct list_head list;
	struct clk *clk;
	const char *name;
	u32 max_freq;
	u32 min_freq;
	u32 curr_freq;
	bool enabled;
};

enum ufs_notify_change_status {
	PRE_CHANGE,
	POST_CHANGE,
};

struct ufs_pa_layer_attr {
	u32 gear_rx;
	u32 gear_tx;
	u32 lane_rx;
	u32 lane_tx;
	u32 pwr_rx;
	u32 pwr_tx;
	u32 hs_rate;
};

struct ufs_pwr_mode_info {
	bool is_valid;
	struct ufs_pa_layer_attr info;
};

/**
 * struct ufs_hba_variant_ops - variant specific callbacks
 * @name: variant name
 * @init: called when the driver is initialized
 * @exit: called to cleanup everything done in init
 * @get_ufs_hci_version: called to get UFS HCI version
 * @clk_scale_notify: notifies that clks are scaled up/down
 * @setup_clocks: called before touching any of the controller registers
 * @setup_regulators: called before accessing the host controller
 * @hce_enable_notify: called before and after HCE enable bit is set to allow
 *                     variant specific Uni-Pro initialization.
 * @link_startup_notify: called before and after Link startup is carried out
 *                       to allow variant specific Uni-Pro initialization.
 * @pwr_change_notify: called before and after a power mode change
 *			is carried out to allow vendor spesific capabilities
 *			to be set.
 * @setup_xfer_req: called before any transfer request is issued
 *                  to set some things
 * @setup_task_mgmt: called before any task management request is issued
 *                  to set some things
 * @hibern8_notify: called around hibern8 enter/exit
 * @apply_dev_quirks: called to apply device specific quirks
 * @suspend: called during host controller PM callback
 * @resume: called during host controller PM callback
 * @dbg_register_dump: used to dump controller debug information
 * @phy_initialization: used to initialize phys
 */
struct ufs_hba_variant_ops {
	const char *name;
	int	(*init)(struct ufs_hba *);
	void    (*exit)(struct ufs_hba *);
	u32	(*get_ufs_hci_version)(struct ufs_hba *);
	int	(*clk_scale_notify)(struct ufs_hba *, bool,
				    enum ufs_notify_change_status);
	int	(*setup_clocks)(struct ufs_hba *, bool,
				enum ufs_notify_change_status);
	int     (*setup_regulators)(struct ufs_hba *, bool);
	int	(*hce_enable_notify)(struct ufs_hba *,
				     enum ufs_notify_change_status);
	int	(*link_startup_notify)(struct ufs_hba *,
				       enum ufs_notify_change_status);
	int	(*pwr_change_notify)(struct ufs_hba *,
					enum ufs_notify_change_status status,
					struct ufs_pa_layer_attr *,
					struct ufs_pa_layer_attr *);
	void	(*setup_xfer_req)(struct ufs_hba *, int, bool);
	void	(*setup_task_mgmt)(struct ufs_hba *, int, u8);
	void    (*hibern8_notify)(struct ufs_hba *, enum uic_cmd_dme,
					enum ufs_notify_change_status);
	int	(*apply_dev_quirks)(struct ufs_hba *);
	int     (*suspend)(struct ufs_hba *, enum ufs_pm_op);
	int     (*resume)(struct ufs_hba *, enum ufs_pm_op);
	void	(*dbg_register_dump)(struct ufs_hba *hba);
	int	(*phy_initialization)(struct ufs_hba *);
};

/* clock gating state  */
enum clk_gating_state {
	CLKS_OFF,
	CLKS_ON,
	REQ_CLKS_OFF,
	REQ_CLKS_ON,
};

/**
 * struct ufs_clk_gating - UFS clock gating related info
 * @gate_work: worker to turn off clocks after some delay as specified in
 * delay_ms
 * @ungate_work: worker to turn on clocks that will be used in case of
 * interrupt context
 * @state: the current clocks state
 * @delay_ms: gating delay in ms
 * @is_suspended: clk gating is suspended when set to 1 which can be used
 * during suspend/resume
 * @delay_attr: sysfs attribute to control delay_attr
 * @enable_attr: sysfs attribute to enable/disable clock gating
 * @is_enabled: Indicates the current status of clock gating
 * @active_reqs: number of requests that are pending and should be waited for
 * completion before gating clocks.
 */
struct ufs_clk_gating {
	struct delayed_work gate_work;
	struct work_struct ungate_work;
	enum clk_gating_state state;
	unsigned long delay_ms;
	bool is_suspended;
	struct device_attribute delay_attr;
	struct device_attribute enable_attr;
	bool is_enabled;
	int active_reqs;
};

struct ufs_saved_pwr_info {
	struct ufs_pa_layer_attr info;
	bool is_valid;
};

/**
 * struct ufs_clk_scaling - UFS clock scaling related data
 * @active_reqs: number of requests that are pending. If this is zero when
 * devfreq ->target() function is called then schedule "suspend_work" to
 * suspend devfreq.
 * @tot_busy_t: Total busy time in current polling window
 * @window_start_t: Start time (in jiffies) of the current polling window
 * @busy_start_t: Start time of current busy period
 * @enable_attr: sysfs attribute to enable/disable clock scaling
 * @saved_pwr_info: UFS power mode may also be changed during scaling and this
 * one keeps track of previous power mode.
 * @workq: workqueue to schedule devfreq suspend/resume work
 * @suspend_work: worker to suspend devfreq
 * @resume_work: worker to resume devfreq
 * @is_allowed: tracks if scaling is currently allowed or not
 * @is_busy_started: tracks if busy period has started or not
 * @is_suspended: tracks if devfreq is suspended or not
 */
struct ufs_clk_scaling {
	int active_reqs;
	unsigned long tot_busy_t;
	unsigned long window_start_t;
	ktime_t busy_start_t;
	struct device_attribute enable_attr;
	struct ufs_saved_pwr_info saved_pwr_info;
	struct workqueue_struct *workq;
	struct work_struct suspend_work;
	struct work_struct resume_work;
	bool is_allowed;
	bool is_busy_started;
	bool is_suspended;
};

/**
 * struct ufs_init_prefetch - contains data that is pre-fetched once during
 * initialization
 * @icc_level: icc level which was read during initialization
 */
struct ufs_init_prefetch {
	u32 icc_level;
};

#define UIC_ERR_REG_HIST_LENGTH 8
/**
 * struct ufs_uic_err_reg_hist - keeps history of uic errors
 * @pos: index to indicate cyclic buffer position
 * @reg: cyclic buffer for registers value
 * @tstamp: cyclic buffer for time stamp
 */
struct ufs_uic_err_reg_hist {
	int pos;
	u32 reg[UIC_ERR_REG_HIST_LENGTH];
	ktime_t tstamp[UIC_ERR_REG_HIST_LENGTH];
};

/**
 * struct ufs_stats - keeps usage/err statistics
 * @hibern8_exit_cnt: Counter to keep track of number of exits,
 *		reset this after link-startup.
 * @last_hibern8_exit_tstamp: Set time after the hibern8 exit.
 *		Clear after the first successful command completion.
 * @pa_err: tracks pa-uic errors
 * @dl_err: tracks dl-uic errors
 * @nl_err: tracks nl-uic errors
 * @tl_err: tracks tl-uic errors
 * @dme_err: tracks dme errors
 */
struct ufs_stats {
	u32 hibern8_exit_cnt;
	ktime_t last_hibern8_exit_tstamp;
	struct ufs_uic_err_reg_hist pa_err;
	struct ufs_uic_err_reg_hist dl_err;
	struct ufs_uic_err_reg_hist nl_err;
	struct ufs_uic_err_reg_hist tl_err;
	struct ufs_uic_err_reg_hist dme_err;
};

/**
 * struct ufs_hba - per adapter private structure
 * @mmio_base: UFSHCI base register address
 * @ucdl_base_addr: UFS Command Descriptor base address
 * @utrdl_base_addr: UTP Transfer Request Descriptor base address
 * @utmrdl_base_addr: UTP Task Management Descriptor base address
 * @ucdl_dma_addr: UFS Command Descriptor DMA address
 * @utrdl_dma_addr: UTRDL DMA address
 * @utmrdl_dma_addr: UTMRDL DMA address
 * @host: Scsi_Host instance of the driver
 * @dev: device handle
 * @sdev_ufs_rpmb: reference to RPMB device W-LU
 * @lrb: local reference block
 * @lrb_in_use: lrb in use
 * @outstanding_tasks: Bits representing outstanding task requests
 * @outstanding_reqs: Bits representing outstanding transfer requests
 * @capabilities: UFS Controller Capabilities
 * @nutrs: Transfer Request Queue depth supported by controller
 * @nutmrs: Task Management Queue depth supported by controller
 * @ufs_version: UFS Version to which controller complies
 * @vops: pointer to variant specific operations
 * @priv: pointer to variant specific private data
 * @irq: Irq number of the controller
 * @active_uic_cmd: handle of active UIC command
 * @uic_cmd_mutex: mutex for uic command
 * @tm_wq: wait queue for task management
 * @tm_tag_wq: wait queue for free task management slots
 * @tm_slots_in_use: bit map of task management request slots in use
 * @pwr_done: completion for power mode change
 * @tm_condition: condition variable for task management
 * @ufshcd_state: UFSHCD states
 * @eh_flags: Error handling flags
 * @intr_mask: Interrupt Mask Bits
 * @ee_ctrl_mask: Exception event control mask
 * @is_powered: flag to check if HBA is powered
 * @is_init_prefetch: flag to check if data was pre-fetched in initialization
 * @init_prefetch_data: data pre-fetched during initialization
 * @eh_work: Worker to handle UFS errors that require s/w attention
 * @eeh_work: Worker to handle exception events
 * @errors: HBA errors
 * @uic_error: UFS interconnect layer error status
 * @saved_err: sticky error mask
 * @saved_uic_err: sticky UIC error mask
 * @dev_cmd: ufs device management command information
 * @last_dme_cmd_tstamp: time stamp of the last completed DME command
 * @auto_bkops_enabled: to track whether bkops is enabled in device
 * @vreg_info: UFS device voltage regulator information
 * @clk_list_head: UFS host controller clocks list node head
 * @pwr_info: holds current power mode
 * @max_pwr_info: keeps the device max valid pwm
 * @desc_size: descriptor sizes reported by device
 * @urgent_bkops_lvl: keeps track of urgent bkops level for device
 * @is_urgent_bkops_lvl_checked: keeps track if the urgent bkops level for
 *  device is known or not.
 */
struct ufs_hba {
	void __iomem *mmio_base;

	/* Virtual memory reference */
	struct utp_transfer_cmd_desc *ucdl_base_addr;
	struct utp_transfer_req_desc *utrdl_base_addr;
	struct utp_task_req_desc *utmrdl_base_addr;

	/* DMA memory reference */
	dma_addr_t ucdl_dma_addr;
	dma_addr_t utrdl_dma_addr;
	dma_addr_t utmrdl_dma_addr;

	struct Scsi_Host *host;
	struct device *dev;
	/*
	 * This field is to keep a reference to "scsi_device" corresponding to
	 * "UFS device" W-LU.
	 */
	struct scsi_device *sdev_ufs_device;
	struct scsi_device *sdev_ufs_rpmb;

	enum ufs_dev_pwr_mode curr_dev_pwr_mode;
	enum uic_link_state uic_link_state;
	/* Desired UFS power management level during runtime PM */
	enum ufs_pm_level rpm_lvl;
	/* Desired UFS power management level during system PM */
	enum ufs_pm_level spm_lvl;
	struct device_attribute rpm_lvl_attr;
	struct device_attribute spm_lvl_attr;
	int pm_op_in_progress;

	/* Auto-Hibernate Idle Timer register value */
	u32 ahit;

	struct ufshcd_lrb *lrb;
	unsigned long lrb_in_use;

	unsigned long outstanding_tasks;
	unsigned long outstanding_reqs;

	u32 capabilities;
	int nutrs;
	int nutmrs;
	u32 ufs_version;
	struct ufs_hba_variant_ops *vops;
	void *priv;
	unsigned int irq;
	bool is_irq_enabled;

	/* Interrupt aggregation support is broken */
	#define UFSHCD_QUIRK_BROKEN_INTR_AGGR			UFS_BIT(0)

	/*
	 * delay before each dme command is required as the unipro
	 * layer has shown instabilities
	 */
	#define UFSHCD_QUIRK_DELAY_BEFORE_DME_CMDS		UFS_BIT(1)

	/*
	 * If UFS host controller is having issue in processing LCC (Line
	 * Control Command) coming from device then enable this quirk.
	 * When this quirk is enabled, host controller driver should disable
	 * the LCC transmission on UFS device (by clearing TX_LCC_ENABLE
	 * attribute of device to 0).
	 */
	#define UFSHCD_QUIRK_BROKEN_LCC				UFS_BIT(2)

	/*
	 * The attribute PA_RXHSUNTERMCAP specifies whether or not the
	 * inbound Link supports unterminated line in HS mode. Setting this
	 * attribute to 1 fixes moving to HS gear.
	 */
	#define UFSHCD_QUIRK_BROKEN_PA_RXHSUNTERMCAP		UFS_BIT(3)

	/*
	 * This quirk needs to be enabled if the host contoller only allows
	 * accessing the peer dme attributes in AUTO mode (FAST AUTO or
	 * SLOW AUTO).
	 */
	#define UFSHCD_QUIRK_DME_PEER_ACCESS_AUTO_MODE		UFS_BIT(4)

	/*
	 * This quirk needs to be enabled if the host contoller doesn't
	 * advertise the correct version in UFS_VER register. If this quirk
	 * is enabled, standard UFS host driver will call the vendor specific
	 * ops (get_ufs_hci_version) to get the correct version.
	 */
	#define UFSHCD_QUIRK_BROKEN_UFS_HCI_VERSION		UFS_BIT(5)

	/*
	 * This quirk needs to be enabled if the host contoller regards
	 * resolution of the values of PRDTO and PRDTL in UTRD as byte.
	 */
	#define UFSHCD_QUIRK_PRDT_BYTE_GRAN			UFS_BIT(7)

	unsigned int quirks;	/* Deviations from standard UFSHCI spec. */

	/* Device deviations from standard UFS device spec. */
	unsigned int dev_quirks;

	wait_queue_head_t tm_wq;
	wait_queue_head_t tm_tag_wq;
	unsigned long tm_condition;
	unsigned long tm_slots_in_use;

	struct uic_command *active_uic_cmd;
	struct mutex uic_cmd_mutex;
	struct completion *uic_async_done;

	u32 ufshcd_state;
	u32 eh_flags;
	u32 intr_mask;
	u16 ee_ctrl_mask;
	bool is_powered;
	bool is_init_prefetch;
	struct ufs_init_prefetch init_prefetch_data;

	/* Work Queues */
	struct work_struct eh_work;
	struct work_struct eeh_work;

	/* HBA Errors */
	u32 errors;
	u32 uic_error;
	u32 saved_err;
	u32 saved_uic_err;
	struct ufs_stats ufs_stats;

	/* Device management request data */
	struct ufs_dev_cmd dev_cmd;
	ktime_t last_dme_cmd_tstamp;

	/* Keeps information of the UFS device connected to this host */
	struct ufs_dev_info dev_info;
	bool auto_bkops_enabled;
	struct ufs_vreg_info vreg_info;
	struct list_head clk_list_head;

	bool wlun_dev_clr_ua;

	/* Number of requests aborts */
	int req_abort_count;

	/* Number of lanes available (1 or 2) for Rx/Tx */
	u32 lanes_per_direction;
	struct ufs_pa_layer_attr pwr_info;
	struct ufs_pwr_mode_info max_pwr_info;

	struct ufs_clk_gating clk_gating;
	/* Control to enable/disable host capabilities */
	u32 caps;
	/* Allow dynamic clk gating */
#define UFSHCD_CAP_CLK_GATING	(1 << 0)
	/* Allow hiberb8 with clk gating */
#define UFSHCD_CAP_HIBERN8_WITH_CLK_GATING (1 << 1)
	/* Allow dynamic clk scaling */
#define UFSHCD_CAP_CLK_SCALING	(1 << 2)
	/* Allow auto bkops to enabled during runtime suspend */
#define UFSHCD_CAP_AUTO_BKOPS_SUSPEND (1 << 3)
	/*
	 * This capability allows host controller driver to use the UFS HCI's
	 * interrupt aggregation capability.
	 * CAUTION: Enabling this might reduce overall UFS throughput.
	 */
#define UFSHCD_CAP_INTR_AGGR (1 << 4)
	/*
	 * This capability allows the device auto-bkops to be always enabled
	 * except during suspend (both runtime and suspend).
	 * Enabling this capability means that device will always be allowed
	 * to do background operation when it's active but it might degrade
	 * the performance of ongoing read/write operations.
	 */
#define UFSHCD_CAP_KEEP_AUTO_BKOPS_ENABLED_EXCEPT_SUSPEND (1 << 5)

	struct devfreq *devfreq;
	struct ufs_clk_scaling clk_scaling;
	bool is_sys_suspended;

	enum bkops_status urgent_bkops_lvl;
	bool is_urgent_bkops_lvl_checked;

	struct rw_semaphore clk_scaling_lock;
	struct ufs_desc_size desc_size;
};

/* Returns true if clocks can be gated. Otherwise false */
static inline bool ufshcd_is_clkgating_allowed(struct ufs_hba *hba)
{
	return hba->caps & UFSHCD_CAP_CLK_GATING;
}
static inline bool ufshcd_can_hibern8_during_gating(struct ufs_hba *hba)
{
	return hba->caps & UFSHCD_CAP_HIBERN8_WITH_CLK_GATING;
}
static inline int ufshcd_is_clkscaling_supported(struct ufs_hba *hba)
{
	return hba->caps & UFSHCD_CAP_CLK_SCALING;
}
static inline bool ufshcd_can_autobkops_during_suspend(struct ufs_hba *hba)
{
	return hba->caps & UFSHCD_CAP_AUTO_BKOPS_SUSPEND;
}

static inline bool ufshcd_is_intr_aggr_allowed(struct ufs_hba *hba)
{
/* DWC UFS Core has the Interrupt aggregation feature but is not detectable*/
#ifndef CONFIG_SCSI_UFS_DWC
	if ((hba->caps & UFSHCD_CAP_INTR_AGGR) &&
	    !(hba->quirks & UFSHCD_QUIRK_BROKEN_INTR_AGGR))
		return true;
	else
		return false;
#else
return true;
#endif
}

#define ufshcd_writel(hba, val, reg)	\
	writel((val), (hba)->mmio_base + (reg))
#define ufshcd_readl(hba, reg)	\
	readl((hba)->mmio_base + (reg))

/**
 * ufshcd_rmwl - read modify write into a register
 * @hba - per adapter instance
 * @mask - mask to apply on read value
 * @val - actual value to write
 * @reg - register address
 */
static inline void ufshcd_rmwl(struct ufs_hba *hba, u32 mask, u32 val, u32 reg)
{
	u32 tmp;

	tmp = ufshcd_readl(hba, reg);
	tmp &= ~mask;
	tmp |= (val & mask);
	ufshcd_writel(hba, tmp, reg);
}

int ufshcd_alloc_host(struct device *, struct ufs_hba **);
void ufshcd_dealloc_host(struct ufs_hba *);
int ufshcd_init(struct ufs_hba * , void __iomem * , unsigned int);
void ufshcd_remove(struct ufs_hba *);
int ufshcd_wait_for_register(struct ufs_hba *hba, u32 reg, u32 mask,
				u32 val, unsigned long interval_us,
				unsigned long timeout_ms, bool can_sleep);

static inline void check_upiu_size(void)
{
	BUILD_BUG_ON(ALIGNED_UPIU_SIZE <
		GENERAL_UPIU_REQUEST_SIZE + QUERY_DESC_MAX_SIZE);
}

/**
 * ufshcd_set_variant - set variant specific data to the hba
 * @hba - per adapter instance
 * @variant - pointer to variant specific data
 */
static inline void ufshcd_set_variant(struct ufs_hba *hba, void *variant)
{
	BUG_ON(!hba);
	hba->priv = variant;
}

/**
 * ufshcd_get_variant - get variant specific data from the hba
 * @hba - per adapter instance
 */
static inline void *ufshcd_get_variant(struct ufs_hba *hba)
{
	BUG_ON(!hba);
	return hba->priv;
}
static inline bool ufshcd_keep_autobkops_enabled_except_suspend(
							struct ufs_hba *hba)
{
	return hba->caps & UFSHCD_CAP_KEEP_AUTO_BKOPS_ENABLED_EXCEPT_SUSPEND;
}

extern int ufshcd_runtime_suspend(struct ufs_hba *hba);
extern int ufshcd_runtime_resume(struct ufs_hba *hba);
extern int ufshcd_runtime_idle(struct ufs_hba *hba);
extern int ufshcd_system_suspend(struct ufs_hba *hba);
extern int ufshcd_system_resume(struct ufs_hba *hba);
extern int ufshcd_shutdown(struct ufs_hba *hba);
extern int ufshcd_dme_set_attr(struct ufs_hba *hba, u32 attr_sel,
			       u8 attr_set, u32 mib_val, u8 peer);
extern int ufshcd_dme_get_attr(struct ufs_hba *hba, u32 attr_sel,
			       u32 *mib_val, u8 peer);

/* UIC command interfaces for DME primitives */
#define DME_LOCAL	0
#define DME_PEER	1
#define ATTR_SET_NOR	0	/* NORMAL */
#define ATTR_SET_ST	1	/* STATIC */

static inline int ufshcd_dme_set(struct ufs_hba *hba, u32 attr_sel,
				 u32 mib_val)
{
	return ufshcd_dme_set_attr(hba, attr_sel, ATTR_SET_NOR,
				   mib_val, DME_LOCAL);
}

static inline int ufshcd_dme_st_set(struct ufs_hba *hba, u32 attr_sel,
				    u32 mib_val)
{
	return ufshcd_dme_set_attr(hba, attr_sel, ATTR_SET_ST,
				   mib_val, DME_LOCAL);
}

static inline int ufshcd_dme_peer_set(struct ufs_hba *hba, u32 attr_sel,
				      u32 mib_val)
{
	return ufshcd_dme_set_attr(hba, attr_sel, ATTR_SET_NOR,
				   mib_val, DME_PEER);
}

static inline int ufshcd_dme_peer_st_set(struct ufs_hba *hba, u32 attr_sel,
					 u32 mib_val)
{
	return ufshcd_dme_set_attr(hba, attr_sel, ATTR_SET_ST,
				   mib_val, DME_PEER);
}

static inline int ufshcd_dme_get(struct ufs_hba *hba,
				 u32 attr_sel, u32 *mib_val)
{
	return ufshcd_dme_get_attr(hba, attr_sel, mib_val, DME_LOCAL);
}

static inline int ufshcd_dme_peer_get(struct ufs_hba *hba,
				      u32 attr_sel, u32 *mib_val)
{
	return ufshcd_dme_get_attr(hba, attr_sel, mib_val, DME_PEER);
}

static inline bool ufshcd_is_hs_mode(struct ufs_pa_layer_attr *pwr_info)
{
	return (pwr_info->pwr_rx == FAST_MODE ||
		pwr_info->pwr_rx == FASTAUTO_MODE) &&
		(pwr_info->pwr_tx == FAST_MODE ||
		pwr_info->pwr_tx == FASTAUTO_MODE);
}

/* Expose Query-Request API */
int ufshcd_query_flag(struct ufs_hba *hba, enum query_opcode opcode,
	enum flag_idn idn, bool *flag_res);
int ufshcd_hold(struct ufs_hba *hba, bool async);
void ufshcd_release(struct ufs_hba *hba);

int ufshcd_map_desc_id_to_length(struct ufs_hba *hba, enum desc_idn desc_id,
	int *desc_length);

u32 ufshcd_get_local_unipro_ver(struct ufs_hba *hba);

/* Wrapper functions for safely calling variant operations */
static inline const char *ufshcd_get_var_name(struct ufs_hba *hba)
{
	if (hba->vops)
		return hba->vops->name;
	return "";
}

static inline int ufshcd_vops_init(struct ufs_hba *hba)
{
	if (hba->vops && hba->vops->init)
		return hba->vops->init(hba);

	return 0;
}

static inline void ufshcd_vops_exit(struct ufs_hba *hba)
{
	if (hba->vops && hba->vops->exit)
		return hba->vops->exit(hba);
}

static inline u32 ufshcd_vops_get_ufs_hci_version(struct ufs_hba *hba)
{
	if (hba->vops && hba->vops->get_ufs_hci_version)
		return hba->vops->get_ufs_hci_version(hba);

	return ufshcd_readl(hba, REG_UFS_VERSION);
}

static inline int ufshcd_vops_clk_scale_notify(struct ufs_hba *hba,
			bool up, enum ufs_notify_change_status status)
{
	if (hba->vops && hba->vops->clk_scale_notify)
		return hba->vops->clk_scale_notify(hba, up, status);
	return 0;
}

static inline int ufshcd_vops_setup_clocks(struct ufs_hba *hba, bool on,
					enum ufs_notify_change_status status)
{
	if (hba->vops && hba->vops->setup_clocks)
		return hba->vops->setup_clocks(hba, on, status);
	return 0;
}

static inline int ufshcd_vops_setup_regulators(struct ufs_hba *hba, bool status)
{
	if (hba->vops && hba->vops->setup_regulators)
		return hba->vops->setup_regulators(hba, status);

	return 0;
}

static inline int ufshcd_vops_hce_enable_notify(struct ufs_hba *hba,
						bool status)
{
	if (hba->vops && hba->vops->hce_enable_notify)
		return hba->vops->hce_enable_notify(hba, status);

	return 0;
}
static inline int ufshcd_vops_link_startup_notify(struct ufs_hba *hba,
						bool status)
{
	if (hba->vops && hba->vops->link_startup_notify)
		return hba->vops->link_startup_notify(hba, status);

	return 0;
}

static inline int ufshcd_vops_pwr_change_notify(struct ufs_hba *hba,
				  bool status,
				  struct ufs_pa_layer_attr *dev_max_params,
				  struct ufs_pa_layer_attr *dev_req_params)
{
	if (hba->vops && hba->vops->pwr_change_notify)
		return hba->vops->pwr_change_notify(hba, status,
					dev_max_params, dev_req_params);

	return -ENOTSUPP;
}

static inline void ufshcd_vops_setup_xfer_req(struct ufs_hba *hba, int tag,
					bool is_scsi_cmd)
{
	if (hba->vops && hba->vops->setup_xfer_req)
		return hba->vops->setup_xfer_req(hba, tag, is_scsi_cmd);
}

static inline void ufshcd_vops_setup_task_mgmt(struct ufs_hba *hba,
					int tag, u8 tm_function)
{
	if (hba->vops && hba->vops->setup_task_mgmt)
		return hba->vops->setup_task_mgmt(hba, tag, tm_function);
}

static inline void ufshcd_vops_hibern8_notify(struct ufs_hba *hba,
					enum uic_cmd_dme cmd,
					enum ufs_notify_change_status status)
{
	if (hba->vops && hba->vops->hibern8_notify)
		return hba->vops->hibern8_notify(hba, cmd, status);
}

static inline int ufshcd_vops_apply_dev_quirks(struct ufs_hba *hba)
{
	if (hba->vops && hba->vops->apply_dev_quirks)
		return hba->vops->apply_dev_quirks(hba);
	return 0;
}

static inline int ufshcd_vops_suspend(struct ufs_hba *hba, enum ufs_pm_op op)
{
	if (hba->vops && hba->vops->suspend)
		return hba->vops->suspend(hba, op);

	return 0;
}

static inline int ufshcd_vops_resume(struct ufs_hba *hba, enum ufs_pm_op op)
{
	if (hba->vops && hba->vops->resume)
		return hba->vops->resume(hba, op);

	return 0;
}

static inline void ufshcd_vops_dbg_register_dump(struct ufs_hba *hba)
{
	if (hba->vops && hba->vops->dbg_register_dump)
		hba->vops->dbg_register_dump(hba);
}

<<<<<<< HEAD
int ufshcd_dump_regs(struct ufs_hba *hba, size_t offset, size_t len,
		     const char *prefix);
=======
static inline int ufshcd_vops_phy_initialization(struct ufs_hba *hba)
{
	if (hba->vops && hba->vops->phy_initialization)
		return hba->vops->phy_initialization(hba);

	return 0;
}
>>>>>>> d951d866

#endif /* End of Header */<|MERGE_RESOLUTION|>--- conflicted
+++ resolved
@@ -988,10 +988,9 @@
 		hba->vops->dbg_register_dump(hba);
 }
 
-<<<<<<< HEAD
 int ufshcd_dump_regs(struct ufs_hba *hba, size_t offset, size_t len,
 		     const char *prefix);
-=======
+
 static inline int ufshcd_vops_phy_initialization(struct ufs_hba *hba)
 {
 	if (hba->vops && hba->vops->phy_initialization)
@@ -999,6 +998,5 @@
 
 	return 0;
 }
->>>>>>> d951d866
 
 #endif /* End of Header */