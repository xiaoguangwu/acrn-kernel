/*
 * Renesas R-Car System Controller
 *
 * Copyright (C) 2016 Glider bvba
 *
 * This program is free software; you can redistribute it and/or modify
 * it under the terms of the GNU General Public License as published by
 * the Free Software Foundation; version 2 of the License.
 */
#ifndef __SOC_RENESAS_RCAR_SYSC_H__
#define __SOC_RENESAS_RCAR_SYSC_H__

#include <linux/types.h>


/*
 * Power Domain flags
 */
#define PD_CPU		BIT(0)	/* Area contains main CPU core */
#define PD_SCU		BIT(1)	/* Area contains SCU and L2 cache */
#define PD_NO_CR	BIT(2)	/* Area lacks PWR{ON,OFF}CR registers */

#define PD_BUSY		BIT(3)	/* Busy, for internal use only */

#define PD_CPU_CR	PD_CPU		  /* CPU area has CR (R-Car H1) */
#define PD_CPU_NOCR	PD_CPU | PD_NO_CR /* CPU area lacks CR (R-Car Gen2/3) */
#define PD_ALWAYS_ON	PD_NO_CR	  /* Always-on area */


/*
 * Description of a Power Area
 */

struct rcar_sysc_area {
	const char *name;
	u16 chan_offs;		/* Offset of PWRSR register for this area */
	u8 chan_bit;		/* Bit in PWR* (except for PWRUP in PWRSR) */
	u8 isr_bit;		/* Bit in SYSCI*R */
	int parent;		/* -1 if none */
	unsigned int flags;	/* See PD_* */
};


/*
 * SoC-specific Power Area Description
 */

struct rcar_sysc_info {
	const struct rcar_sysc_area *areas;
	unsigned int num_areas;
};

<<<<<<< HEAD
extern const struct rcar_sysc_info r8a7743_sysc_info;
=======
extern const struct rcar_sysc_info r8a7745_sysc_info;
>>>>>>> 141723e0
extern const struct rcar_sysc_info r8a7779_sysc_info;
extern const struct rcar_sysc_info r8a7790_sysc_info;
extern const struct rcar_sysc_info r8a7791_sysc_info;
extern const struct rcar_sysc_info r8a7792_sysc_info;
extern const struct rcar_sysc_info r8a7794_sysc_info;
extern const struct rcar_sysc_info r8a7795_sysc_info;
extern const struct rcar_sysc_info r8a7796_sysc_info;
#endif /* __SOC_RENESAS_RCAR_SYSC_H__ */<|MERGE_RESOLUTION|>--- conflicted
+++ resolved
@@ -50,11 +50,8 @@
 	unsigned int num_areas;
 };
 
-<<<<<<< HEAD
 extern const struct rcar_sysc_info r8a7743_sysc_info;
-=======
 extern const struct rcar_sysc_info r8a7745_sysc_info;
->>>>>>> 141723e0
 extern const struct rcar_sysc_info r8a7779_sysc_info;
 extern const struct rcar_sysc_info r8a7790_sysc_info;
 extern const struct rcar_sysc_info r8a7791_sysc_info;
