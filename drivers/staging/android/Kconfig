--- conflicted
+++ resolved
@@ -14,7 +14,6 @@
 	  It is, in theory, a good memory allocator for low-memory devices,
 	  because it can discard shared memory units when under memory pressure.
 
-<<<<<<< HEAD
 config ANDROID_LOW_MEMORY_KILLER
 	bool "Android Low Memory Killer"
 	---help---
@@ -56,7 +55,7 @@
 	  as Goldfish (Ranchu) x86/x86_64, should enable this driver to ensure
 	  the required information can be found in sysfs with the expected
 	  layout.
-=======
+
 config ANDROID_VSOC
 	tristate "Android Virtual SoC support"
 	default n
@@ -65,7 +64,6 @@
 	  This option adds support for the Virtual SoC driver needed to boot
 	  a 'cuttlefish' Android image inside QEmu. The driver interacts with
 	  a QEmu ivshmem device. If built as a module, it will be called vsoc.
->>>>>>> ef994a8b
 
 source "drivers/staging/android/ion/Kconfig"
 source "drivers/staging/android/abl/Kconfig"
