ccflags-y += -I$(src)			# needed for trace events

obj-y					+= ion/
<<<<<<< HEAD
obj-$(CONFIG_FIQ_DEBUGGER)		+= fiq_debugger/
=======
obj-$(CONFIG_ABL_BOOTLOADER_CONTROL)	+= abl/
obj-$(CONFIG_SBL_BOOTLOADER_CONTROL)	+= sbl/
obj-$(CONFIG_VSBL_BOOTLOADER_CONTROL)	+= vsbl/
>>>>>>> 0623cce3

obj-$(CONFIG_ASHMEM)			+= ashmem.o
obj-$(CONFIG_ANDROID_VSOC)		+= vsoc.o
obj-$(CONFIG_ANDROID_LOW_MEMORY_KILLER)	+= lowmemorykiller.o
obj-$(CONFIG_ANDROID_FWDATA)		+= fwdata.o<|MERGE_RESOLUTION|>--- conflicted
+++ resolved
@@ -1,13 +1,10 @@
 ccflags-y += -I$(src)			# needed for trace events
 
 obj-y					+= ion/
-<<<<<<< HEAD
 obj-$(CONFIG_FIQ_DEBUGGER)		+= fiq_debugger/
-=======
 obj-$(CONFIG_ABL_BOOTLOADER_CONTROL)	+= abl/
 obj-$(CONFIG_SBL_BOOTLOADER_CONTROL)	+= sbl/
 obj-$(CONFIG_VSBL_BOOTLOADER_CONTROL)	+= vsbl/
->>>>>>> 0623cce3
 
 obj-$(CONFIG_ASHMEM)			+= ashmem.o
 obj-$(CONFIG_ANDROID_VSOC)		+= vsoc.o
