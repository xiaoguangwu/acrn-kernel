--- conflicted
+++ resolved
@@ -648,15 +648,6 @@
 
 static int trusty_suspend(struct platform_device *pdev, pm_message_t state)
 {
-<<<<<<< HEAD
-	dev_info(&pdev->dev, "%s() is called\n", __func__);
-	long ret = 0, save_ret = 0;
-	int cpu = 0;
-
-	ret = smp_call_function_single(cpu, acrn_save_sworld_context, (void *)&save_ret, 1);
-	if (ret) {
-		pr_err("%s: smp_call_function_single failed: %d\n", __func__, ret);
-=======
 	long ret = 0, save_ret = 0;
 	int cpu = 0;
 
@@ -665,7 +656,6 @@
 	ret = smp_call_function_single(cpu, acrn_save_sworld_context, (void *)&save_ret, 1);
 	if (ret) {
 		pr_err("%s: smp_call_function_single failed: %ld\n", __func__, ret);
->>>>>>> 8fc9eba1
 	}
 	if(save_ret < 0) {
 		dev_err(&pdev->dev, "%s(): failed to save world context!\n", __func__);
