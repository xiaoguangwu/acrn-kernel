/*
 * Squashfs - a compressed read only filesystem for Linux
 *
 * Copyright (c) 2002, 2003, 2004, 2005, 2006, 2007, 2008
 * Phillip Lougher <phillip@squashfs.org.uk>
 *
 * This program is free software; you can redistribute it and/or
 * modify it under the terms of the GNU General Public License
 * as published by the Free Software Foundation; either version 2,
 * or (at your option) any later version.
 *
 * This program is distributed in the hope that it will be useful,
 * but WITHOUT ANY WARRANTY; without even the implied warranty of
 * MERCHANTABILITY or FITNESS FOR A PARTICULAR PURPOSE.  See the
 * GNU General Public License for more details.
 *
 * You should have received a copy of the GNU General Public License
 * along with this program; if not, write to the Free Software
 * Foundation, 51 Franklin Street, Fifth Floor, Boston, MA 02110-1301, USA.
 *
 * file.c
 */

/*
 * This file contains code for handling regular files.  A regular file
 * consists of a sequence of contiguous compressed blocks, and/or a
 * compressed fragment block (tail-end packed block).   The compressed size
 * of each datablock is stored in a block list contained within the
 * file inode (itself stored in one or more compressed metadata blocks).
 *
 * To speed up access to datablocks when reading 'large' files (256 Mbytes or
 * larger), the code implements an index cache that caches the mapping from
 * block index to datablock location on disk.
 *
 * The index cache allows Squashfs to handle large files (up to 1.75 TiB) while
 * retaining a simple and space-efficient block list on disk.  The cache
 * is split into slots, caching up to eight 224 GiB files (128 KiB blocks).
 * Larger files use multiple slots, with 1.75 TiB files using all 8 slots.
 * The index cache is designed to be memory efficient, and by default uses
 * 16 KiB.
 */

#include <linux/fs.h>
#include <linux/vfs.h>
#include <linux/kernel.h>
#include <linux/slab.h>
#include <linux/string.h>
#include <linux/pagemap.h>
#include <linux/mutex.h>
#include <linux/mm_inline.h>

#include "squashfs_fs.h"
#include "squashfs_fs_sb.h"
#include "squashfs_fs_i.h"
#include "squashfs.h"

/*
 * Locate cache slot in range [offset, index] for specified inode.  If
 * there's more than one return the slot closest to index.
 */
static struct meta_index *locate_meta_index(struct inode *inode, int offset,
				int index)
{
	struct meta_index *meta = NULL;
	struct squashfs_sb_info *msblk = inode->i_sb->s_fs_info;
	int i;

	mutex_lock(&msblk->meta_index_mutex);

	TRACE("locate_meta_index: index %d, offset %d\n", index, offset);

	if (msblk->meta_index == NULL)
		goto not_allocated;

	for (i = 0; i < SQUASHFS_META_SLOTS; i++) {
		if (msblk->meta_index[i].inode_number == inode->i_ino &&
				msblk->meta_index[i].offset >= offset &&
				msblk->meta_index[i].offset <= index &&
				msblk->meta_index[i].locked == 0) {
			TRACE("locate_meta_index: entry %d, offset %d\n", i,
					msblk->meta_index[i].offset);
			meta = &msblk->meta_index[i];
			offset = meta->offset;
		}
	}

	if (meta)
		meta->locked = 1;

not_allocated:
	mutex_unlock(&msblk->meta_index_mutex);

	return meta;
}


/*
 * Find and initialise an empty cache slot for index offset.
 */
static struct meta_index *empty_meta_index(struct inode *inode, int offset,
				int skip)
{
	struct squashfs_sb_info *msblk = inode->i_sb->s_fs_info;
	struct meta_index *meta = NULL;
	int i;

	mutex_lock(&msblk->meta_index_mutex);

	TRACE("empty_meta_index: offset %d, skip %d\n", offset, skip);

	if (msblk->meta_index == NULL) {
		/*
		 * First time cache index has been used, allocate and
		 * initialise.  The cache index could be allocated at
		 * mount time but doing it here means it is allocated only
		 * if a 'large' file is read.
		 */
		msblk->meta_index = kcalloc(SQUASHFS_META_SLOTS,
			sizeof(*(msblk->meta_index)), GFP_KERNEL);
		if (msblk->meta_index == NULL) {
			ERROR("Failed to allocate meta_index\n");
			goto failed;
		}
		for (i = 0; i < SQUASHFS_META_SLOTS; i++) {
			msblk->meta_index[i].inode_number = 0;
			msblk->meta_index[i].locked = 0;
		}
		msblk->next_meta_index = 0;
	}

	for (i = SQUASHFS_META_SLOTS; i &&
			msblk->meta_index[msblk->next_meta_index].locked; i--)
		msblk->next_meta_index = (msblk->next_meta_index + 1) %
			SQUASHFS_META_SLOTS;

	if (i == 0) {
		TRACE("empty_meta_index: failed!\n");
		goto failed;
	}

	TRACE("empty_meta_index: returned meta entry %d, %p\n",
			msblk->next_meta_index,
			&msblk->meta_index[msblk->next_meta_index]);

	meta = &msblk->meta_index[msblk->next_meta_index];
	msblk->next_meta_index = (msblk->next_meta_index + 1) %
			SQUASHFS_META_SLOTS;

	meta->inode_number = inode->i_ino;
	meta->offset = offset;
	meta->skip = skip;
	meta->entries = 0;
	meta->locked = 1;

failed:
	mutex_unlock(&msblk->meta_index_mutex);
	return meta;
}


static void release_meta_index(struct inode *inode, struct meta_index *meta)
{
	struct squashfs_sb_info *msblk = inode->i_sb->s_fs_info;
	mutex_lock(&msblk->meta_index_mutex);
	meta->locked = 0;
	mutex_unlock(&msblk->meta_index_mutex);
}


/*
 * Read the next n blocks from the block list, starting from
 * metadata block <start_block, offset>.
 */
static long long read_indexes(struct super_block *sb, int n,
				u64 *start_block, int *offset)
{
	int err, i;
	long long block = 0;
	__le32 *blist = kmalloc(PAGE_SIZE, GFP_KERNEL);

	if (blist == NULL) {
		ERROR("read_indexes: Failed to allocate block_list\n");
		return -ENOMEM;
	}

	while (n) {
		int blocks = min_t(int, n, PAGE_SIZE >> 2);

		err = squashfs_read_metadata(sb, blist, start_block,
				offset, blocks << 2);
		if (err < 0) {
			ERROR("read_indexes: reading block [%llx:%x]\n",
				*start_block, *offset);
			goto failure;
		}

		for (i = 0; i < blocks; i++) {
			int size = squashfs_block_size(blist[i]);
			if (size < 0) {
				err = size;
				goto failure;
			}
			block += SQUASHFS_COMPRESSED_SIZE_BLOCK(size);
		}
		n -= blocks;
	}

	kfree(blist);
	return block;

failure:
	kfree(blist);
	return err;
}


/*
 * Each cache index slot has SQUASHFS_META_ENTRIES, each of which
 * can cache one index -> datablock/blocklist-block mapping.  We wish
 * to distribute these over the length of the file, entry[0] maps index x,
 * entry[1] maps index x + skip, entry[2] maps index x + 2 * skip, and so on.
 * The larger the file, the greater the skip factor.  The skip factor is
 * limited to the size of the metadata cache (SQUASHFS_CACHED_BLKS) to ensure
 * the number of metadata blocks that need to be read fits into the cache.
 * If the skip factor is limited in this way then the file will use multiple
 * slots.
 */
static inline int calculate_skip(int blocks)
{
	int skip = blocks / ((SQUASHFS_META_ENTRIES + 1)
		 * SQUASHFS_META_INDEXES);
	return min(SQUASHFS_CACHED_BLKS - 1, skip + 1);
}


/*
 * Search and grow the index cache for the specified inode, returning the
 * on-disk locations of the datablock and block list metadata block
 * <index_block, index_offset> for index (scaled to nearest cache index).
 */
static int fill_meta_index(struct inode *inode, int index,
		u64 *index_block, int *index_offset, u64 *data_block)
{
	struct squashfs_sb_info *msblk = inode->i_sb->s_fs_info;
	int skip = calculate_skip(i_size_read(inode) >> msblk->block_log);
	int offset = 0;
	struct meta_index *meta;
	struct meta_entry *meta_entry;
	u64 cur_index_block = squashfs_i(inode)->block_list_start;
	int cur_offset = squashfs_i(inode)->offset;
	u64 cur_data_block = squashfs_i(inode)->start;
	int err, i;

	/*
	 * Scale index to cache index (cache slot entry)
	 */
	index /= SQUASHFS_META_INDEXES * skip;

	while (offset < index) {
		meta = locate_meta_index(inode, offset + 1, index);

		if (meta == NULL) {
			meta = empty_meta_index(inode, offset + 1, skip);
			if (meta == NULL)
				goto all_done;
		} else {
			offset = index < meta->offset + meta->entries ? index :
				meta->offset + meta->entries - 1;
			meta_entry = &meta->meta_entry[offset - meta->offset];
			cur_index_block = meta_entry->index_block +
				msblk->inode_table;
			cur_offset = meta_entry->offset;
			cur_data_block = meta_entry->data_block;
			TRACE("get_meta_index: offset %d, meta->offset %d, "
				"meta->entries %d\n", offset, meta->offset,
				meta->entries);
			TRACE("get_meta_index: index_block 0x%llx, offset 0x%x"
				" data_block 0x%llx\n", cur_index_block,
				cur_offset, cur_data_block);
		}

		/*
		 * If necessary grow cache slot by reading block list.  Cache
		 * slot is extended up to index or to the end of the slot, in
		 * which case further slots will be used.
		 */
		for (i = meta->offset + meta->entries; i <= index &&
				i < meta->offset + SQUASHFS_META_ENTRIES; i++) {
			int blocks = skip * SQUASHFS_META_INDEXES;
			long long res = read_indexes(inode->i_sb, blocks,
					&cur_index_block, &cur_offset);

			if (res < 0) {
				if (meta->entries == 0)
					/*
					 * Don't leave an empty slot on read
					 * error allocated to this inode...
					 */
					meta->inode_number = 0;
				err = res;
				goto failed;
			}

			cur_data_block += res;
			meta_entry = &meta->meta_entry[i - meta->offset];
			meta_entry->index_block = cur_index_block -
				msblk->inode_table;
			meta_entry->offset = cur_offset;
			meta_entry->data_block = cur_data_block;
			meta->entries++;
			offset++;
		}

		TRACE("get_meta_index: meta->offset %d, meta->entries %d\n",
				meta->offset, meta->entries);

		release_meta_index(inode, meta);
	}

all_done:
	*index_block = cur_index_block;
	*index_offset = cur_offset;
	*data_block = cur_data_block;

	/*
	 * Scale cache index (cache slot entry) to index
	 */
	return offset * SQUASHFS_META_INDEXES * skip;

failed:
	release_meta_index(inode, meta);
	return err;
}


/*
 * Get the on-disk location and compressed size of the datablock
 * specified by index.  Fill_meta_index() does most of the work.
 */
static int read_blocklist(struct inode *inode, int index, u64 *block)
{
	u64 start;
	long long blks;
	int offset;
	__le32 size;
	int res = fill_meta_index(inode, index, &start, &offset, block);

	TRACE("read_blocklist: res %d, index %d, start 0x%llx, offset"
		       " 0x%x, block 0x%llx\n", res, index, start, offset,
			*block);

	if (res < 0)
		return res;

	/*
	 * res contains the index of the mapping returned by fill_meta_index(),
	 * this will likely be less than the desired index (because the
	 * meta_index cache works at a higher granularity).  Read any
	 * extra block indexes needed.
	 */
	if (res < index) {
		blks = read_indexes(inode->i_sb, index - res, &start, &offset);
		if (blks < 0)
			return (int) blks;
		*block += blks;
	}

	/*
	 * Read length of block specified by index.
	 */
	res = squashfs_read_metadata(inode->i_sb, &size, &start, &offset,
			sizeof(size));
	if (res < 0)
		return res;
	return squashfs_block_size(size);
}

void squashfs_fill_page(struct page *page, struct squashfs_cache_entry *buffer, int offset, int avail)
{
	int copied;
	void *pageaddr;

	pageaddr = kmap_atomic(page);
	copied = squashfs_copy_data(pageaddr, buffer, offset, avail);
	memset(pageaddr + copied, 0, PAGE_SIZE - copied);
	kunmap_atomic(pageaddr);

	flush_dcache_page(page);
	if (copied == avail)
		SetPageUptodate(page);
	else
		SetPageError(page);
}

/* Copy data into page cache  */
void squashfs_copy_cache(struct page *page, struct squashfs_cache_entry *buffer,
	int bytes, int offset)
{
	struct inode *inode = page->mapping->host;
	struct squashfs_sb_info *msblk = inode->i_sb->s_fs_info;
	int i, mask = (1 << (msblk->block_log - PAGE_SHIFT)) - 1;
	int start_index = page->index & ~mask, end_index = start_index | mask;

	/*
	 * Loop copying datablock into pages.  As the datablock likely covers
	 * many PAGE_SIZE pages (default block size is 128 KiB) explicitly
	 * grab the pages from the page cache, except for the page that we've
	 * been called to fill.
	 */
	for (i = start_index; i <= end_index && bytes > 0; i++,
			bytes -= PAGE_SIZE, offset += PAGE_SIZE) {
		struct page *push_page;
		int avail = buffer ? min_t(int, bytes, PAGE_SIZE) : 0;

		TRACE("bytes %d, i %d, available_bytes %d\n", bytes, i, avail);

		push_page = (i == page->index) ? page :
			grab_cache_page_nowait(page->mapping, i);

		if (!push_page)
			continue;

		if (PageUptodate(push_page))
			goto skip_page;

		squashfs_fill_page(push_page, buffer, offset, avail);
skip_page:
		unlock_page(push_page);
		if (i != page->index)
			put_page(push_page);
	}
}

/* Read datablock stored packed inside a fragment (tail-end packed block) */
static int squashfs_readpage_fragment(struct page *page, int expected)
{
	struct inode *inode = page->mapping->host;
	struct squashfs_cache_entry *buffer = squashfs_get_fragment(inode->i_sb,
		squashfs_i(inode)->fragment_block,
		squashfs_i(inode)->fragment_size);
	int res = buffer->error;

	if (res)
		ERROR("Unable to read page, block %llx, size %x\n",
			squashfs_i(inode)->fragment_block,
			squashfs_i(inode)->fragment_size);
	else
		squashfs_copy_cache(page, buffer, expected,
			squashfs_i(inode)->fragment_offset);

	squashfs_cache_put(buffer);
	return res;
}

<<<<<<< HEAD
static int squashfs_readpages_fragment(struct page *page,
	struct list_head *readahead_pages, struct address_space *mapping)
{
	if (!page) {
		page = lru_to_page(readahead_pages);
		list_del(&page->lru);
		if (add_to_page_cache_lru(page, mapping, page->index,
			mapping_gfp_constraint(mapping, GFP_KERNEL))) {
			put_page(page);
			return 0;
		}
	}
	return squashfs_readpage_fragment(page);
}

static int squashfs_readpage_sparse(struct page *page, int index, int file_end)
=======
static int squashfs_readpage_sparse(struct page *page, int expected)
>>>>>>> ee13f7ed
{
	squashfs_copy_cache(page, NULL, expected, 0);
	return 0;
}

static int squashfs_readpages_sparse(struct page *page,
	struct list_head *readahead_pages, int index, int file_end,
	struct address_space *mapping)
{
	if (!page) {
		page = lru_to_page(readahead_pages);
		list_del(&page->lru);
		if (add_to_page_cache_lru(page, mapping, page->index,
			mapping_gfp_constraint(mapping, GFP_KERNEL))) {
			put_page(page);
			return 0;
		}
	}
	return squashfs_readpage_sparse(page, index, file_end);
}

static int __squashfs_readpages(struct file *file, struct page *page,
	struct list_head *readahead_pages, unsigned int nr_pages,
	struct address_space *mapping)
{
	struct inode *inode = mapping->host;
	struct squashfs_sb_info *msblk = inode->i_sb->s_fs_info;
	int file_end = i_size_read(inode) >> msblk->block_log;
	int expected = index == file_end ?
			(i_size_read(inode) & (msblk->block_size - 1)) :
			 msblk->block_size;
	int res;

	do {
		struct page *cur_page = page ? page
					     : lru_to_page(readahead_pages);
		int page_index = cur_page->index;
		int index = page_index >> (msblk->block_log - PAGE_SHIFT);

		if (page_index >= ((i_size_read(inode) + PAGE_SIZE - 1) >>
						PAGE_SHIFT))
			return 1;

		if (index < file_end || squashfs_i(inode)->fragment_block ==
						SQUASHFS_INVALID_BLK) {
			u64 block = 0;
			int bsize = read_blocklist(inode, index, &block);

			if (bsize < 0)
				return -1;

			if (bsize == 0) {
				res = squashfs_readpages_sparse(page,
					readahead_pages, index, file_end,
					mapping);
			} else {
				res = squashfs_readpages_block(page,
					readahead_pages, &nr_pages, mapping,
					page_index, block, bsize);
			}
		} else {
			res = squashfs_readpages_fragment(page,
				readahead_pages, mapping);
		}
		if (res)
			return 0;
		page = NULL;
	} while (readahead_pages && !list_empty(readahead_pages));

	return 0;
}

static int squashfs_readpage(struct file *file, struct page *page)
{
	int ret;

	TRACE("Entered squashfs_readpage, page index %lx, start block %llx\n",
	      page->index, squashfs_i(page->mapping->host)->start);

	get_page(page);

<<<<<<< HEAD
	ret = __squashfs_readpages(file, page, NULL, 1, page->mapping);
	if (ret) {
		flush_dcache_page(page);
		if (ret < 0)
			SetPageError(page);
		else
			SetPageUptodate(page);
		zero_user_segment(page, 0, PAGE_SIZE);
		unlock_page(page);
		put_page(page);
	}
=======
		if (bsize == 0)
			res = squashfs_readpage_sparse(page, expected);
		else
			res = squashfs_readpage_block(page, block, bsize, expected);
	} else
		res = squashfs_readpage_fragment(page, expected);

	if (!res)
		return 0;

error_out:
	SetPageError(page);
out:
	pageaddr = kmap_atomic(page);
	memset(pageaddr, 0, PAGE_SIZE);
	kunmap_atomic(pageaddr);
	flush_dcache_page(page);
	if (!PageError(page))
		SetPageUptodate(page);
	unlock_page(page);
>>>>>>> ee13f7ed

	return 0;
}

static int squashfs_readpages(struct file *file, struct address_space *mapping,
			      struct list_head *pages, unsigned int nr_pages)
{
	TRACE("Entered squashfs_readpages, %u pages, first page index %lx\n",
		nr_pages, lru_to_page(pages)->index);
	__squashfs_readpages(file, NULL, pages, nr_pages, mapping);
	return 0;
}


const struct address_space_operations squashfs_aops = {
	.readpage = squashfs_readpage,
	.readpages = squashfs_readpages,
};<|MERGE_RESOLUTION|>--- conflicted
+++ resolved
@@ -432,9 +432,10 @@
 }
 
 /* Read datablock stored packed inside a fragment (tail-end packed block) */
-static int squashfs_readpage_fragment(struct page *page, int expected)
+static int squashfs_readpage_fragment(struct page *page)
 {
 	struct inode *inode = page->mapping->host;
+	struct squashfs_sb_info *msblk = inode->i_sb->s_fs_info;
 	struct squashfs_cache_entry *buffer = squashfs_get_fragment(inode->i_sb,
 		squashfs_i(inode)->fragment_block,
 		squashfs_i(inode)->fragment_size);
@@ -445,14 +446,14 @@
 			squashfs_i(inode)->fragment_block,
 			squashfs_i(inode)->fragment_size);
 	else
-		squashfs_copy_cache(page, buffer, expected,
+		squashfs_copy_cache(page, buffer, i_size_read(inode) &
+			(msblk->block_size - 1),
 			squashfs_i(inode)->fragment_offset);
 
 	squashfs_cache_put(buffer);
 	return res;
 }
 
-<<<<<<< HEAD
 static int squashfs_readpages_fragment(struct page *page,
 	struct list_head *readahead_pages, struct address_space *mapping)
 {
@@ -469,11 +470,14 @@
 }
 
 static int squashfs_readpage_sparse(struct page *page, int index, int file_end)
-=======
-static int squashfs_readpage_sparse(struct page *page, int expected)
->>>>>>> ee13f7ed
-{
-	squashfs_copy_cache(page, NULL, expected, 0);
+{
+	struct inode *inode = page->mapping->host;
+	struct squashfs_sb_info *msblk = inode->i_sb->s_fs_info;
+	int bytes = index == file_end ?
+			(i_size_read(inode) & (msblk->block_size - 1)) :
+			 msblk->block_size;
+
+	squashfs_copy_cache(page, NULL, bytes, 0);
 	return 0;
 }
 
@@ -500,9 +504,6 @@
 	struct inode *inode = mapping->host;
 	struct squashfs_sb_info *msblk = inode->i_sb->s_fs_info;
 	int file_end = i_size_read(inode) >> msblk->block_log;
-	int expected = index == file_end ?
-			(i_size_read(inode) & (msblk->block_size - 1)) :
-			 msblk->block_size;
 	int res;
 
 	do {
@@ -553,7 +554,6 @@
 
 	get_page(page);
 
-<<<<<<< HEAD
 	ret = __squashfs_readpages(file, page, NULL, 1, page->mapping);
 	if (ret) {
 		flush_dcache_page(page);
@@ -565,28 +565,6 @@
 		unlock_page(page);
 		put_page(page);
 	}
-=======
-		if (bsize == 0)
-			res = squashfs_readpage_sparse(page, expected);
-		else
-			res = squashfs_readpage_block(page, block, bsize, expected);
-	} else
-		res = squashfs_readpage_fragment(page, expected);
-
-	if (!res)
-		return 0;
-
-error_out:
-	SetPageError(page);
-out:
-	pageaddr = kmap_atomic(page);
-	memset(pageaddr, 0, PAGE_SIZE);
-	kunmap_atomic(pageaddr);
-	flush_dcache_page(page);
-	if (!PageError(page))
-		SetPageUptodate(page);
-	unlock_page(page);
->>>>>>> ee13f7ed
 
 	return 0;
 }
