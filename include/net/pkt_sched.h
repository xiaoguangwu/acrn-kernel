/* SPDX-License-Identifier: GPL-2.0 */
#ifndef __NET_PKT_SCHED_H
#define __NET_PKT_SCHED_H

#include <linux/jiffies.h>
#include <linux/ktime.h>
#include <linux/if_vlan.h>
#include <net/sch_generic.h>
#include <uapi/linux/pkt_sched.h>

#define DEFAULT_TX_QUEUE_LEN	1000

struct qdisc_walker {
	int	stop;
	int	skip;
	int	count;
	int	(*fn)(struct Qdisc *, unsigned long cl, struct qdisc_walker *);
};

#define QDISC_ALIGNTO		64
#define QDISC_ALIGN(len)	(((len) + QDISC_ALIGNTO-1) & ~(QDISC_ALIGNTO-1))

static inline void *qdisc_priv(struct Qdisc *q)
{
	return (char *) q + QDISC_ALIGN(sizeof(struct Qdisc));
}

/* 
   Timer resolution MUST BE < 10% of min_schedulable_packet_size/bandwidth
   
   Normal IP packet size ~ 512byte, hence:

   0.5Kbyte/1Mbyte/sec = 0.5msec, so that we need 50usec timer for
   10Mbit ethernet.

   10msec resolution -> <50Kbit/sec.
   
   The result: [34]86 is not good choice for QoS router :-(

   The things are not so bad, because we may use artificial
   clock evaluated by integration of network data flow
   in the most critical places.
 */

typedef u64	psched_time_t;
typedef long	psched_tdiff_t;

/* Avoid doing 64 bit divide */
#define PSCHED_SHIFT			6
#define PSCHED_TICKS2NS(x)		((s64)(x) << PSCHED_SHIFT)
#define PSCHED_NS2TICKS(x)		((x) >> PSCHED_SHIFT)

#define PSCHED_TICKS_PER_SEC		PSCHED_NS2TICKS(NSEC_PER_SEC)
#define PSCHED_PASTPERFECT		0

static inline psched_time_t psched_get_time(void)
{
	return PSCHED_NS2TICKS(ktime_get_ns());
}

static inline psched_tdiff_t
psched_tdiff_bounded(psched_time_t tv1, psched_time_t tv2, psched_time_t bound)
{
	return min(tv1 - tv2, bound);
}

struct qdisc_watchdog {
	u64		last_expires;
	struct hrtimer	timer;
	struct Qdisc	*qdisc;
};

void qdisc_watchdog_init_clockid(struct qdisc_watchdog *wd, struct Qdisc *qdisc,
				 clockid_t clockid);
void qdisc_watchdog_init(struct qdisc_watchdog *wd, struct Qdisc *qdisc);
void qdisc_watchdog_schedule_ns(struct qdisc_watchdog *wd, u64 expires);

static inline void qdisc_watchdog_schedule(struct qdisc_watchdog *wd,
					   psched_time_t expires)
{
	qdisc_watchdog_schedule_ns(wd, PSCHED_TICKS2NS(expires));
}

void qdisc_watchdog_cancel(struct qdisc_watchdog *wd);

extern struct Qdisc_ops pfifo_qdisc_ops;
extern struct Qdisc_ops bfifo_qdisc_ops;
extern struct Qdisc_ops pfifo_head_drop_qdisc_ops;

int fifo_set_limit(struct Qdisc *q, unsigned int limit);
struct Qdisc *fifo_create_dflt(struct Qdisc *sch, struct Qdisc_ops *ops,
			       unsigned int limit);

int register_qdisc(struct Qdisc_ops *qops);
int unregister_qdisc(struct Qdisc_ops *qops);
void qdisc_get_default(char *id, size_t len);
int qdisc_set_default(const char *id);

void qdisc_hash_add(struct Qdisc *q, bool invisible);
void qdisc_hash_del(struct Qdisc *q);
struct Qdisc *qdisc_lookup(struct net_device *dev, u32 handle);
struct Qdisc *qdisc_lookup_class(struct net_device *dev, u32 handle);
struct qdisc_rate_table *qdisc_get_rtab(struct tc_ratespec *r,
					struct nlattr *tab);
void qdisc_put_rtab(struct qdisc_rate_table *tab);
void qdisc_put_stab(struct qdisc_size_table *tab);
void qdisc_warn_nonwc(const char *txt, struct Qdisc *qdisc);
int sch_direct_xmit(struct sk_buff *skb, struct Qdisc *q,
		    struct net_device *dev, struct netdev_queue *txq,
		    spinlock_t *root_lock, bool validate);

void __qdisc_run(struct Qdisc *q);

static inline void qdisc_run(struct Qdisc *q)
{
	if (qdisc_run_begin(q))
		__qdisc_run(q);
}

static inline __be16 tc_skb_protocol(const struct sk_buff *skb)
{
	/* We need to take extra care in case the skb came via
	 * vlan accelerated path. In that case, use skb->vlan_proto
	 * as the original vlan header was already stripped.
	 */
	if (skb_vlan_tag_present(skb))
		return skb->vlan_proto;
	return skb->protocol;
}

/* Calculate maximal size of packet seen by hard_start_xmit
   routine of this device.
 */
static inline unsigned int psched_mtu(const struct net_device *dev)
{
	return dev->mtu + dev->hard_header_len;
}

static inline bool is_classid_clsact_ingress(u32 classid)
{
	/* This also returns true for ingress qdisc */
	return TC_H_MAJ(classid) == TC_H_MAJ(TC_H_CLSACT) &&
	       TC_H_MIN(classid) != TC_H_MIN(TC_H_MIN_EGRESS);
}

static inline bool is_classid_clsact_egress(u32 classid)
{
	return TC_H_MAJ(classid) == TC_H_MAJ(TC_H_CLSACT) &&
	       TC_H_MIN(classid) == TC_H_MIN(TC_H_MIN_EGRESS);
}

struct tc_cbs_qopt_offload {
	u8 enable;
	s32 queue;
	s32 hicredit;
	s32 locredit;
	s32 idleslope;
	s32 sendslope;
};

<<<<<<< HEAD
=======
struct tc_etf_qopt_offload {
	u8 enable;
	s32 queue;
};

>>>>>>> 9c2b6ffd
#endif<|MERGE_RESOLUTION|>--- conflicted
+++ resolved
@@ -158,12 +158,9 @@
 	s32 sendslope;
 };
 
-<<<<<<< HEAD
-=======
 struct tc_etf_qopt_offload {
 	u8 enable;
 	s32 queue;
 };
 
->>>>>>> 9c2b6ffd
 #endif