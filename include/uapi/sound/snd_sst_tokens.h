--- conflicted
+++ resolved
@@ -384,10 +384,7 @@
 	SKL_TKN_U32_PMODE,
 	SKL_TKL_U32_D0I3_CAPS, /* Typo added at v4.10 */
 	SKL_TKN_U32_D0I3_CAPS = SKL_TKL_U32_D0I3_CAPS,
-<<<<<<< HEAD
-=======
 	SKL_TKN_U32_DMA_BUF_SIZE,
->>>>>>> 6d28c3ec
 	SKL_TKN_U8_PDI_TYPE,
 
 	SKL_TKN_U8_CONF_VERSION,
@@ -471,12 +468,6 @@
 	SKL_TKN_U32_AGG_LINK_ID,
 	SKL_TKN_U32_AGG_CH_MASK,
 	SKL_TKN_U32_AGG_ID,
-<<<<<<< HEAD
-	SKL_TKN_U32_DMA_BUF_SIZE,
-	SKL_TKN_U32_DMACTRL_CFG_IDX,
-	SKL_TKN_U32_DMACTRL_CFG_SIZE,
-	SKL_TKN_MAX = SKL_TKN_U32_DMACTRL_CFG_SIZE,
-=======
 	SKL_TKN_U32_DMACTRL_CFG_IDX,
 	SKL_TKN_U32_DMACTRL_CFG_SIZE,
 	SKL_TKN_MAX = SKL_TKN_U32_DMACTRL_CFG_SIZE,
@@ -496,7 +487,6 @@
 struct skl_tcn_events {
 	enum skl_event_type type;
 	struct timeval tv;
->>>>>>> 6d28c3ec
 };
 
 #endif