/* SPDX-License-Identifier: GPL-2.0 WITH Linux-syscall-note */
/*
 * snd_sst_tokens.h - Intel SST tokens definition
 *
 * Copyright (C) 2016 Intel Corp
 * Author: Shreyas NC <shreyas.nc@intel.com>
 * ~~~~~~~~~~~~~~~~~~~~~~~~~~~~~~~~~~~~~~~~~~~~~~~~~~~~~~~~~~~~~~~~~~~~~~~~~~
 *
 * This program is free software; you can redistribute it and/or modify
 * it under the terms of the GNU General Public License as version 2, as
 * published by the Free Software Foundation.
 *
 * This program is distributed in the hope that it will be useful, but
 * WITHOUT ANY WARRANTY; without even the implied warranty of
 * MERCHANTABILITY or FITNESS FOR A PARTICULAR PURPOSE.  See the GNU
 * General Public License for more details.
 */
#ifndef __SND_SST_TOKENS_H__
#define __SND_SST_TOKENS_H__

/**
 * %SKL_TKN_UUID:               Module UUID
 *
 * %SKL_TKN_U8_BLOCK_TYPE:      Type of the private data block.Can be:
 *                              tuples, bytes, short and words
 *
 * %SKL_TKN_U8_IN_PIN_TYPE:     Input pin type,
 *                              homogenous=0, heterogenous=1
 *
 * %SKL_TKN_U8_OUT_PIN_TYPE:    Output pin type,
 *                              homogenous=0, heterogenous=1
 * %SKL_TKN_U8_DYN_IN_PIN:      Configure Input pin dynamically
 *                              if true
 *
 * %SKL_TKN_U8_DYN_OUT_PIN:     Configure Output pin dynamically
 *                              if true
 *
 * %SKL_TKN_U8_IN_QUEUE_COUNT:  Store the number of Input pins
 *
 * %SKL_TKN_U8_OUT_QUEUE_COUNT: Store the number of Output pins
 *
 * %SKL_TKN_U8_TIME_SLOT:       TDM slot number
 *
 * %SKL_TKN_U8_CORE_ID:         Stores module affinity value.Can take
 *                              the values:
 *                              SKL_AFFINITY_CORE_0 = 0,
 *                              SKL_AFFINITY_CORE_1,
 *                              SKL_AFFINITY_CORE_MAX
 *
 * %SKL_TKN_U8_MOD_TYPE:        Module type value.
 *
 * %SKL_TKN_U8_CONN_TYPE:       Module connection type can be a FE,
 *                              BE or NONE as defined :
 *                              SKL_PIPE_CONN_TYPE_NONE = 0,
 *                              SKL_PIPE_CONN_TYPE_FE = 1 (HOST_DMA)
 *                              SKL_PIPE_CONN_TYPE_BE = 2 (LINK_DMA)
 *
 * %SKL_TKN_U8_DEV_TYPE:        Type of device to which the module is
 *                              connected
 *                              Can take the values:
 *                              SKL_DEVICE_BT = 0x0,
 *                              SKL_DEVICE_DMIC = 0x1,
 *                              SKL_DEVICE_I2S = 0x2,
 *                              SKL_DEVICE_SLIMBUS = 0x3,
 *                              SKL_DEVICE_HDALINK = 0x4,
 *                              SKL_DEVICE_HDAHOST = 0x5,
 *                              SKL_DEVICE_NONE
 *
 * %SKL_TKN_U8_HW_CONN_TYPE:    Connection type of the HW to which the
 *                              module is connected
 *                              SKL_CONN_NONE = 0,
 *                              SKL_CONN_SOURCE = 1,
 *                              SKL_CONN_SINK = 2
 *
 * %SKL_TKN_U16_PIN_INST_ID:    Stores the pin instance id
 *
 * %SKL_TKN_U16_MOD_INST_ID:    Stores the mdule instance id
 *
 * %SKL_TKN_U32_MAX_MCPS:       Module max mcps value
 *
 * %SKL_TKN_U32_MEM_PAGES:      Module resource pages
 *
 * %SKL_TKN_U32_OBS:            Stores Output Buffer size
 *
 * %SKL_TKN_U32_IBS:            Stores input buffer size
 *
 * %SKL_TKN_U32_VBUS_ID:        Module VBUS_ID. PDM=0, SSP0=0,
 *                              SSP1=1,SSP2=2,
 *                              SSP3=3, SSP4=4,
 *                              SSP5=5, SSP6=6,INVALID
 *
 * %SKL_TKN_U32_PARAMS_FIXUP:   Module Params fixup mask
 * %SKL_TKN_U32_CONVERTER:      Module params converter mask
 * %SKL_TKN_U32_PIPE_ID:        Stores the pipe id
 *
 * %SKL_TKN_U32_PIPE_CONN_TYPE: Type of the token to which the pipe is
 *                              connected to. It can be
 *                              SKL_PIPE_CONN_TYPE_NONE = 0,
 *                              SKL_PIPE_CONN_TYPE_FE = 1 (HOST_DMA),
 *                              SKL_PIPE_CONN_TYPE_BE = 2 (LINK_DMA),
 *
 * %SKL_TKN_U32_PIPE_PRIORITY:  Pipe priority value
 * %SKL_TKN_U32_PIPE_MEM_PGS:   Pipe resource pages
 *
 * %SKL_TKN_U32_DIR_PIN_COUNT:  Value for the direction to set input/output
 *                              formats and the pin count.
 *                              The first 4 bits have the direction
 *                              value and the next 4 have
 *                              the pin count value.
 *                              SKL_DIR_IN = 0, SKL_DIR_OUT = 1.
 *                              The input and output formats
 *                              share the same set of tokens
 *                              with the distinction between input
 *                              and output made by reading direction
 *                              token.
 *
 * %SKL_TKN_U32_FMT_CH:         Supported channel count
 *
 * %SKL_TKN_U32_FMT_FREQ:       Supported frequency/sample rate
 *
 * %SKL_TKN_U32_FMT_BIT_DEPTH:  Supported container size
 *
 * %SKL_TKN_U32_FMT_SAMPLE_SIZE:Number of samples in the container
 *
 * %SKL_TKN_U32_FMT_CH_CONFIG:  Supported channel configurations for the
 *                              input/output.
 *
 * %SKL_TKN_U32_FMT_INTERLEAVE: Interleaving style which can be per
 *                              channel or per sample. The values can be :
 *                              SKL_INTERLEAVING_PER_CHANNEL = 0,
 *                              SKL_INTERLEAVING_PER_SAMPLE = 1,
 *
 * %SKL_TKN_U32_FMT_SAMPLE_TYPE:
 *                              Specifies the sample type. Can take the
 *                              values: SKL_SAMPLE_TYPE_INT_MSB = 0,
 *                              SKL_SAMPLE_TYPE_INT_LSB = 1,
 *                              SKL_SAMPLE_TYPE_INT_SIGNED = 2,
 *                              SKL_SAMPLE_TYPE_INT_UNSIGNED = 3,
 *                              SKL_SAMPLE_TYPE_FLOAT = 4
 *
 * %SKL_TKN_U32_CH_MAP:         Channel map values
 * %SKL_TKN_U32_MOD_SET_PARAMS: It can take these values:
 *                              SKL_PARAM_DEFAULT, SKL_PARAM_INIT,
 *                              SKL_PARAM_SET, SKL_PARAM_BIND
 *
 * %SKL_TKN_U32_MOD_PARAM_ID:   ID of the module params
 *
 * %SKL_TKN_U32_CAPS_SET_PARAMS:
 *                              Set params value
 *
 * %SKL_TKN_U32_CAPS_PARAMS_ID: Params ID
 *
 * %SKL_TKN_U32_CAPS_SIZE:      Caps size
 *
 * %SKL_TKN_U32_PROC_DOMAIN:    Specify processing domain
 *
 * %SKL_TKN_U32_LIB_COUNT:      Specifies the number of libraries
 *
 * %SKL_TKN_STR_LIB_NAME:       Specifies the library name
 *
 * %SKL_TKN_U32_PMODE:		Specifies the power mode for pipe
 *
 * %SKL_TKL_U32_D0I3_CAPS:	Specifies the D0i3 capability for module
 *
 * %SKL_TKN_U32_DMA_BUF_SIZE:	DMA buffer size in millisec
 *
 * %SKL_TKN_U32_PIPE_DIR:       Specifies pipe direction. Can be
 *                              playback/capture.
 *
 * %SKL_TKN_U32_NUM_CONFIGS:    Number of pipe configs
 *
 * %SKL_TKN_U32_PATH_MEM_PGS:   Size of memory (in pages) required for pipeline
 *                              and its data
 *
 * %SKL_TKN_U32_PIPE_CONFIG_ID: Config id for the modules in the pipe
 *                              and PCM params supported by that pipe
 *                              config. This is used as index to fill
 *                              up the pipe config and module config
 *                              structure.
 *
 * %SKL_TKN_U32_CFG_FREQ:
 * %SKL_TKN_U8_CFG_CHAN:
 * %SKL_TKN_U8_CFG_BPS:         PCM params (freq, channels, bits per sample)
 *                              supported for each of the pipe configs.
 *
 * %SKL_TKN_CFG_MOD_RES_ID:     Module's resource index for each of the
 *                              pipe config
 *
 * %SKL_TKN_CFG_MOD_FMT_ID:     Module's interface index for each of the
 *                              pipe config
 *
 * %SKL_TKN_U8_NUM_MOD:         Number of modules in the manifest
 *
 * %SKL_TKN_MM_U8_MOD_IDX:      Current index of the module in the manifest
 *
 * %SKL_TKN_MM_U8_NUM_RES:      Number of resources for the module
 *
 * %SKL_TKN_MM_U8_NUM_INTF:     Number of interfaces for the module
 *
 * %SKL_TKN_MM_U32_RES_ID:      Resource index for the resource info to
 *                              be filled into.
 *                              A module can support multiple resource
 *                              configuration and is represnted as a
 *                              resource table. This index is used to
 *                              fill information into appropriate index.
 *
 * %SKL_TKN_MM_U32_CPS:         DSP cycles per second
 *
 * %SKL_TKN_MM_U32_DMA_SIZE:    Allocated buffer size for gateway DMA
 *
 * %SKL_TKN_MM_U32_CPC:         DSP cycles allocated per frame
 *
 * %SKL_TKN_MM_U32_RES_PIN_ID:  Resource pin index in the module
 *
 * %SKL_TKN_MM_U32_INTF_PIN_ID: Interface index in the module
 *
 * %SKL_TKN_MM_U32_PIN_BUF:     Buffer size of the module pin
 *
 * %SKL_TKN_MM_U32_FMT_ID:      Format index for each of the interface/
 *                              format information to be filled into.
 *
 * %SKL_TKN_MM_U32_NUM_IN_FMT:  Number of input formats
 * %SKL_TKN_MM_U32_NUM_OUT_FMT: Number of output formats
 *
 * %SKL_TKN_U32_ASTATE_IDX:     Table Index for the A-State entry to be filled
 *                              with kcps and clock source
 *
 * %SKL_TKN_U32_ASTATE_COUNT:   Number of valid entries in A-State table
 *
 * %SKL_TKN_U32_ASTATE_KCPS:    Specifies the core load threshold (in kilo
 *                              cycles per second) below which DSP is clocked
 *                              from source specified by clock source.
 *
 * %SKL_TKN_U32_ASTATE_CLK_SRC: Clock source for A-State entry
 * %SKL_TKN_U32_AGG_NUM_MASTERS:
 *                              Number of aggregated masters
 *
 * %SKL_TKN_U32_AGG_LINK_ID:    Aggregated master's instance id
 *
 * %SKL_TKN_U32_AGG_CH_MASK:    Represents channels driven by the master
 *
 * %SKL_TKN_U32_AGG_ID:         Aggregation id is a non zero identifier to
 *                              indicate if this endpoint is participating
 *                              in aggregation.
 *
 * %SKL_TKN_U32_DMACTRL_CFG_IDX:
 *				Config index to fill up DMA control params
 *
 * %SKL_TKN_U32_DMACTRL_CFG_SIZE:
 *				Size information of DMA control params
 *
 * %SKL_TKN_U32_DMA_IDX         Config index to fill up DMA config info
 *                              from the manifest.
 *
 * %SKL_TKN_U32_DMA_TYPE:       Types of FW configs
 *                              DMA_CONFIG, SCHEDULER_CONFIG.
 *
 * %SKL_TKN_U32_DMA_SIZE:       DMA buffer Size
 *
 * %SKL_TKN_U32_DMA_MAX_SIZE:   Maximum DMA buffer size
 *
 * %SKL_TKN_U32_DMA_MIN_SIZE:   Minimum DMA buffer size
 *
 * %SKL_TKN_U32_SCH_TYPE:       Types of FW configs: SCHEDULER_CONFIG
 *
 * %SKL_TKN_U32_SCH_SIZE:       Scheduler config size
 *
 * %SKL_TKN_U32_SCH_SYS_TICK_MUL:
 *                              System tick multiplier
 *
 * %SKL_TKN_U32_SCH_SYS_TICK_DIV:
 *                              System tick divider
 *
 * %SKL_TKN_U32_SCH_SYS_TICK_LL_SRC:
 *                              Low Latency interrupt source
 *
 * %SKL_TKN_U32_SCH_SYS_TICK_CFG_LEN:
 *                              Config length
 *
 * %SKL_TKN_U32_SCH_SYS_TICK_CFG:
 *                              Config contain capture on which SSP to
 *                              active the FW
 *
 * %SKL_TKN_U32_FMT_CFG_IDX:    Format config index
<<<<<<< HEAD
=======
 *
 * %SKL_TKN_U32_DOMAIN_ID:      Domain identifier
 *
 * %SKL_TKN_STR_DOMAIN_NAME:    Domain name
 *
 * %SKL_TKN_STR_DOMAIN_TPLG:    Subtopology file name assigned to domain
 *
 * %SKL_TKN_U32_MOD_DOMAIN_ID:  Module domain ID
 *
 * %SKL_TKN_U32_CTL_DOMAIN_ID:  Control domain ID
 *
 * %SKL_TKN_STR_CTL_NAME:       Name of control to which the domain ID should
 *                              be assigned
>>>>>>> ee383eea
 *
 * module_id and loadable flags dont have tokens as these values will be
 * read from the DSP FW manifest
 *
 * Tokens defined can be used either in the manifest or widget private data.
 *
 * SKL_TKN_MM is used as a suffix for all tokens that represent
 * module data in the manifest.
 */
enum SKL_TKNS {
	SKL_TKN_UUID = 1,
	SKL_TKN_U8_NUM_BLOCKS,
	SKL_TKN_U8_BLOCK_TYPE,
	SKL_TKN_U8_IN_PIN_TYPE,
	SKL_TKN_U8_OUT_PIN_TYPE,
	SKL_TKN_U8_DYN_IN_PIN,
	SKL_TKN_U8_DYN_OUT_PIN,
	SKL_TKN_U8_IN_QUEUE_COUNT,
	SKL_TKN_U8_OUT_QUEUE_COUNT,
	SKL_TKN_U8_TIME_SLOT,
	SKL_TKN_U8_CORE_ID,
	SKL_TKN_U8_MOD_TYPE,
	SKL_TKN_U8_CONN_TYPE,
	SKL_TKN_U8_DEV_TYPE,
	SKL_TKN_U8_HW_CONN_TYPE,
	SKL_TKN_U16_MOD_INST_ID,
	SKL_TKN_U16_BLOCK_SIZE,
	SKL_TKN_U32_MAX_MCPS,
	SKL_TKN_U32_MEM_PAGES,
	SKL_TKN_U32_OBS,
	SKL_TKN_U32_IBS,
	SKL_TKN_U32_VBUS_ID,
	SKL_TKN_U32_PARAMS_FIXUP,
	SKL_TKN_U32_CONVERTER,
	SKL_TKN_U32_PIPE_ID,
	SKL_TKN_U32_PIPE_CONN_TYPE,
	SKL_TKN_U32_PIPE_PRIORITY,
	SKL_TKN_U32_PIPE_MEM_PGS,
	SKL_TKN_U32_DIR_PIN_COUNT,
	SKL_TKN_U32_FMT_CH,
	SKL_TKN_U32_FMT_FREQ,
	SKL_TKN_U32_FMT_BIT_DEPTH,
	SKL_TKN_U32_FMT_SAMPLE_SIZE,
	SKL_TKN_U32_FMT_CH_CONFIG,
	SKL_TKN_U32_FMT_INTERLEAVE,
	SKL_TKN_U32_FMT_SAMPLE_TYPE,
	SKL_TKN_U32_FMT_CH_MAP,
	SKL_TKN_U32_PIN_MOD_ID,
	SKL_TKN_U32_PIN_INST_ID,
	SKL_TKN_U32_MOD_SET_PARAMS,
	SKL_TKN_U32_MOD_PARAM_ID,
	SKL_TKN_U32_CAPS_SET_PARAMS,
	SKL_TKN_U32_CAPS_PARAMS_ID,
	SKL_TKN_U32_CAPS_SIZE,
	SKL_TKN_U32_PROC_DOMAIN,
	SKL_TKN_U32_LIB_COUNT,
	SKL_TKN_STR_LIB_NAME,
	SKL_TKN_U32_PMODE,
	SKL_TKL_U32_D0I3_CAPS, /* Typo added at v4.10 */
	SKL_TKN_U32_D0I3_CAPS = SKL_TKL_U32_D0I3_CAPS,
	SKL_TKN_U32_DMA_BUF_SIZE,

	SKL_TKN_U32_PIPE_DIRECTION,
	SKL_TKN_U32_PIPE_CONFIG_ID,
	SKL_TKN_U32_NUM_CONFIGS,
	SKL_TKN_U32_PATH_MEM_PGS,

	SKL_TKN_U32_CFG_FREQ,
	SKL_TKN_U8_CFG_CHAN,
	SKL_TKN_U8_CFG_BPS,
	SKL_TKN_CFG_MOD_RES_ID,
	SKL_TKN_CFG_MOD_FMT_ID,
	SKL_TKN_U8_NUM_MOD,

	SKL_TKN_MM_U8_MOD_IDX,
	SKL_TKN_MM_U8_NUM_RES,
	SKL_TKN_MM_U8_NUM_INTF,
	SKL_TKN_MM_U32_RES_ID,
	SKL_TKN_MM_U32_CPS,
	SKL_TKN_MM_U32_DMA_SIZE,
	SKL_TKN_MM_U32_CPC,
	SKL_TKN_MM_U32_RES_PIN_ID,
	SKL_TKN_MM_U32_INTF_PIN_ID,
	SKL_TKN_MM_U32_PIN_BUF,
	SKL_TKN_MM_U32_FMT_ID,
	SKL_TKN_MM_U32_NUM_IN_FMT,
	SKL_TKN_MM_U32_NUM_OUT_FMT,

	SKL_TKN_U32_ASTATE_IDX,
	SKL_TKN_U32_ASTATE_COUNT,
	SKL_TKN_U32_ASTATE_KCPS,
	SKL_TKN_U32_ASTATE_CLK_SRC,

	SKL_TKN_U32_AGG_NUM_MASTERS,
	SKL_TKN_U32_AGG_LINK_ID,
	SKL_TKN_U32_AGG_CH_MASK,
	SKL_TKN_U32_AGG_ID,
	SKL_TKN_U32_DMACTRL_CFG_IDX,
	SKL_TKN_U32_DMACTRL_CFG_SIZE,
	SKL_TKN_U32_DMA_IDX,
	SKL_TKN_U32_DMA_TYPE,
	SKL_TKN_U32_DMA_SIZE,
	SKL_TKN_U32_DMA_MAX_SIZE,
	SKL_TKN_U32_DMA_MIN_SIZE,

	SKL_TKN_U32_SCH_TYPE,
	SKL_TKN_U32_SCH_SIZE,
	SKL_TKN_U32_SCH_SYS_TICK_MUL,
	SKL_TKN_U32_SCH_SYS_TICK_DIV,
	SKL_TKN_U32_SCH_SYS_TICK_LL_SRC,
	SKL_TKN_U32_SCH_SYS_TICK_CFG_LEN,
	SKL_TKN_U32_SCH_SYS_TICK_CFG,

	SKL_TKN_U32_FMT_CFG_IDX,
<<<<<<< HEAD
	SKL_TKN_MAX = SKL_TKN_U32_FMT_CFG_IDX,
=======

	SKL_TKN_U32_DOMAIN_ID,
	SKL_TKN_STR_DOMAIN_NAME,
	SKL_TKN_STR_DOMAIN_TPLG,
	SKL_TKN_U32_MOD_DOMAIN_ID,
	SKL_TKN_U32_CTL_DOMAIN_ID,
	SKL_TKN_STR_CTL_NAME,
	SKL_TKN_MAX = SKL_TKN_STR_CTL_NAME,
>>>>>>> ee383eea
};

/*
 * Topology change notification events along with time at which
 * the change occurred in topology.
 */
enum skl_event_type {
	SKL_TPLG_CHG_NOTIFY_PIPELINE_START = 1,
	SKL_TPLG_CHG_NOTIFY_PIPELINE_DELETE,
	SKL_TPLG_CHG_NOTIFY_DSP_D0,
	SKL_TPLG_CHG_NOTIFY_DSP_D3,
};

struct skl_tcn_events {
	enum skl_event_type type;
	struct timeval tv;
};

#endif<|MERGE_RESOLUTION|>--- conflicted
+++ resolved
@@ -282,8 +282,6 @@
  *                              active the FW
  *
  * %SKL_TKN_U32_FMT_CFG_IDX:    Format config index
-<<<<<<< HEAD
-=======
  *
  * %SKL_TKN_U32_DOMAIN_ID:      Domain identifier
  *
@@ -297,7 +295,6 @@
  *
  * %SKL_TKN_STR_CTL_NAME:       Name of control to which the domain ID should
  *                              be assigned
->>>>>>> ee383eea
  *
  * module_id and loadable flags dont have tokens as these values will be
  * read from the DSP FW manifest
@@ -412,9 +409,6 @@
 	SKL_TKN_U32_SCH_SYS_TICK_CFG,
 
 	SKL_TKN_U32_FMT_CFG_IDX,
-<<<<<<< HEAD
-	SKL_TKN_MAX = SKL_TKN_U32_FMT_CFG_IDX,
-=======
 
 	SKL_TKN_U32_DOMAIN_ID,
 	SKL_TKN_STR_DOMAIN_NAME,
@@ -423,7 +417,6 @@
 	SKL_TKN_U32_CTL_DOMAIN_ID,
 	SKL_TKN_STR_CTL_NAME,
 	SKL_TKN_MAX = SKL_TKN_STR_CTL_NAME,
->>>>>>> ee383eea
 };
 
 /*
