--- conflicted
+++ resolved
@@ -257,15 +257,12 @@
  *
  * %SKL_TKN_U32_SCH_NUM_CONF:   Number of configs
  *
-<<<<<<< HEAD
-=======
  * %SKL_TKN_U32_DMACTRL_CFG_IDX:
  *				Config index to fill up DMA control params
  *
  * %SKL_TKN_U32_DMACTRL_CFG_SIZE:
  *				Size information of DMA control params
  *
->>>>>>> 994233f1
  * %SKL_TKN_MM_U8_MAJOR_VER:    Major version of firmware extended manifest
  *
  * %SKL_TKN_MM_U8_MINOR_VER:    Minor version of firmware extended manifest
@@ -470,16 +467,10 @@
 	SKL_TKN_U32_AGG_LINK_ID,
 	SKL_TKN_U32_AGG_CH_MASK,
 	SKL_TKN_U32_AGG_ID,
-<<<<<<< HEAD
-
-	SKL_TKN_U32_DMA_BUF_SIZE,
-	SKL_TKN_MAX = SKL_TKN_U32_DMA_BUF_SIZE,
-=======
 	SKL_TKN_U32_DMA_BUF_SIZE,
 	SKL_TKN_U32_DMACTRL_CFG_IDX,
 	SKL_TKN_U32_DMACTRL_CFG_SIZE,
 	SKL_TKN_MAX = SKL_TKN_U32_DMACTRL_CFG_SIZE,
->>>>>>> 994233f1
 };
 
 #endif