/* SPDX-License-Identifier: ((GPL-2.0 WITH Linux-syscall-note)) OR BSD-3-Clause) */
/*
 * This file is provided under a dual BSD/GPLv2 license.  When using or
 * redistributing this file, you may do so under either license.
 *
 * Copyright(c) 2017 Intel Corporation. All rights reserved.
 *
 * Author: Liam Girdwood <liam.r.girdwood@linux.intel.com>
 *         Keyon Jie <yang.jie@linux.intel.com>
 */

#ifndef __INCLUDE_UAPI_SOF_IPC_H__
#define __INCLUDE_UAPI_SOF_IPC_H__

#include <sound/sof-abi.h>

/*
 * IPC messages have a prefixed 32 bit identifier made up as follows :-
 *
 * 0xGCCCNNNN where
 * G is global cmd type (4 bits)
 * C is command type (12 bits)
 * I is the ID number (16 bits) - monotonic and overflows
 *
 * This is sent at the start of the IPM message in the mailbox. Messages should
 * not be sent in the doorbell (special exceptions for firmware .
 */

/* Global Message - Generic */
#define SOF_GLB_TYPE_SHIFT			28
#define SOF_GLB_TYPE_MASK			(0xf << SOF_GLB_TYPE_SHIFT)
#define SOF_GLB_TYPE(x)				((x) << SOF_GLB_TYPE_SHIFT)

/* Command Message - Generic */
#define SOF_CMD_TYPE_SHIFT			16
#define SOF_CMD_TYPE_MASK			(0xfff << SOF_CMD_TYPE_SHIFT)
#define SOF_CMD_TYPE(x)				((x) << SOF_CMD_TYPE_SHIFT)

/* Global Message Types */
#define SOF_IPC_GLB_REPLY			SOF_GLB_TYPE(0x1U)
#define SOF_IPC_GLB_COMPOUND			SOF_GLB_TYPE(0x2U)
#define SOF_IPC_GLB_TPLG_MSG			SOF_GLB_TYPE(0x3U)
#define SOF_IPC_GLB_PM_MSG			SOF_GLB_TYPE(0x4U)
#define SOF_IPC_GLB_COMP_MSG			SOF_GLB_TYPE(0x5U)
#define SOF_IPC_GLB_STREAM_MSG			SOF_GLB_TYPE(0x6U)
#define SOF_IPC_FW_READY			SOF_GLB_TYPE(0x7U)
#define SOF_IPC_GLB_DAI_MSG			SOF_GLB_TYPE(0x8U)
#define SOF_IPC_GLB_TRACE_MSG			SOF_GLB_TYPE(0x9U)

/*
 * DSP Command Message Types
 */

/* topology */
#define SOF_IPC_TPLG_COMP_NEW			SOF_CMD_TYPE(0x001)
#define SOF_IPC_TPLG_COMP_FREE			SOF_CMD_TYPE(0x002)
#define SOF_IPC_TPLG_COMP_CONNECT		SOF_CMD_TYPE(0x003)
#define SOF_IPC_TPLG_PIPE_NEW			SOF_CMD_TYPE(0x010)
#define SOF_IPC_TPLG_PIPE_FREE			SOF_CMD_TYPE(0x011)
#define SOF_IPC_TPLG_PIPE_CONNECT		SOF_CMD_TYPE(0x012)
#define SOF_IPC_TPLG_PIPE_COMPLETE		SOF_CMD_TYPE(0x013)
#define SOF_IPC_TPLG_BUFFER_NEW			SOF_CMD_TYPE(0x020)
#define SOF_IPC_TPLG_BUFFER_FREE		SOF_CMD_TYPE(0x021)

/* PM */
#define SOF_IPC_PM_CTX_SAVE			SOF_CMD_TYPE(0x001)
#define SOF_IPC_PM_CTX_RESTORE			SOF_CMD_TYPE(0x002)
#define SOF_IPC_PM_CTX_SIZE			SOF_CMD_TYPE(0x003)
#define SOF_IPC_PM_CLK_SET			SOF_CMD_TYPE(0x004)
#define SOF_IPC_PM_CLK_GET			SOF_CMD_TYPE(0x005)
#define SOF_IPC_PM_CLK_REQ			SOF_CMD_TYPE(0x006)

/* component runtime config - multiple different types */
#define SOF_IPC_COMP_SET_VALUE			SOF_CMD_TYPE(0x001)
#define SOF_IPC_COMP_GET_VALUE			SOF_CMD_TYPE(0x002)
#define SOF_IPC_COMP_SET_DATA			SOF_CMD_TYPE(0x003)
#define SOF_IPC_COMP_GET_DATA			SOF_CMD_TYPE(0x004)

/* DAI messages */
#define SOF_IPC_DAI_CONFIG			SOF_CMD_TYPE(0x001)
#define SOF_IPC_DAI_LOOPBACK			SOF_CMD_TYPE(0x002)

/* stream */
#define SOF_IPC_STREAM_PCM_PARAMS		SOF_CMD_TYPE(0x001)
#define SOF_IPC_STREAM_PCM_PARAMS_REPLY		SOF_CMD_TYPE(0x002)
#define SOF_IPC_STREAM_PCM_FREE			SOF_CMD_TYPE(0x003)
#define SOF_IPC_STREAM_TRIG_START		SOF_CMD_TYPE(0x004)
#define SOF_IPC_STREAM_TRIG_STOP		SOF_CMD_TYPE(0x005)
#define SOF_IPC_STREAM_TRIG_PAUSE		SOF_CMD_TYPE(0x006)
#define SOF_IPC_STREAM_TRIG_RELEASE		SOF_CMD_TYPE(0x007)
#define SOF_IPC_STREAM_TRIG_DRAIN		SOF_CMD_TYPE(0x008)
#define SOF_IPC_STREAM_TRIG_XRUN		SOF_CMD_TYPE(0x009)
#define SOF_IPC_STREAM_POSITION			SOF_CMD_TYPE(0x00a)
#define SOF_IPC_STREAM_VORBIS_PARAMS		SOF_CMD_TYPE(0x010)
#define SOF_IPC_STREAM_VORBIS_FREE		SOF_CMD_TYPE(0x011)

/* trace and debug */
#define SOF_IPC_TRACE_DMA_PARAMS		SOF_CMD_TYPE(0x001)
#define SOF_IPC_TRACE_DMA_POSITION		SOF_CMD_TYPE(0x002)

/* Get message component id */
#define SOF_IPC_MESSAGE_ID(x)			((x) & 0xffff)

/* maximum message size for mailbox Tx/Rx */
#define SOF_IPC_MSG_MAX_SIZE			128

/*
 * SOF panic codes
 */
#define SOF_IPC_PANIC_MAGIC			0x0dead000
#define SOF_IPC_PANIC_MAGIC_MASK		0x0ffff000
#define SOF_IPC_PANIC_CODE_MASK			0x00000fff
#define SOF_IPC_PANIC_MEM			(SOF_IPC_PANIC_MAGIC | 0)
#define SOF_IPC_PANIC_WORK			(SOF_IPC_PANIC_MAGIC | 1)
#define SOF_IPC_PANIC_IPC			(SOF_IPC_PANIC_MAGIC | 2)
#define SOF_IPC_PANIC_ARCH			(SOF_IPC_PANIC_MAGIC | 3)
#define SOF_IPC_PANIC_PLATFORM			(SOF_IPC_PANIC_MAGIC | 4)
#define SOF_IPC_PANIC_TASK			(SOF_IPC_PANIC_MAGIC | 5)
#define SOF_IPC_PANIC_EXCEPTION			(SOF_IPC_PANIC_MAGIC | 6)
#define SOF_IPC_PANIC_DEADLOCK			(SOF_IPC_PANIC_MAGIC | 7)
#define SOF_IPC_PANIC_STACK			(SOF_IPC_PANIC_MAGIC | 8)
#define SOF_IPC_PANIC_IDLE			(SOF_IPC_PANIC_MAGIC | 9)

/*
 * SOF memory capabilities, add new ones at the end
 */
#define SOF_MEM_CAPS_RAM			(1 << 0)
#define SOF_MEM_CAPS_ROM			(1 << 1)
#define SOF_MEM_CAPS_EXT			(1 << 2) /* external */
#define SOF_MEM_CAPS_LP			(1 << 3) /* low power */
#define SOF_MEM_CAPS_HP			(1 << 4) /* high performance */
#define SOF_MEM_CAPS_DMA			(1 << 5) /* DMA'able */
#define SOF_MEM_CAPS_CACHE			(1 << 6) /* cacheable */

/*
 * Command Header - Header for all IPC. Identifies IPC message.
 * The size can be greater than the structure size and that means there is
 * extended bespoke data beyond the end of the structure including variable
 * arrays.
 */

struct sof_ipc_hdr {
	uint32_t cmd;			/* SOF_IPC_GLB_ + cmd */
	uint32_t size;			/* size of structure */
}  __attribute__((packed));

/*
 * Generic reply message. Some commands override this with their own reply
 * types that must include this at start.
 */
struct sof_ipc_reply {
	struct sof_ipc_hdr hdr;
	int32_t error;			/* negative error numbers */
}  __attribute__((packed));

/*
 * Compound commands - SOF_IPC_GLB_COMPOUND.
 *
 * Compound commands are sent to the DSP as a single IPC operation. The
 * commands are split into blocks and each block has a header. This header
 * identifies the command type and the number of commands before the next
 * header.
 */

struct sof_ipc_compound_hdr {
	struct sof_ipc_hdr hdr;
	uint32_t count;		/* count of 0 means end of compound sequence */
}  __attribute__((packed));

/*
 * DAI Configuration.
 *
 * Each different DAI type will have it's own structure and IPC cmd.
 */

#define SOF_DAI_FMT_I2S		1 /* I2S mode */
#define SOF_DAI_FMT_RIGHT_J	2 /* Right Justified mode */
#define SOF_DAI_FMT_LEFT_J	3 /* Left Justified mode */
#define SOF_DAI_FMT_DSP_A	4 /* L data MSB after FRM LRC */
#define SOF_DAI_FMT_DSP_B	5 /* L data MSB during FRM LRC */
#define SOF_DAI_FMT_PDM		6 /* Pulse density modulation */

#define SOF_DAI_FMT_CONT	(1 << 4) /* continuous clock */
#define SOF_DAI_FMT_GATED	(0 << 4) /* clock is gated */

#define SOF_DAI_FMT_NB_NF	(0 << 8) /* normal bit clock + frame */
#define SOF_DAI_FMT_NB_IF	(2 << 8) /* normal BCLK + inv FRM */
#define SOF_DAI_FMT_IB_NF	(3 << 8) /* invert BCLK + nor FRM */
#define SOF_DAI_FMT_IB_IF	(4 << 8) /* invert BCLK + FRM */

#define SOF_DAI_FMT_CBM_CFM	(0 << 12) /* codec clk & FRM master */
#define SOF_DAI_FMT_CBS_CFM	(2 << 12) /* codec clk slave & FRM master */
#define SOF_DAI_FMT_CBM_CFS	(3 << 12) /* codec clk master & frame slave */
#define SOF_DAI_FMT_CBS_CFS	(4 << 12) /* codec clk & FRM slave */

#define SOF_DAI_FMT_FORMAT_MASK		0x000f
#define SOF_DAI_FMT_CLOCK_MASK		0x00f0
#define SOF_DAI_FMT_INV_MASK		0x0f00
#define SOF_DAI_FMT_MASTER_MASK		0xf000

/* types of DAI */
enum sof_ipc_dai_type {
	SOF_DAI_INTEL_NONE = 0,
	SOF_DAI_INTEL_SSP,
	SOF_DAI_INTEL_DMIC,
	SOF_DAI_INTEL_HDA,
};

/* SSP Configuration Request - SOF_IPC_DAI_SSP_CONFIG */
struct sof_ipc_dai_ssp_params {
	uint16_t mode;   // FIXME: do we need this?
	uint16_t mclk_id;

	uint32_t mclk_rate;	/* mclk frequency in Hz */
	uint32_t fsync_rate;	/* fsync frequency in Hz */
	uint32_t bclk_rate;	/* bclk frequency in Hz */

	/* TDM */
	uint32_t tdm_slots;
	uint32_t rx_slots;
	uint32_t tx_slots;

	/* data */
	uint32_t sample_valid_bits;
	uint16_t tdm_slot_width;
	uint16_t reserved2;	/* alignment */

	/* MCLK */
	uint32_t mclk_direction;
	uint32_t mclk_keep_active;
	uint32_t bclk_keep_active;
	uint32_t fs_keep_active;

	//uint32_t quirks; // FIXME: is 32 bits enough ?

	/* private data, e.g. for quirks */
	//uint32_t pdata[10]; // FIXME: would really need ~16 u32
} __attribute__((packed));

/* HDA Configuration Request - SOF_IPC_DAI_HDA_CONFIG */
struct sof_ipc_dai_hda_params {
	struct sof_ipc_hdr hdr;
	/* TODO */
} __attribute__((packed));

/* PDM controller configuration parameters */
struct sof_ipc_dai_dmic_pdm_ctrl {
	uint16_t id; /* pdm controller id */
	uint16_t enable_mic_a; /* Use A (left) channel mic (0 or 1)*/
	uint16_t enable_mic_b; /* Use B (right) channel mic (0 or 1)*/
	uint16_t polarity_mic_a; /* Optionally invert mic A signal (0 or 1) */
	uint16_t polarity_mic_b; /* Optionally invert mic B signal (0 or 1) */
	uint16_t clk_edge; /* Optionally swap data clock edge (0 or 1) */
	uint16_t skew; /* Adjust PDM data sampling vs. clock (0..15) */
<<<<<<< HEAD
=======
	uint16_t pad; /* Make sure the total size is 4 bytes aligned */
>>>>>>> 26555f29
} __attribute__((packed));

/* DMIC Configuration Request - SOF_IPC_DAI_DMIC_CONFIG */
struct sof_ipc_dai_dmic_params {
	uint32_t driver_ipc_version;
	uint32_t pdmclk_min; /* Minimum microphone clock in Hz (100000..N) */
	uint32_t pdmclk_max; /* Maximum microphone clock in Hz (min...N) */
	uint32_t fifo_fs_a;  /* FIFO A sample rate in Hz (8000..96000) */
	uint32_t fifo_fs_b;  /* FIFO B sample rate in Hz (8000..96000) */
	uint16_t fifo_bits_a; /* FIFO A word length (16 or 24) */
	uint16_t fifo_bits_b; /* FIFO B word length (16 or 24) */
	uint16_t duty_min;    /* Min. mic clock duty cycle in % (20..80) */
	uint16_t duty_max;    /* Max. mic clock duty cycle in % (min..80) */
	uint32_t num_pdm_active; /* Number of active pdm controllers */
	/* variable number of pdm controller config */
	struct sof_ipc_dai_dmic_pdm_ctrl pdm[0];
} __attribute__((packed));

/* general purpose DAI configuration */
struct sof_ipc_dai_config {
	struct sof_ipc_hdr hdr;
	enum sof_ipc_dai_type type;
	uint32_t dai_index; /* index of this type dai */

	/* physical protocol and clocking */
	uint16_t format;	/* SOF_DAI_FMT_ */
	uint16_t reserved;	/* alignment */

	/* HW specific data */
	union {
		struct sof_ipc_dai_ssp_params ssp;
		struct sof_ipc_dai_hda_params hda;
		struct sof_ipc_dai_dmic_params dmic;
	};
};

/*
 * Stream configuration.
 */

#define SOF_IPC_MAX_CHANNELS			8

/* channel positions - uses same values as ALSA */
enum sof_ipc_chmap {
	SOF_CHMAP_UNKNOWN = 0,
	SOF_CHMAP_NA,		/* N/A, silent */
	SOF_CHMAP_MONO,		/* mono stream */
	SOF_CHMAP_FL,		/* front left */
	SOF_CHMAP_FR,		/* front right */
	SOF_CHMAP_RL,		/* rear left */
	SOF_CHMAP_RR,		/* rear right */
	SOF_CHMAP_FC,		/* front centre */
	SOF_CHMAP_LFE,		/* LFE */
	SOF_CHMAP_SL,		/* side left */
	SOF_CHMAP_SR,		/* side right */
	SOF_CHMAP_RC,		/* rear centre */
	SOF_CHMAP_FLC,		/* front left centre */
	SOF_CHMAP_FRC,		/* front right centre */
	SOF_CHMAP_RLC,		/* rear left centre */
	SOF_CHMAP_RRC,		/* rear right centre */
	SOF_CHMAP_FLW,		/* front left wide */
	SOF_CHMAP_FRW,		/* front right wide */
	SOF_CHMAP_FLH,		/* front left high */
	SOF_CHMAP_FCH,		/* front centre high */
	SOF_CHMAP_FRH,		/* front right high */
	SOF_CHMAP_TC,		/* top centre */
	SOF_CHMAP_TFL,		/* top front left */
	SOF_CHMAP_TFR,		/* top front right */
	SOF_CHMAP_TFC,		/* top front centre */
	SOF_CHMAP_TRL,		/* top rear left */
	SOF_CHMAP_TRR,		/* top rear right */
	SOF_CHMAP_TRC,		/* top rear centre */
	SOF_CHMAP_TFLC,		/* top front left centre */
	SOF_CHMAP_TFRC,		/* top front right centre */
	SOF_CHMAP_TSL,		/* top side left */
	SOF_CHMAP_TSR,		/* top side right */
	SOF_CHMAP_LLFE,		/* left LFE */
	SOF_CHMAP_RLFE,		/* right LFE */
	SOF_CHMAP_BC,		/* bottom centre */
	SOF_CHMAP_BLC,		/* bottom left centre */
	SOF_CHMAP_BRC,		/* bottom right centre */
	SOF_CHMAP_LAST = SOF_CHMAP_BRC,
};

/* common sample rates for use in masks */
#define SOF_RATE_8000		(1 <<  0) /* 8000Hz  */
#define SOF_RATE_11025		(1 <<  1) /* 11025Hz */
#define SOF_RATE_12000		(1 <<  2) /* 12000Hz */
#define SOF_RATE_16000		(1 <<  3) /* 16000Hz */
#define SOF_RATE_22050		(1 <<  4) /* 22050Hz */
#define SOF_RATE_24000		(1 <<  5) /* 24000Hz */
#define SOF_RATE_32000		(1 <<  6) /* 32000Hz */
#define SOF_RATE_44100		(1 <<  7) /* 44100Hz */
#define SOF_RATE_48000		(1 <<  8) /* 48000Hz */
#define SOF_RATE_64000		(1 <<  9) /* 64000Hz */
#define SOF_RATE_88200		(1 << 10) /* 88200Hz */
#define SOF_RATE_96000		(1 << 11) /* 96000Hz */
#define SOF_RATE_176400		(1 << 12) /* 176400Hz */
#define SOF_RATE_192000		(1 << 13) /* 192000Hz */

/* continuous and non-standard rates for flexibility */
#define SOF_RATE_CONTINUOUS	(1 << 30)  /* range */
#define SOF_RATE_KNOT		(1 << 31)  /* non-continuous */

/* stream PCM frame format */
enum sof_ipc_frame {
	SOF_IPC_FRAME_S16_LE = 0,
	SOF_IPC_FRAME_S24_4LE,
	SOF_IPC_FRAME_S32_LE,
	SOF_IPC_FRAME_FLOAT,
	/* other formats here */
};

/* stream buffer format */
enum sof_ipc_buffer_format {
	SOF_IPC_BUFFER_INTERLEAVED,
	SOF_IPC_BUFFER_NONINTERLEAVED,
	/* other formats here */
};

/* stream direction */
enum sof_ipc_stream_direction {
	SOF_IPC_STREAM_PLAYBACK = 0,
	SOF_IPC_STREAM_CAPTURE,
};

/* stream ring info */
struct sof_ipc_host_buffer {
	uint32_t phy_addr;
	uint32_t pages;
	uint32_t size;
	uint32_t offset;
} __attribute__((packed));

struct sof_ipc_stream_params {
	struct sof_ipc_host_buffer buffer;
	enum sof_ipc_stream_direction direction;
	enum sof_ipc_frame frame_fmt;
	enum sof_ipc_buffer_format buffer_fmt;
	uint32_t stream_tag;
	uint32_t rate;
	uint32_t channels;
	uint32_t sample_valid_bytes;
	uint32_t sample_container_bytes;
	/* for notifying host period has completed - 0 means no period IRQ */
	uint32_t host_period_bytes;
	enum sof_ipc_chmap chmap[SOF_IPC_MAX_CHANNELS];	/* channel map */
} __attribute__((packed));

/* PCM params info - SOF_IPC_STREAM_PCM_PARAMS */
struct sof_ipc_pcm_params {
	struct sof_ipc_hdr hdr;
	uint32_t comp_id;
	struct sof_ipc_stream_params params;
}  __attribute__((packed));

/* PCM params info reply - SOF_IPC_STREAM_PCM_PARAMS_REPLY */
struct sof_ipc_pcm_params_reply {
	struct sof_ipc_reply rhdr;
	uint32_t comp_id;
	uint32_t posn_offset;
}   __attribute__((packed));

/* compressed vorbis params - SOF_IPC_STREAM_VORBIS_PARAMS */
struct sof_ipc_vorbis_params {
	struct sof_ipc_hdr hdr;
	uint32_t comp_id;
	struct sof_ipc_stream_params params;
	/* TODO */
}  __attribute__((packed));

/* free stream - SOF_IPC_STREAM_PCM_PARAMS */
struct sof_ipc_stream {
	struct sof_ipc_hdr hdr;
	uint32_t comp_id;
} __attribute__((packed));

/* flags indicating which time stamps are in sync with each other */
#define	SOF_TIME_HOST_SYNC	(1 << 0)
#define	SOF_TIME_DAI_SYNC	(1 << 1)
#define	SOF_TIME_WALL_SYNC	(1 << 2)
#define	SOF_TIME_STAMP_SYNC	(1 << 3)

/* flags indicating which time stamps are valid */
#define	SOF_TIME_HOST_VALID	(1 << 8)
#define	SOF_TIME_DAI_VALID	(1 << 9)
#define	SOF_TIME_WALL_VALID	(1 << 10)
#define	SOF_TIME_STAMP_VALID	(1 << 11)

/* flags indicating time stamps are 64bit else 3use low 32bit */
#define	SOF_TIME_HOST_64	(1 << 16)
#define	SOF_TIME_DAI_64		(1 << 17)
#define	SOF_TIME_WALL_64	(1 << 18)
#define	SOF_TIME_STAMP_64	(1 << 19)

struct sof_ipc_stream_posn {
	struct sof_ipc_reply rhdr;
	uint32_t comp_id;	/* host component ID */
	uint32_t flags;		/* SOF_TIME_ */
	uint32_t wallclock_hz;	/* frequency of wallclock in Hz */
	uint32_t timestamp_ns;	/* resolution of timestamp in ns */
	uint64_t host_posn;	/* host DMA position in bytes */
	uint64_t dai_posn;	/* DAI DMA position in bytes */
	uint64_t comp_posn;	/* comp position in bytes */
	uint64_t wallclock;	/* audio wall clock */
	uint64_t timestamp;	/* system time stamp */
	uint32_t xrun_comp_id;	/* comp ID of XRUN component */
	int32_t xrun_size;	/* XRUN size in bytes */
}  __attribute__((packed));

/*
 * Component Mixers and Controls
 */

/* control data type and direction */
enum sof_ipc_ctrl_type {
	/*  per channel data - uses struct sof_ipc_ctrl_value_chan */
	SOF_CTRL_TYPE_VALUE_CHAN_GET = 0,
	SOF_CTRL_TYPE_VALUE_CHAN_SET,
	/* component data - uses struct sof_ipc_ctrl_value_comp */
	SOF_CTRL_TYPE_VALUE_COMP_GET,
	SOF_CTRL_TYPE_VALUE_COMP_SET,
	/* bespoke data - struct struct sof_abi_hdr */
	SOF_CTRL_TYPE_DATA_GET,
	SOF_CTRL_TYPE_DATA_SET,
};

/* control command type */
enum sof_ipc_ctrl_cmd {
	SOF_CTRL_CMD_VOLUME = 0, /* maps to ALSA volume style controls */
	SOF_CTRL_CMD_ENUM, /* maps to ALSA enum style controls */
	SOF_CTRL_CMD_SWITCH, /* maps to ALSA switch style controls */
	SOF_CTRL_CMD_BINARY, /* maps to ALSA binary style controls */
};

/* generic channel mapped value data */
struct sof_ipc_ctrl_value_chan {
	enum sof_ipc_chmap channel;
	uint32_t value;
} __attribute__((packed));

/* generic component mapped value data */
struct sof_ipc_ctrl_value_comp {
	uint32_t index;	/* component source/sink/control index in control */
	union {
		uint32_t uvalue;
		int32_t svalue;
	};
} __attribute__((packed));

/* generic control data */
struct sof_ipc_ctrl_data {
	struct sof_ipc_reply rhdr;
	uint32_t comp_id;

	/* control access and data type */
	enum sof_ipc_ctrl_type type;
	enum sof_ipc_ctrl_cmd cmd;
	uint32_t index; /* control index for comps > 1 control */

	/* control data - can either be appended or DMAed from host */
	struct sof_ipc_host_buffer buffer;
	uint32_t num_elems;	/* in array elems or bytes */

	/* control data - add new types if needed */
	union {
		/* channel values can be used by volume type controls */
		struct sof_ipc_ctrl_value_chan chanv[0];
		/* component values used by routing controls like mux, mixer */
		struct sof_ipc_ctrl_value_comp compv[0];
		/* data can be used by binary controls */
		struct sof_abi_hdr data[0];
	};
} __attribute__((packed));

/*
 * Component
 */

/* types of component */
enum sof_comp_type {
	SOF_COMP_NONE = 0,
	SOF_COMP_HOST,
	SOF_COMP_DAI,
	SOF_COMP_SG_HOST,	/* scatter gather variant */
	SOF_COMP_SG_DAI,	/* scatter gather variant */
	SOF_COMP_VOLUME,
	SOF_COMP_MIXER,
	SOF_COMP_MUX,
	SOF_COMP_SRC,
	SOF_COMP_SPLITTER,
	SOF_COMP_TONE,
	SOF_COMP_SWITCH,
	SOF_COMP_BUFFER,
	SOF_COMP_EQ_IIR,
	SOF_COMP_EQ_FIR,
	SOF_COMP_FILEREAD,	/* host test based file IO */
	SOF_COMP_FILEWRITE,	/* host test based file IO */
};

/* XRUN action for component */
#define SOF_XRUN_STOP		1	/* stop stream */
#define SOF_XRUN_UNDER_ZERO	2	/* send 0s to sink */
#define SOF_XRUN_OVER_NULL	4	/* send data to NULL */

/* create new generic component - SOF_IPC_TPLG_COMP_NEW */
struct sof_ipc_comp {
	struct sof_ipc_hdr hdr;
	uint32_t id;
	enum sof_comp_type type;
	uint32_t pipeline_id;
} __attribute__((packed));

/*
 * Component Buffers
 */

/* create new component buffer - SOF_IPC_TPLG_BUFFER_NEW */
struct sof_ipc_buffer {
	struct sof_ipc_comp comp;
	uint32_t size;		/* buffer size in bytes */
	uint32_t caps;		/* SOF_MEM_CAPS_ */
} __attribute__((packed));

/* generic component config data - must always be after struct sof_ipc_comp */
struct sof_ipc_comp_config {
	uint32_t periods_sink;	/* 0 means variable */
	uint32_t periods_source;	/* 0 means variable */
	uint32_t preload_count;	/* how many periods to preload */
	enum sof_ipc_frame frame_fmt;
	uint32_t xrun_action;
} __attribute__((packed));

/* generic host component */
struct sof_ipc_comp_host {
	struct sof_ipc_comp comp;
	struct sof_ipc_comp_config config;
	enum sof_ipc_stream_direction direction;
	uint32_t no_irq;	/* don't send periodic IRQ to host/DSP */
	uint32_t dmac_config; /* DMA engine specific */
}  __attribute__((packed));

/* generic DAI component */
struct sof_ipc_comp_dai {
	struct sof_ipc_comp comp;
	struct sof_ipc_comp_config config;
	enum sof_ipc_stream_direction direction;
	uint32_t dai_index; /* index of this type dai */
	enum sof_ipc_dai_type type;
	uint32_t dmac_config; /* DMA engine specific */
}  __attribute__((packed));

/* generic mixer component */
struct sof_ipc_comp_mixer {
	struct sof_ipc_comp comp;
	struct sof_ipc_comp_config config;
}  __attribute__((packed));

/* volume ramping types */
enum sof_volume_ramp {
	SOF_VOLUME_LINEAR	= 0,
	SOF_VOLUME_LOG,
	SOF_VOLUME_LINEAR_ZC,
	SOF_VOLUME_LOG_ZC,
};

/* generic volume component */
struct sof_ipc_comp_volume {
	struct sof_ipc_comp comp;
	struct sof_ipc_comp_config config;
	uint32_t channels;
	int32_t min_value;
	int32_t max_value;
	enum sof_volume_ramp ramp;
	uint32_t initial_ramp;	/* ramp space in ms */
}  __attribute__((packed));

/* generic SRC component */
struct sof_ipc_comp_src {
	struct sof_ipc_comp comp;
	struct sof_ipc_comp_config config;
	/* either source or sink rate must be non zero */
	uint32_t source_rate;	/* source rate or 0 for variable */
	uint32_t sink_rate;	/* sink rate or 0 for variable */
	uint32_t rate_mask;	/* SOF_RATE_ supported rates */
} __attribute__((packed));

/* generic MUX component */
struct sof_ipc_comp_mux {
	struct sof_ipc_comp comp;
	struct sof_ipc_comp_config config;
} __attribute__((packed));

/* generic tone generator component */
struct sof_ipc_comp_tone {
	struct sof_ipc_comp comp;
	struct sof_ipc_comp_config config;
	int32_t frequency;
	int32_t amplitude;
	int32_t freq_mult;
	int32_t ampl_mult;
	int32_t length;
	int32_t period;
	int32_t repeats;
	int32_t ramp_step;
} __attribute__((packed));

/* FIR equalizer component */
struct sof_ipc_comp_eq_fir {
	struct sof_ipc_comp comp;
	struct sof_ipc_comp_config config;
} __attribute__((packed));

/* IIR equalizer component */
struct sof_ipc_comp_eq_iir {
	struct sof_ipc_comp comp;
	struct sof_ipc_comp_config config;
} __attribute__((packed));

/* frees components, buffers and pipelines
 * SOF_IPC_TPLG_COMP_FREE, SOF_IPC_TPLG_PIPE_FREE, SOF_IPC_TPLG_BUFFER_FREE
 */
struct sof_ipc_free {
	struct sof_ipc_hdr hdr;
	uint32_t id;
} __attribute__((packed));

struct sof_ipc_comp_reply {
	struct sof_ipc_reply rhdr;
	uint32_t id;
	uint32_t offset;
} __attribute__((packed));

/*
 * Pipeline
 */

/* new pipeline - SOF_IPC_TPLG_PIPE_NEW */
struct sof_ipc_pipe_new {
	struct sof_ipc_hdr hdr;
	uint32_t comp_id;	/* component id for pipeline */
	uint32_t pipeline_id;	/* pipeline id */
	uint32_t sched_id;	/* sheduling component id */
	uint32_t core;		/* core we run on */
	uint32_t deadline;	/* execution completion deadline in us*/
	uint32_t priority;	/* priority level 0 (low) to 10 (max) */
	uint32_t mips;		/* worst case instruction count per period */
	uint32_t frames_per_sched;/* output frames of pipeline, 0 is variable */
	uint32_t xrun_limit_usecs; /* report xruns greater than limit */
	uint32_t timer;/* non zero if timer scheduled otherwise DAI scheduled */
}  __attribute__((packed));

/* pipeline construction complete - SOF_IPC_TPLG_PIPE_COMPLETE */
struct sof_ipc_pipe_ready {
	struct sof_ipc_hdr hdr;
	uint32_t comp_id;
}  __attribute__((packed));

struct sof_ipc_pipe_free {
	struct sof_ipc_hdr hdr;
	uint32_t comp_id;
}  __attribute__((packed));

/* connect two components in pipeline - SOF_IPC_TPLG_COMP_CONNECT */
struct sof_ipc_pipe_comp_connect {
	struct sof_ipc_hdr hdr;
	uint32_t source_id;
	uint32_t sink_id;
}  __attribute__((packed));

/*
 * PM
 */

/* PM context element */
struct sof_ipc_pm_ctx_elem {
	uint32_t type;
	uint32_t size;
	uint64_t addr;
}  __attribute__((packed));

/*
 * PM context - SOF_IPC_PM_CTX_SAVE, SOF_IPC_PM_CTX_RESTORE,
 * SOF_IPC_PM_CTX_SIZE
 */
struct sof_ipc_pm_ctx {
	struct sof_ipc_hdr hdr;
	struct sof_ipc_host_buffer buffer;
	uint32_t num_elems;
	uint32_t size;
	struct sof_ipc_pm_ctx_elem elems[];
};

/*
 * Firmware boot and version
 */

#define SOF_IPC_MAX_ELEMS	16

/* extended data types that can be appended onto end of sof_ipc_fw_ready */
enum sof_ipc_ext_data {
	SOF_IPC_EXT_DMA_BUFFER = 0,
	SOF_IPC_EXT_WINDOW,
};

/* FW version - SOF_IPC_GLB_VERSION */
struct sof_ipc_fw_version {
	uint16_t major;
	uint16_t minor;
	uint16_t build;
	uint8_t date[12];
	uint8_t time[10];
	uint8_t tag[6];
	uint8_t pad[2]; /* Make sure the total size is 4 bytes aligned */
} __attribute__((packed));

/* FW ready Message - sent by firmware when boot has completed */
struct sof_ipc_fw_ready {
	struct sof_ipc_hdr hdr;
	uint32_t dspbox_offset;	 /* dsp initiated IPC mailbox */
	uint32_t hostbox_offset; /* host initiated IPC mailbox */
	uint32_t dspbox_size;
	uint32_t hostbox_size;
	struct sof_ipc_fw_version version;
} __attribute__((packed));

/*
 * Extended Firmware data. All optional, depends on platform/arch.
 */

enum sof_ipc_region {
	SOF_IPC_REGION_DOWNBOX	= 0,
	SOF_IPC_REGION_UPBOX,
	SOF_IPC_REGION_TRACE,
	SOF_IPC_REGION_DEBUG,
	SOF_IPC_REGION_STREAM,
	SOF_IPC_REGION_REGS,
	SOF_IPC_REGION_EXCEPTION,
};

struct sof_ipc_ext_data_hdr {
	struct sof_ipc_hdr hdr;
	enum sof_ipc_ext_data type;			/* SOF_IPC_EXT_ */
};

struct sof_ipc_dma_buffer_elem {
	enum sof_ipc_region type;
	uint32_t id;	/* platform specific - used to map to host memory */
	struct sof_ipc_host_buffer buffer;
};

/* extended data DMA buffers for IPC, trace and debug */
struct sof_ipc_dma_buffer_data {
	struct sof_ipc_ext_data_hdr ext_hdr;
	uint32_t num_buffers;
	/* host files in buffer[n].buffer */
	struct sof_ipc_dma_buffer_elem buffer[];
}  __attribute__((packed));

struct sof_ipc_window_elem {
	enum sof_ipc_region type;
	uint32_t id;	/* platform specific - used to map to host memory */
	uint32_t flags;	/* R, W, RW, etc - to define */
	uint32_t size;	/* size of region in bytes */
	/* offset in window region as windows can be partitioned */
	uint32_t offset;
};

/* extended data memory windows for IPC, trace and debug */
struct sof_ipc_window {
	struct sof_ipc_ext_data_hdr ext_hdr;
	uint32_t num_windows;
	struct sof_ipc_window_elem window[];
}  __attribute__((packed));

/*
 * DMA for Trace
 */

/* DMA for Trace params info - SOF_IPC_DEBUG_DMA_PARAMS */
struct sof_ipc_dma_trace_params {
	struct sof_ipc_hdr hdr;
	struct sof_ipc_host_buffer buffer;
	uint32_t stream_tag;
}  __attribute__((packed));

/* DMA for Trace params info - SOF_IPC_DEBUG_DMA_PARAMS */
struct sof_ipc_dma_trace_posn {
	struct sof_ipc_reply rhdr;
	uint32_t host_offset;	/* Offset of DMA host buffer */
	uint32_t overflow;	/* overflow bytes if any */
	uint32_t messages;	/* total trace messages */
}  __attribute__((packed));

/*
 * Architecture specific debug
 */

/* Xtensa Firmware Oops data */
struct sof_ipc_dsp_oops_xtensa {
	uint32_t exccause;
	uint32_t excvaddr;
	uint32_t ps;
	uint32_t epc1;
	uint32_t epc2;
	uint32_t epc3;
	uint32_t epc4;
	uint32_t epc5;
	uint32_t epc6;
	uint32_t epc7;
	uint32_t eps2;
	uint32_t eps3;
	uint32_t eps4;
	uint32_t eps5;
	uint32_t eps6;
	uint32_t eps7;
	uint32_t depc;
	uint32_t intenable;
	uint32_t interrupt;
	uint32_t sar;
	uint32_t stack;
}  __attribute__((packed));

#endif<|MERGE_RESOLUTION|>--- conflicted
+++ resolved
@@ -252,10 +252,7 @@
 	uint16_t polarity_mic_b; /* Optionally invert mic B signal (0 or 1) */
 	uint16_t clk_edge; /* Optionally swap data clock edge (0 or 1) */
 	uint16_t skew; /* Adjust PDM data sampling vs. clock (0..15) */
-<<<<<<< HEAD
-=======
 	uint16_t pad; /* Make sure the total size is 4 bytes aligned */
->>>>>>> 26555f29
 } __attribute__((packed));
 
 /* DMIC Configuration Request - SOF_IPC_DAI_DMIC_CONFIG */
