/*
 * kernel/lockdep.c
 *
 * Runtime locking correctness validator
 *
 * Started by Ingo Molnar:
 *
 *  Copyright (C) 2006,2007 Red Hat, Inc., Ingo Molnar <mingo@redhat.com>
 *  Copyright (C) 2007 Red Hat, Inc., Peter Zijlstra
 *
 * this code maps all the lock dependencies as they occur in a live kernel
 * and will warn about the following classes of locking bugs:
 *
 * - lock inversion scenarios
 * - circular lock dependencies
 * - hardirq/softirq safe/unsafe locking bugs
 *
 * Bugs are reported even if the current locking scenario does not cause
 * any deadlock at this point.
 *
 * I.e. if anytime in the past two locks were taken in a different order,
 * even if it happened for another task, even if those were different
 * locks (but of the same class as this lock), this code will detect it.
 *
 * Thanks to Arjan van de Ven for coming up with the initial idea of
 * mapping lock dependencies runtime.
 */
#define DISABLE_BRANCH_PROFILING
#include <linux/mutex.h>
#include <linux/sched.h>
#include <linux/delay.h>
#include <linux/module.h>
#include <linux/proc_fs.h>
#include <linux/seq_file.h>
#include <linux/spinlock.h>
#include <linux/kallsyms.h>
#include <linux/interrupt.h>
#include <linux/stacktrace.h>
#include <linux/debug_locks.h>
#include <linux/irqflags.h>
#include <linux/utsname.h>
#include <linux/hash.h>
#include <linux/ftrace.h>
#include <linux/stringify.h>
#include <linux/bitops.h>
#include <linux/gfp.h>
#include <linux/kmemcheck.h>

#include <asm/sections.h>

#include "lockdep_internals.h"

#define CREATE_TRACE_POINTS
#include <trace/events/lock.h>

#ifdef CONFIG_PROVE_LOCKING
int prove_locking = 1;
module_param(prove_locking, int, 0644);
#else
#define prove_locking 0
#endif

#ifdef CONFIG_LOCK_STAT
int lock_stat = 1;
module_param(lock_stat, int, 0644);
#else
#define lock_stat 0
#endif

/*
 * lockdep_lock: protects the lockdep graph, the hashes and the
 *               class/list/hash allocators.
 *
 * This is one of the rare exceptions where it's justified
 * to use a raw spinlock - we really dont want the spinlock
 * code to recurse back into the lockdep code...
 */
static arch_spinlock_t lockdep_lock = (arch_spinlock_t)__ARCH_SPIN_LOCK_UNLOCKED;

static int graph_lock(void)
{
	arch_spin_lock(&lockdep_lock);
	/*
	 * Make sure that if another CPU detected a bug while
	 * walking the graph we dont change it (while the other
	 * CPU is busy printing out stuff with the graph lock
	 * dropped already)
	 */
	if (!debug_locks) {
		arch_spin_unlock(&lockdep_lock);
		return 0;
	}
	/* prevent any recursions within lockdep from causing deadlocks */
	current->lockdep_recursion++;
	return 1;
}

static inline int graph_unlock(void)
{
	if (debug_locks && !arch_spin_is_locked(&lockdep_lock)) {
		/*
		 * The lockdep graph lock isn't locked while we expect it to
		 * be, we're confused now, bye!
		 */
		return DEBUG_LOCKS_WARN_ON(1);
	}

	current->lockdep_recursion--;
	arch_spin_unlock(&lockdep_lock);
	return 0;
}

/*
 * Turn lock debugging off and return with 0 if it was off already,
 * and also release the graph lock:
 */
static inline int debug_locks_off_graph_unlock(void)
{
	int ret = debug_locks_off();

	arch_spin_unlock(&lockdep_lock);

	return ret;
}

unsigned long nr_list_entries;
static struct lock_list list_entries[MAX_LOCKDEP_ENTRIES];

/*
 * All data structures here are protected by the global debug_lock.
 *
 * Mutex key structs only get allocated, once during bootup, and never
 * get freed - this significantly simplifies the debugging code.
 */
unsigned long nr_lock_classes;
static struct lock_class lock_classes[MAX_LOCKDEP_KEYS];

static inline struct lock_class *hlock_class(struct held_lock *hlock)
{
	if (!hlock->class_idx) {
		/*
		 * Someone passed in garbage, we give up.
		 */
		DEBUG_LOCKS_WARN_ON(1);
		return NULL;
	}
	return lock_classes + hlock->class_idx - 1;
}

#ifdef CONFIG_LOCK_STAT
static DEFINE_PER_CPU(struct lock_class_stats[MAX_LOCKDEP_KEYS], cpu_lock_stats);

static inline u64 lockstat_clock(void)
{
	return local_clock();
}

static int lock_point(unsigned long points[], unsigned long ip)
{
	int i;

	for (i = 0; i < LOCKSTAT_POINTS; i++) {
		if (points[i] == 0) {
			points[i] = ip;
			break;
		}
		if (points[i] == ip)
			break;
	}

	return i;
}

static void lock_time_inc(struct lock_time *lt, u64 time)
{
	if (time > lt->max)
		lt->max = time;

	if (time < lt->min || !lt->nr)
		lt->min = time;

	lt->total += time;
	lt->nr++;
}

static inline void lock_time_add(struct lock_time *src, struct lock_time *dst)
{
	if (!src->nr)
		return;

	if (src->max > dst->max)
		dst->max = src->max;

	if (src->min < dst->min || !dst->nr)
		dst->min = src->min;

	dst->total += src->total;
	dst->nr += src->nr;
}

struct lock_class_stats lock_stats(struct lock_class *class)
{
	struct lock_class_stats stats;
	int cpu, i;

	memset(&stats, 0, sizeof(struct lock_class_stats));
	for_each_possible_cpu(cpu) {
		struct lock_class_stats *pcs =
			&per_cpu(cpu_lock_stats, cpu)[class - lock_classes];

		for (i = 0; i < ARRAY_SIZE(stats.contention_point); i++)
			stats.contention_point[i] += pcs->contention_point[i];

		for (i = 0; i < ARRAY_SIZE(stats.contending_point); i++)
			stats.contending_point[i] += pcs->contending_point[i];

		lock_time_add(&pcs->read_waittime, &stats.read_waittime);
		lock_time_add(&pcs->write_waittime, &stats.write_waittime);

		lock_time_add(&pcs->read_holdtime, &stats.read_holdtime);
		lock_time_add(&pcs->write_holdtime, &stats.write_holdtime);

		for (i = 0; i < ARRAY_SIZE(stats.bounces); i++)
			stats.bounces[i] += pcs->bounces[i];
	}

	return stats;
}

void clear_lock_stats(struct lock_class *class)
{
	int cpu;

	for_each_possible_cpu(cpu) {
		struct lock_class_stats *cpu_stats =
			&per_cpu(cpu_lock_stats, cpu)[class - lock_classes];

		memset(cpu_stats, 0, sizeof(struct lock_class_stats));
	}
	memset(class->contention_point, 0, sizeof(class->contention_point));
	memset(class->contending_point, 0, sizeof(class->contending_point));
}

static struct lock_class_stats *get_lock_stats(struct lock_class *class)
{
	return &get_cpu_var(cpu_lock_stats)[class - lock_classes];
}

static void put_lock_stats(struct lock_class_stats *stats)
{
	put_cpu_var(cpu_lock_stats);
}

static void lock_release_holdtime(struct held_lock *hlock)
{
	struct lock_class_stats *stats;
	u64 holdtime;

	if (!lock_stat)
		return;

	holdtime = lockstat_clock() - hlock->holdtime_stamp;

	stats = get_lock_stats(hlock_class(hlock));
	if (hlock->read)
		lock_time_inc(&stats->read_holdtime, holdtime);
	else
		lock_time_inc(&stats->write_holdtime, holdtime);
	put_lock_stats(stats);
}
#else
static inline void lock_release_holdtime(struct held_lock *hlock)
{
}
#endif

/*
 * We keep a global list of all lock classes. The list only grows,
 * never shrinks. The list is only accessed with the lockdep
 * spinlock lock held.
 */
LIST_HEAD(all_lock_classes);

/*
 * The lockdep classes are in a hash-table as well, for fast lookup:
 */
#define CLASSHASH_BITS		(MAX_LOCKDEP_KEYS_BITS - 1)
#define CLASSHASH_SIZE		(1UL << CLASSHASH_BITS)
#define __classhashfn(key)	hash_long((unsigned long)key, CLASSHASH_BITS)
#define classhashentry(key)	(classhash_table + __classhashfn((key)))

static struct hlist_head classhash_table[CLASSHASH_SIZE];

/*
 * We put the lock dependency chains into a hash-table as well, to cache
 * their existence:
 */
#define CHAINHASH_BITS		(MAX_LOCKDEP_CHAINS_BITS-1)
#define CHAINHASH_SIZE		(1UL << CHAINHASH_BITS)
#define __chainhashfn(chain)	hash_long(chain, CHAINHASH_BITS)
#define chainhashentry(chain)	(chainhash_table + __chainhashfn((chain)))

static struct hlist_head chainhash_table[CHAINHASH_SIZE];

/*
 * The hash key of the lock dependency chains is a hash itself too:
 * it's a hash of all locks taken up to that lock, including that lock.
 * It's a 64-bit hash, because it's important for the keys to be
 * unique.
 */
#define iterate_chain_key(key1, key2) \
	(((key1) << MAX_LOCKDEP_KEYS_BITS) ^ \
	((key1) >> (64-MAX_LOCKDEP_KEYS_BITS)) ^ \
	(key2))

void lockdep_off(void)
{
	current->lockdep_recursion++;
}
EXPORT_SYMBOL(lockdep_off);

void lockdep_on(void)
{
	current->lockdep_recursion--;
}
EXPORT_SYMBOL(lockdep_on);

/*
 * Debugging switches:
 */

#define VERBOSE			0
#define VERY_VERBOSE		0

#if VERBOSE
# define HARDIRQ_VERBOSE	1
# define SOFTIRQ_VERBOSE	1
# define RECLAIM_VERBOSE	1
#else
# define HARDIRQ_VERBOSE	0
# define SOFTIRQ_VERBOSE	0
# define RECLAIM_VERBOSE	0
#endif

#if VERBOSE || HARDIRQ_VERBOSE || SOFTIRQ_VERBOSE || RECLAIM_VERBOSE
/*
 * Quick filtering for interesting events:
 */
static int class_filter(struct lock_class *class)
{
#if 0
	/* Example */
	if (class->name_version == 1 &&
			!strcmp(class->name, "lockname"))
		return 1;
	if (class->name_version == 1 &&
			!strcmp(class->name, "&struct->lockfield"))
		return 1;
#endif
	/* Filter everything else. 1 would be to allow everything else */
	return 0;
}
#endif

static int verbose(struct lock_class *class)
{
#if VERBOSE
	return class_filter(class);
#endif
	return 0;
}

/*
 * Stack-trace: tightly packed array of stack backtrace
 * addresses. Protected by the graph_lock.
 */
unsigned long nr_stack_trace_entries;
static unsigned long stack_trace[MAX_STACK_TRACE_ENTRIES];

static void print_lockdep_off(const char *bug_msg)
{
	printk(KERN_DEBUG "%s\n", bug_msg);
	printk(KERN_DEBUG "turning off the locking correctness validator.\n");
#ifdef CONFIG_LOCK_STAT
	printk(KERN_DEBUG "Please attach the output of /proc/lock_stat to the bug report\n");
#endif
}

static int save_trace(struct stack_trace *trace)
{
	trace->nr_entries = 0;
	trace->max_entries = MAX_STACK_TRACE_ENTRIES - nr_stack_trace_entries;
	trace->entries = stack_trace + nr_stack_trace_entries;

	trace->skip = 3;

	save_stack_trace(trace);

	/*
	 * Some daft arches put -1 at the end to indicate its a full trace.
	 *
	 * <rant> this is buggy anyway, since it takes a whole extra entry so a
	 * complete trace that maxes out the entries provided will be reported
	 * as incomplete, friggin useless </rant>
	 */
	if (trace->nr_entries != 0 &&
	    trace->entries[trace->nr_entries-1] == ULONG_MAX)
		trace->nr_entries--;

	trace->max_entries = trace->nr_entries;

	nr_stack_trace_entries += trace->nr_entries;

	if (nr_stack_trace_entries >= MAX_STACK_TRACE_ENTRIES-1) {
		if (!debug_locks_off_graph_unlock())
			return 0;

		print_lockdep_off("BUG: MAX_STACK_TRACE_ENTRIES too low!");
		dump_stack();

		return 0;
	}

	return 1;
}

unsigned int nr_hardirq_chains;
unsigned int nr_softirq_chains;
unsigned int nr_process_chains;
unsigned int max_lockdep_depth;

#ifdef CONFIG_DEBUG_LOCKDEP
/*
 * Various lockdep statistics:
 */
DEFINE_PER_CPU(struct lockdep_stats, lockdep_stats);
#endif

/*
 * Locking printouts:
 */

#define __USAGE(__STATE)						\
	[LOCK_USED_IN_##__STATE] = "IN-"__stringify(__STATE)"-W",	\
	[LOCK_ENABLED_##__STATE] = __stringify(__STATE)"-ON-W",		\
	[LOCK_USED_IN_##__STATE##_READ] = "IN-"__stringify(__STATE)"-R",\
	[LOCK_ENABLED_##__STATE##_READ] = __stringify(__STATE)"-ON-R",

static const char *usage_str[] =
{
#define LOCKDEP_STATE(__STATE) __USAGE(__STATE)
#include "lockdep_states.h"
#undef LOCKDEP_STATE
	[LOCK_USED] = "INITIAL USE",
};

const char * __get_key_name(struct lockdep_subclass_key *key, char *str)
{
	return kallsyms_lookup((unsigned long)key, NULL, NULL, NULL, str);
}

static inline unsigned long lock_flag(enum lock_usage_bit bit)
{
	return 1UL << bit;
}

static char get_usage_char(struct lock_class *class, enum lock_usage_bit bit)
{
	char c = '.';

	if (class->usage_mask & lock_flag(bit + 2))
		c = '+';
	if (class->usage_mask & lock_flag(bit)) {
		c = '-';
		if (class->usage_mask & lock_flag(bit + 2))
			c = '?';
	}

	return c;
}

void get_usage_chars(struct lock_class *class, char usage[LOCK_USAGE_CHARS])
{
	int i = 0;

#define LOCKDEP_STATE(__STATE) 						\
	usage[i++] = get_usage_char(class, LOCK_USED_IN_##__STATE);	\
	usage[i++] = get_usage_char(class, LOCK_USED_IN_##__STATE##_READ);
#include "lockdep_states.h"
#undef LOCKDEP_STATE

	usage[i] = '\0';
}

static void __print_lock_name(struct lock_class *class)
{
	char str[KSYM_NAME_LEN];
	const char *name;

	name = class->name;
	if (!name) {
		name = __get_key_name(class->key, str);
		printk("%s", name);
	} else {
		printk("%s", name);
		if (class->name_version > 1)
			printk("#%d", class->name_version);
		if (class->subclass)
			printk("/%d", class->subclass);
	}
}

static void print_lock_name(struct lock_class *class)
{
	char usage[LOCK_USAGE_CHARS];

	get_usage_chars(class, usage);

	printk(" (");
	__print_lock_name(class);
	printk("){%s}", usage);
}

static void print_lockdep_cache(struct lockdep_map *lock)
{
	const char *name;
	char str[KSYM_NAME_LEN];

	name = lock->name;
	if (!name)
		name = __get_key_name(lock->key->subkeys, str);

	printk("%s", name);
}

static void print_lock(struct held_lock *hlock)
{
	/*
	 * We can be called locklessly through debug_show_all_locks() so be
	 * extra careful, the hlock might have been released and cleared.
	 */
	unsigned int class_idx = hlock->class_idx;

	/* Don't re-read hlock->class_idx, can't use READ_ONCE() on bitfields: */
	barrier();

	if (!class_idx || (class_idx - 1) >= MAX_LOCKDEP_KEYS) {
		printk("<RELEASED>\n");
		return;
	}

	print_lock_name(lock_classes + class_idx - 1);
	printk(", at: ");
	print_ip_sym(hlock->acquire_ip);
}

static void lockdep_print_held_locks(struct task_struct *curr)
{
	int i, depth = curr->lockdep_depth;

	if (!depth) {
		printk("no locks held by %s/%d.\n", curr->comm, task_pid_nr(curr));
		return;
	}
	printk("%d lock%s held by %s/%d:\n",
		depth, depth > 1 ? "s" : "", curr->comm, task_pid_nr(curr));

	for (i = 0; i < depth; i++) {
		printk(" #%d: ", i);
		print_lock(curr->held_locks + i);
	}
}

static void print_kernel_ident(void)
{
	printk("%s %.*s %s\n", init_utsname()->release,
		(int)strcspn(init_utsname()->version, " "),
		init_utsname()->version,
		print_tainted());
}

static int very_verbose(struct lock_class *class)
{
#if VERY_VERBOSE
	return class_filter(class);
#endif
	return 0;
}

/*
 * Is this the address of a static object:
 */
#ifdef __KERNEL__
static int static_obj(void *obj)
{
	unsigned long start = (unsigned long) &_stext,
		      end   = (unsigned long) &_end,
		      addr  = (unsigned long) obj;

	/*
	 * static variable?
	 */
	if ((addr >= start) && (addr < end))
		return 1;

	if (arch_is_kernel_data(addr))
		return 1;

	/*
	 * in-kernel percpu var?
	 */
	if (is_kernel_percpu_address(addr))
		return 1;

	/*
	 * module static or percpu var?
	 */
	return is_module_address(addr) || is_module_percpu_address(addr);
}
#endif

/*
 * To make lock name printouts unique, we calculate a unique
 * class->name_version generation counter:
 */
static int count_matching_names(struct lock_class *new_class)
{
	struct lock_class *class;
	int count = 0;

	if (!new_class->name)
		return 0;

	list_for_each_entry_rcu(class, &all_lock_classes, lock_entry) {
		if (new_class->key - new_class->subclass == class->key)
			return class->name_version;
		if (class->name && !strcmp(class->name, new_class->name))
			count = max(count, class->name_version);
	}

	return count + 1;
}

/*
 * Register a lock's class in the hash-table, if the class is not present
 * yet. Otherwise we look it up. We cache the result in the lock object
 * itself, so actual lookup of the hash should be once per lock object.
 */
static inline struct lock_class *
look_up_lock_class(struct lockdep_map *lock, unsigned int subclass)
{
	struct lockdep_subclass_key *key;
	struct hlist_head *hash_head;
	struct lock_class *class;

	if (unlikely(subclass >= MAX_LOCKDEP_SUBCLASSES)) {
		debug_locks_off();
		printk(KERN_ERR
			"BUG: looking up invalid subclass: %u\n", subclass);
		printk(KERN_ERR
			"turning off the locking correctness validator.\n");
		dump_stack();
		return NULL;
	}

	/*
	 * Static locks do not have their class-keys yet - for them the key
	 * is the lock object itself:
	 */
	if (unlikely(!lock->key))
		lock->key = (void *)lock;

	/*
	 * NOTE: the class-key must be unique. For dynamic locks, a static
	 * lock_class_key variable is passed in through the mutex_init()
	 * (or spin_lock_init()) call - which acts as the key. For static
	 * locks we use the lock object itself as the key.
	 */
	BUILD_BUG_ON(sizeof(struct lock_class_key) >
			sizeof(struct lockdep_map));

	key = lock->key->subkeys + subclass;

	hash_head = classhashentry(key);

	/*
	 * We do an RCU walk of the hash, see lockdep_free_key_range().
	 */
	if (DEBUG_LOCKS_WARN_ON(!irqs_disabled()))
		return NULL;

	hlist_for_each_entry_rcu(class, hash_head, hash_entry) {
		if (class->key == key) {
			/*
			 * Huh! same key, different name? Did someone trample
			 * on some memory? We're most confused.
			 */
			WARN_ON_ONCE(class->name != lock->name);
			return class;
		}
	}

	return NULL;
}

/*
 * Register a lock's class in the hash-table, if the class is not present
 * yet. Otherwise we look it up. We cache the result in the lock object
 * itself, so actual lookup of the hash should be once per lock object.
 */
static inline struct lock_class *
register_lock_class(struct lockdep_map *lock, unsigned int subclass, int force)
{
	struct lockdep_subclass_key *key;
	struct hlist_head *hash_head;
	struct lock_class *class;

	DEBUG_LOCKS_WARN_ON(!irqs_disabled());

	class = look_up_lock_class(lock, subclass);
	if (likely(class))
		goto out_set_class_cache;

	/*
	 * Debug-check: all keys must be persistent!
 	 */
	if (!static_obj(lock->key)) {
		debug_locks_off();
		printk("INFO: trying to register non-static key.\n");
		printk("the code is fine but needs lockdep annotation.\n");
		printk("turning off the locking correctness validator.\n");
		dump_stack();

		return NULL;
	}

	key = lock->key->subkeys + subclass;
	hash_head = classhashentry(key);

	if (!graph_lock()) {
		return NULL;
	}
	/*
	 * We have to do the hash-walk again, to avoid races
	 * with another CPU:
	 */
	hlist_for_each_entry_rcu(class, hash_head, hash_entry) {
		if (class->key == key)
			goto out_unlock_set;
	}

	/*
	 * Allocate a new key from the static array, and add it to
	 * the hash:
	 */
	if (nr_lock_classes >= MAX_LOCKDEP_KEYS) {
		if (!debug_locks_off_graph_unlock()) {
			return NULL;
		}

		print_lockdep_off("BUG: MAX_LOCKDEP_KEYS too low!");
		dump_stack();
		return NULL;
	}
	class = lock_classes + nr_lock_classes++;
	debug_atomic_inc(nr_unused_locks);
	class->key = key;
	class->name = lock->name;
	class->subclass = subclass;
	INIT_LIST_HEAD(&class->lock_entry);
	INIT_LIST_HEAD(&class->locks_before);
	INIT_LIST_HEAD(&class->locks_after);
	class->name_version = count_matching_names(class);
	/*
	 * We use RCU's safe list-add method to make
	 * parallel walking of the hash-list safe:
	 */
	hlist_add_head_rcu(&class->hash_entry, hash_head);
	/*
	 * Add it to the global list of classes:
	 */
	list_add_tail_rcu(&class->lock_entry, &all_lock_classes);

	if (verbose(class)) {
		graph_unlock();

		printk("\nnew class %p: %s", class->key, class->name);
		if (class->name_version > 1)
			printk("#%d", class->name_version);
		printk("\n");
		dump_stack();

		if (!graph_lock()) {
			return NULL;
		}
	}
out_unlock_set:
	graph_unlock();

out_set_class_cache:
	if (!subclass || force)
		lock->class_cache[0] = class;
	else if (subclass < NR_LOCKDEP_CACHING_CLASSES)
		lock->class_cache[subclass] = class;

	/*
	 * Hash collision, did we smoke some? We found a class with a matching
	 * hash but the subclass -- which is hashed in -- didn't match.
	 */
	if (DEBUG_LOCKS_WARN_ON(class->subclass != subclass))
		return NULL;

	return class;
}

#ifdef CONFIG_PROVE_LOCKING
/*
 * Allocate a lockdep entry. (assumes the graph_lock held, returns
 * with NULL on failure)
 */
static struct lock_list *alloc_list_entry(void)
{
	if (nr_list_entries >= MAX_LOCKDEP_ENTRIES) {
		if (!debug_locks_off_graph_unlock())
			return NULL;

		print_lockdep_off("BUG: MAX_LOCKDEP_ENTRIES too low!");
		dump_stack();
		return NULL;
	}
	return list_entries + nr_list_entries++;
}

/*
 * Add a new dependency to the head of the list:
 */
static int add_lock_to_list(struct lock_class *class, struct lock_class *this,
			    struct list_head *head, unsigned long ip,
			    int distance, struct stack_trace *trace)
{
	struct lock_list *entry;
	/*
	 * Lock not present yet - get a new dependency struct and
	 * add it to the list:
	 */
	entry = alloc_list_entry();
	if (!entry)
		return 0;

	entry->class = this;
	entry->distance = distance;
	entry->trace = *trace;
	/*
	 * Both allocation and removal are done under the graph lock; but
	 * iteration is under RCU-sched; see look_up_lock_class() and
	 * lockdep_free_key_range().
	 */
	list_add_tail_rcu(&entry->entry, head);

	return 1;
}

/*
 * For good efficiency of modular, we use power of 2
 */
#define MAX_CIRCULAR_QUEUE_SIZE		4096UL
#define CQ_MASK				(MAX_CIRCULAR_QUEUE_SIZE-1)

/*
 * The circular_queue and helpers is used to implement the
 * breadth-first search(BFS)algorithem, by which we can build
 * the shortest path from the next lock to be acquired to the
 * previous held lock if there is a circular between them.
 */
struct circular_queue {
	unsigned long element[MAX_CIRCULAR_QUEUE_SIZE];
	unsigned int  front, rear;
};

static struct circular_queue lock_cq;

unsigned int max_bfs_queue_depth;

static unsigned int lockdep_dependency_gen_id;

static inline void __cq_init(struct circular_queue *cq)
{
	cq->front = cq->rear = 0;
	lockdep_dependency_gen_id++;
}

static inline int __cq_empty(struct circular_queue *cq)
{
	return (cq->front == cq->rear);
}

static inline int __cq_full(struct circular_queue *cq)
{
	return ((cq->rear + 1) & CQ_MASK) == cq->front;
}

static inline int __cq_enqueue(struct circular_queue *cq, unsigned long elem)
{
	if (__cq_full(cq))
		return -1;

	cq->element[cq->rear] = elem;
	cq->rear = (cq->rear + 1) & CQ_MASK;
	return 0;
}

static inline int __cq_dequeue(struct circular_queue *cq, unsigned long *elem)
{
	if (__cq_empty(cq))
		return -1;

	*elem = cq->element[cq->front];
	cq->front = (cq->front + 1) & CQ_MASK;
	return 0;
}

static inline unsigned int  __cq_get_elem_count(struct circular_queue *cq)
{
	return (cq->rear - cq->front) & CQ_MASK;
}

static inline void mark_lock_accessed(struct lock_list *lock,
					struct lock_list *parent)
{
	unsigned long nr;

	nr = lock - list_entries;
	WARN_ON(nr >= nr_list_entries); /* Out-of-bounds, input fail */
	lock->parent = parent;
	lock->class->dep_gen_id = lockdep_dependency_gen_id;
}

static inline unsigned long lock_accessed(struct lock_list *lock)
{
	unsigned long nr;

	nr = lock - list_entries;
	WARN_ON(nr >= nr_list_entries); /* Out-of-bounds, input fail */
	return lock->class->dep_gen_id == lockdep_dependency_gen_id;
}

static inline struct lock_list *get_lock_parent(struct lock_list *child)
{
	return child->parent;
}

static inline int get_lock_depth(struct lock_list *child)
{
	int depth = 0;
	struct lock_list *parent;

	while ((parent = get_lock_parent(child))) {
		child = parent;
		depth++;
	}
	return depth;
}

static int __bfs(struct lock_list *source_entry,
		 void *data,
		 int (*match)(struct lock_list *entry, void *data),
		 struct lock_list **target_entry,
		 int forward)
{
	struct lock_list *entry;
	struct list_head *head;
	struct circular_queue *cq = &lock_cq;
	int ret = 1;

	if (match(source_entry, data)) {
		*target_entry = source_entry;
		ret = 0;
		goto exit;
	}

	if (forward)
		head = &source_entry->class->locks_after;
	else
		head = &source_entry->class->locks_before;

	if (list_empty(head))
		goto exit;

	__cq_init(cq);
	__cq_enqueue(cq, (unsigned long)source_entry);

	while (!__cq_empty(cq)) {
		struct lock_list *lock;

		__cq_dequeue(cq, (unsigned long *)&lock);

		if (!lock->class) {
			ret = -2;
			goto exit;
		}

		if (forward)
			head = &lock->class->locks_after;
		else
			head = &lock->class->locks_before;

		DEBUG_LOCKS_WARN_ON(!irqs_disabled());

		list_for_each_entry_rcu(entry, head, entry) {
			if (!lock_accessed(entry)) {
				unsigned int cq_depth;
				mark_lock_accessed(entry, lock);
				if (match(entry, data)) {
					*target_entry = entry;
					ret = 0;
					goto exit;
				}

				if (__cq_enqueue(cq, (unsigned long)entry)) {
					ret = -1;
					goto exit;
				}
				cq_depth = __cq_get_elem_count(cq);
				if (max_bfs_queue_depth < cq_depth)
					max_bfs_queue_depth = cq_depth;
			}
		}
	}
exit:
	return ret;
}

static inline int __bfs_forwards(struct lock_list *src_entry,
			void *data,
			int (*match)(struct lock_list *entry, void *data),
			struct lock_list **target_entry)
{
	return __bfs(src_entry, data, match, target_entry, 1);

}

static inline int __bfs_backwards(struct lock_list *src_entry,
			void *data,
			int (*match)(struct lock_list *entry, void *data),
			struct lock_list **target_entry)
{
	return __bfs(src_entry, data, match, target_entry, 0);

}

/*
 * Recursive, forwards-direction lock-dependency checking, used for
 * both noncyclic checking and for hardirq-unsafe/softirq-unsafe
 * checking.
 */

/*
 * Print a dependency chain entry (this is only done when a deadlock
 * has been detected):
 */
static noinline int
print_circular_bug_entry(struct lock_list *target, int depth)
{
	if (debug_locks_silent)
		return 0;
	printk("\n-> #%u", depth);
	print_lock_name(target->class);
	printk(":\n");
	print_stack_trace(&target->trace, 6);

	return 0;
}

static void
print_circular_lock_scenario(struct held_lock *src,
			     struct held_lock *tgt,
			     struct lock_list *prt)
{
	struct lock_class *source = hlock_class(src);
	struct lock_class *target = hlock_class(tgt);
	struct lock_class *parent = prt->class;

	/*
	 * A direct locking problem where unsafe_class lock is taken
	 * directly by safe_class lock, then all we need to show
	 * is the deadlock scenario, as it is obvious that the
	 * unsafe lock is taken under the safe lock.
	 *
	 * But if there is a chain instead, where the safe lock takes
	 * an intermediate lock (middle_class) where this lock is
	 * not the same as the safe lock, then the lock chain is
	 * used to describe the problem. Otherwise we would need
	 * to show a different CPU case for each link in the chain
	 * from the safe_class lock to the unsafe_class lock.
	 */
	if (parent != source) {
		printk("Chain exists of:\n  ");
		__print_lock_name(source);
		printk(" --> ");
		__print_lock_name(parent);
		printk(" --> ");
		__print_lock_name(target);
		printk("\n\n");
	}

	printk(" Possible unsafe locking scenario:\n\n");
	printk("       CPU0                    CPU1\n");
	printk("       ----                    ----\n");
	printk("  lock(");
	__print_lock_name(target);
	printk(");\n");
	printk("                               lock(");
	__print_lock_name(parent);
	printk(");\n");
	printk("                               lock(");
	__print_lock_name(target);
	printk(");\n");
	printk("  lock(");
	__print_lock_name(source);
	printk(");\n");
	printk("\n *** DEADLOCK ***\n\n");
}

/*
 * When a circular dependency is detected, print the
 * header first:
 */
static noinline int
print_circular_bug_header(struct lock_list *entry, unsigned int depth,
			struct held_lock *check_src,
			struct held_lock *check_tgt)
{
	struct task_struct *curr = current;

	if (debug_locks_silent)
		return 0;

	printk("\n");
	printk("======================================================\n");
	printk("[ INFO: possible circular locking dependency detected ]\n");
	print_kernel_ident();
	printk("-------------------------------------------------------\n");
	printk("%s/%d is trying to acquire lock:\n",
		curr->comm, task_pid_nr(curr));
	print_lock(check_src);
	printk("\nbut task is already holding lock:\n");
	print_lock(check_tgt);
	printk("\nwhich lock already depends on the new lock.\n\n");
	printk("\nthe existing dependency chain (in reverse order) is:\n");

	print_circular_bug_entry(entry, depth);

	return 0;
}

static inline int class_equal(struct lock_list *entry, void *data)
{
	return entry->class == data;
}

static noinline int print_circular_bug(struct lock_list *this,
				struct lock_list *target,
				struct held_lock *check_src,
				struct held_lock *check_tgt)
{
	struct task_struct *curr = current;
	struct lock_list *parent;
	struct lock_list *first_parent;
	int depth;

	if (!debug_locks_off_graph_unlock() || debug_locks_silent)
		return 0;

	if (!save_trace(&this->trace))
		return 0;

	depth = get_lock_depth(target);

	print_circular_bug_header(target, depth, check_src, check_tgt);

	parent = get_lock_parent(target);
	first_parent = parent;

	while (parent) {
		print_circular_bug_entry(parent, --depth);
		parent = get_lock_parent(parent);
	}

	printk("\nother info that might help us debug this:\n\n");
	print_circular_lock_scenario(check_src, check_tgt,
				     first_parent);

	lockdep_print_held_locks(curr);

	printk("\nstack backtrace:\n");
	dump_stack();

	return 0;
}

static noinline int print_bfs_bug(int ret)
{
	if (!debug_locks_off_graph_unlock())
		return 0;

	/*
	 * Breadth-first-search failed, graph got corrupted?
	 */
	WARN(1, "lockdep bfs error:%d\n", ret);

	return 0;
}

static int noop_count(struct lock_list *entry, void *data)
{
	(*(unsigned long *)data)++;
	return 0;
}

static unsigned long __lockdep_count_forward_deps(struct lock_list *this)
{
	unsigned long  count = 0;
	struct lock_list *uninitialized_var(target_entry);

	__bfs_forwards(this, (void *)&count, noop_count, &target_entry);

	return count;
}
unsigned long lockdep_count_forward_deps(struct lock_class *class)
{
	unsigned long ret, flags;
	struct lock_list this;

	this.parent = NULL;
	this.class = class;

	local_irq_save(flags);
	arch_spin_lock(&lockdep_lock);
	ret = __lockdep_count_forward_deps(&this);
	arch_spin_unlock(&lockdep_lock);
	local_irq_restore(flags);

	return ret;
}

static unsigned long __lockdep_count_backward_deps(struct lock_list *this)
{
	unsigned long  count = 0;
	struct lock_list *uninitialized_var(target_entry);

	__bfs_backwards(this, (void *)&count, noop_count, &target_entry);

	return count;
}

unsigned long lockdep_count_backward_deps(struct lock_class *class)
{
	unsigned long ret, flags;
	struct lock_list this;

	this.parent = NULL;
	this.class = class;

	local_irq_save(flags);
	arch_spin_lock(&lockdep_lock);
	ret = __lockdep_count_backward_deps(&this);
	arch_spin_unlock(&lockdep_lock);
	local_irq_restore(flags);

	return ret;
}

/*
 * Prove that the dependency graph starting at <entry> can not
 * lead to <target>. Print an error and return 0 if it does.
 */
static noinline int
check_noncircular(struct lock_list *root, struct lock_class *target,
		struct lock_list **target_entry)
{
	int result;

	debug_atomic_inc(nr_cyclic_checks);

	result = __bfs_forwards(root, target, class_equal, target_entry);

	return result;
}

#if defined(CONFIG_TRACE_IRQFLAGS) && defined(CONFIG_PROVE_LOCKING)
/*
 * Forwards and backwards subgraph searching, for the purposes of
 * proving that two subgraphs can be connected by a new dependency
 * without creating any illegal irq-safe -> irq-unsafe lock dependency.
 */

static inline int usage_match(struct lock_list *entry, void *bit)
{
	return entry->class->usage_mask & (1 << (enum lock_usage_bit)bit);
}



/*
 * Find a node in the forwards-direction dependency sub-graph starting
 * at @root->class that matches @bit.
 *
 * Return 0 if such a node exists in the subgraph, and put that node
 * into *@target_entry.
 *
 * Return 1 otherwise and keep *@target_entry unchanged.
 * Return <0 on error.
 */
static int
find_usage_forwards(struct lock_list *root, enum lock_usage_bit bit,
			struct lock_list **target_entry)
{
	int result;

	debug_atomic_inc(nr_find_usage_forwards_checks);

	result = __bfs_forwards(root, (void *)bit, usage_match, target_entry);

	return result;
}

/*
 * Find a node in the backwards-direction dependency sub-graph starting
 * at @root->class that matches @bit.
 *
 * Return 0 if such a node exists in the subgraph, and put that node
 * into *@target_entry.
 *
 * Return 1 otherwise and keep *@target_entry unchanged.
 * Return <0 on error.
 */
static int
find_usage_backwards(struct lock_list *root, enum lock_usage_bit bit,
			struct lock_list **target_entry)
{
	int result;

	debug_atomic_inc(nr_find_usage_backwards_checks);

	result = __bfs_backwards(root, (void *)bit, usage_match, target_entry);

	return result;
}

static void print_lock_class_header(struct lock_class *class, int depth)
{
	int bit;

	printk("%*s->", depth, "");
	print_lock_name(class);
	printk(" ops: %lu", class->ops);
	printk(" {\n");

	for (bit = 0; bit < LOCK_USAGE_STATES; bit++) {
		if (class->usage_mask & (1 << bit)) {
			int len = depth;

			len += printk("%*s   %s", depth, "", usage_str[bit]);
			len += printk(" at:\n");
			print_stack_trace(class->usage_traces + bit, len);
		}
	}
	printk("%*s }\n", depth, "");

	printk("%*s ... key      at: ",depth,"");
	print_ip_sym((unsigned long)class->key);
}

/*
 * printk the shortest lock dependencies from @start to @end in reverse order:
 */
static void __used
print_shortest_lock_dependencies(struct lock_list *leaf,
				struct lock_list *root)
{
	struct lock_list *entry = leaf;
	int depth;

	/*compute depth from generated tree by BFS*/
	depth = get_lock_depth(leaf);

	do {
		print_lock_class_header(entry->class, depth);
		printk("%*s ... acquired at:\n", depth, "");
		print_stack_trace(&entry->trace, 2);
		printk("\n");

		if (depth == 0 && (entry != root)) {
			printk("lockdep:%s bad path found in chain graph\n", __func__);
			break;
		}

		entry = get_lock_parent(entry);
		depth--;
	} while (entry && (depth >= 0));

	return;
}

static void
print_irq_lock_scenario(struct lock_list *safe_entry,
			struct lock_list *unsafe_entry,
			struct lock_class *prev_class,
			struct lock_class *next_class)
{
	struct lock_class *safe_class = safe_entry->class;
	struct lock_class *unsafe_class = unsafe_entry->class;
	struct lock_class *middle_class = prev_class;

	if (middle_class == safe_class)
		middle_class = next_class;

	/*
	 * A direct locking problem where unsafe_class lock is taken
	 * directly by safe_class lock, then all we need to show
	 * is the deadlock scenario, as it is obvious that the
	 * unsafe lock is taken under the safe lock.
	 *
	 * But if there is a chain instead, where the safe lock takes
	 * an intermediate lock (middle_class) where this lock is
	 * not the same as the safe lock, then the lock chain is
	 * used to describe the problem. Otherwise we would need
	 * to show a different CPU case for each link in the chain
	 * from the safe_class lock to the unsafe_class lock.
	 */
	if (middle_class != unsafe_class) {
		printk("Chain exists of:\n  ");
		__print_lock_name(safe_class);
		printk(" --> ");
		__print_lock_name(middle_class);
		printk(" --> ");
		__print_lock_name(unsafe_class);
		printk("\n\n");
	}

	printk(" Possible interrupt unsafe locking scenario:\n\n");
	printk("       CPU0                    CPU1\n");
	printk("       ----                    ----\n");
	printk("  lock(");
	__print_lock_name(unsafe_class);
	printk(");\n");
	printk("                               local_irq_disable();\n");
	printk("                               lock(");
	__print_lock_name(safe_class);
	printk(");\n");
	printk("                               lock(");
	__print_lock_name(middle_class);
	printk(");\n");
	printk("  <Interrupt>\n");
	printk("    lock(");
	__print_lock_name(safe_class);
	printk(");\n");
	printk("\n *** DEADLOCK ***\n\n");
}

static int
print_bad_irq_dependency(struct task_struct *curr,
			 struct lock_list *prev_root,
			 struct lock_list *next_root,
			 struct lock_list *backwards_entry,
			 struct lock_list *forwards_entry,
			 struct held_lock *prev,
			 struct held_lock *next,
			 enum lock_usage_bit bit1,
			 enum lock_usage_bit bit2,
			 const char *irqclass)
{
	if (!debug_locks_off_graph_unlock() || debug_locks_silent)
		return 0;

	printk("\n");
	printk("======================================================\n");
	printk("[ INFO: %s-safe -> %s-unsafe lock order detected ]\n",
		irqclass, irqclass);
	print_kernel_ident();
	printk("------------------------------------------------------\n");
	printk("%s/%d [HC%u[%lu]:SC%u[%lu]:HE%u:SE%u] is trying to acquire:\n",
		curr->comm, task_pid_nr(curr),
		curr->hardirq_context, hardirq_count() >> HARDIRQ_SHIFT,
		curr->softirq_context, softirq_count() >> SOFTIRQ_SHIFT,
		curr->hardirqs_enabled,
		curr->softirqs_enabled);
	print_lock(next);

	printk("\nand this task is already holding:\n");
	print_lock(prev);
	printk("which would create a new lock dependency:\n");
	print_lock_name(hlock_class(prev));
	printk(" ->");
	print_lock_name(hlock_class(next));
	printk("\n");

	printk("\nbut this new dependency connects a %s-irq-safe lock:\n",
		irqclass);
	print_lock_name(backwards_entry->class);
	printk("\n... which became %s-irq-safe at:\n", irqclass);

	print_stack_trace(backwards_entry->class->usage_traces + bit1, 1);

	printk("\nto a %s-irq-unsafe lock:\n", irqclass);
	print_lock_name(forwards_entry->class);
	printk("\n... which became %s-irq-unsafe at:\n", irqclass);
	printk("...");

	print_stack_trace(forwards_entry->class->usage_traces + bit2, 1);

	printk("\nother info that might help us debug this:\n\n");
	print_irq_lock_scenario(backwards_entry, forwards_entry,
				hlock_class(prev), hlock_class(next));

	lockdep_print_held_locks(curr);

	printk("\nthe dependencies between %s-irq-safe lock", irqclass);
	printk(" and the holding lock:\n");
	if (!save_trace(&prev_root->trace))
		return 0;
	print_shortest_lock_dependencies(backwards_entry, prev_root);

	printk("\nthe dependencies between the lock to be acquired");
	printk(" and %s-irq-unsafe lock:\n", irqclass);
	if (!save_trace(&next_root->trace))
		return 0;
	print_shortest_lock_dependencies(forwards_entry, next_root);

	printk("\nstack backtrace:\n");
	dump_stack();

	return 0;
}

static int
check_usage(struct task_struct *curr, struct held_lock *prev,
	    struct held_lock *next, enum lock_usage_bit bit_backwards,
	    enum lock_usage_bit bit_forwards, const char *irqclass)
{
	int ret;
	struct lock_list this, that;
	struct lock_list *uninitialized_var(target_entry);
	struct lock_list *uninitialized_var(target_entry1);

	this.parent = NULL;

	this.class = hlock_class(prev);
	ret = find_usage_backwards(&this, bit_backwards, &target_entry);
	if (ret < 0)
		return print_bfs_bug(ret);
	if (ret == 1)
		return ret;

	that.parent = NULL;
	that.class = hlock_class(next);
	ret = find_usage_forwards(&that, bit_forwards, &target_entry1);
	if (ret < 0)
		return print_bfs_bug(ret);
	if (ret == 1)
		return ret;

	return print_bad_irq_dependency(curr, &this, &that,
			target_entry, target_entry1,
			prev, next,
			bit_backwards, bit_forwards, irqclass);
}

static const char *state_names[] = {
#define LOCKDEP_STATE(__STATE) \
	__stringify(__STATE),
#include "lockdep_states.h"
#undef LOCKDEP_STATE
};

static const char *state_rnames[] = {
#define LOCKDEP_STATE(__STATE) \
	__stringify(__STATE)"-READ",
#include "lockdep_states.h"
#undef LOCKDEP_STATE
};

static inline const char *state_name(enum lock_usage_bit bit)
{
	return (bit & 1) ? state_rnames[bit >> 2] : state_names[bit >> 2];
}

static int exclusive_bit(int new_bit)
{
	/*
	 * USED_IN
	 * USED_IN_READ
	 * ENABLED
	 * ENABLED_READ
	 *
	 * bit 0 - write/read
	 * bit 1 - used_in/enabled
	 * bit 2+  state
	 */

	int state = new_bit & ~3;
	int dir = new_bit & 2;

	/*
	 * keep state, bit flip the direction and strip read.
	 */
	return state | (dir ^ 2);
}

static int check_irq_usage(struct task_struct *curr, struct held_lock *prev,
			   struct held_lock *next, enum lock_usage_bit bit)
{
	/*
	 * Prove that the new dependency does not connect a hardirq-safe
	 * lock with a hardirq-unsafe lock - to achieve this we search
	 * the backwards-subgraph starting at <prev>, and the
	 * forwards-subgraph starting at <next>:
	 */
	if (!check_usage(curr, prev, next, bit,
			   exclusive_bit(bit), state_name(bit)))
		return 0;

	bit++; /* _READ */

	/*
	 * Prove that the new dependency does not connect a hardirq-safe-read
	 * lock with a hardirq-unsafe lock - to achieve this we search
	 * the backwards-subgraph starting at <prev>, and the
	 * forwards-subgraph starting at <next>:
	 */
	if (!check_usage(curr, prev, next, bit,
			   exclusive_bit(bit), state_name(bit)))
		return 0;

	return 1;
}

static int
check_prev_add_irq(struct task_struct *curr, struct held_lock *prev,
		struct held_lock *next)
{
#define LOCKDEP_STATE(__STATE)						\
	if (!check_irq_usage(curr, prev, next, LOCK_USED_IN_##__STATE))	\
		return 0;
#include "lockdep_states.h"
#undef LOCKDEP_STATE

	return 1;
}

static void inc_chains(void)
{
	if (current->hardirq_context)
		nr_hardirq_chains++;
	else {
		if (current->softirq_context)
			nr_softirq_chains++;
		else
			nr_process_chains++;
	}
}

#else

static inline int
check_prev_add_irq(struct task_struct *curr, struct held_lock *prev,
		struct held_lock *next)
{
	return 1;
}

static inline void inc_chains(void)
{
	nr_process_chains++;
}

#endif

static void
print_deadlock_scenario(struct held_lock *nxt,
			     struct held_lock *prv)
{
	struct lock_class *next = hlock_class(nxt);
	struct lock_class *prev = hlock_class(prv);

	printk(" Possible unsafe locking scenario:\n\n");
	printk("       CPU0\n");
	printk("       ----\n");
	printk("  lock(");
	__print_lock_name(prev);
	printk(");\n");
	printk("  lock(");
	__print_lock_name(next);
	printk(");\n");
	printk("\n *** DEADLOCK ***\n\n");
	printk(" May be due to missing lock nesting notation\n\n");
}

static int
print_deadlock_bug(struct task_struct *curr, struct held_lock *prev,
		   struct held_lock *next)
{
	if (!debug_locks_off_graph_unlock() || debug_locks_silent)
		return 0;

	printk("\n");
	printk("=============================================\n");
	printk("[ INFO: possible recursive locking detected ]\n");
	print_kernel_ident();
	printk("---------------------------------------------\n");
	printk("%s/%d is trying to acquire lock:\n",
		curr->comm, task_pid_nr(curr));
	print_lock(next);
	printk("\nbut task is already holding lock:\n");
	print_lock(prev);

	printk("\nother info that might help us debug this:\n");
	print_deadlock_scenario(next, prev);
	lockdep_print_held_locks(curr);

	printk("\nstack backtrace:\n");
	dump_stack();

	return 0;
}

/*
 * Check whether we are holding such a class already.
 *
 * (Note that this has to be done separately, because the graph cannot
 * detect such classes of deadlocks.)
 *
 * Returns: 0 on deadlock detected, 1 on OK, 2 on recursive read
 */
static int
check_deadlock(struct task_struct *curr, struct held_lock *next,
	       struct lockdep_map *next_instance, int read)
{
	struct held_lock *prev;
	struct held_lock *nest = NULL;
	int i;

	for (i = 0; i < curr->lockdep_depth; i++) {
		prev = curr->held_locks + i;

		if (prev->instance == next->nest_lock)
			nest = prev;

		if (hlock_class(prev) != hlock_class(next))
			continue;

		/*
		 * Allow read-after-read recursion of the same
		 * lock class (i.e. read_lock(lock)+read_lock(lock)):
		 */
		if ((read == 2) && prev->read)
			return 2;

		/*
		 * We're holding the nest_lock, which serializes this lock's
		 * nesting behaviour.
		 */
		if (nest)
			return 2;

		return print_deadlock_bug(curr, prev, next);
	}
	return 1;
}

/*
 * There was a chain-cache miss, and we are about to add a new dependency
 * to a previous lock. We recursively validate the following rules:
 *
 *  - would the adding of the <prev> -> <next> dependency create a
 *    circular dependency in the graph? [== circular deadlock]
 *
 *  - does the new prev->next dependency connect any hardirq-safe lock
 *    (in the full backwards-subgraph starting at <prev>) with any
 *    hardirq-unsafe lock (in the full forwards-subgraph starting at
 *    <next>)? [== illegal lock inversion with hardirq contexts]
 *
 *  - does the new prev->next dependency connect any softirq-safe lock
 *    (in the full backwards-subgraph starting at <prev>) with any
 *    softirq-unsafe lock (in the full forwards-subgraph starting at
 *    <next>)? [== illegal lock inversion with softirq contexts]
 *
 * any of these scenarios could lead to a deadlock.
 *
 * Then if all the validations pass, we add the forwards and backwards
 * dependency.
 */
static int
check_prev_add(struct task_struct *curr, struct held_lock *prev,
	       struct held_lock *next, int distance, int *stack_saved)
{
	struct lock_list *entry;
	int ret;
	struct lock_list this;
	struct lock_list *uninitialized_var(target_entry);
	/*
	 * Static variable, serialized by the graph_lock().
	 *
	 * We use this static variable to save the stack trace in case
	 * we call into this function multiple times due to encountering
	 * trylocks in the held lock stack.
	 */
	static struct stack_trace trace;

	/*
	 * Prove that the new <prev> -> <next> dependency would not
	 * create a circular dependency in the graph. (We do this by
	 * forward-recursing into the graph starting at <next>, and
	 * checking whether we can reach <prev>.)
	 *
	 * We are using global variables to control the recursion, to
	 * keep the stackframe size of the recursive functions low:
	 */
	this.class = hlock_class(next);
	this.parent = NULL;
	ret = check_noncircular(&this, hlock_class(prev), &target_entry);
	if (unlikely(!ret))
		return print_circular_bug(&this, target_entry, next, prev);
	else if (unlikely(ret < 0))
		return print_bfs_bug(ret);

	if (!check_prev_add_irq(curr, prev, next))
		return 0;

	/*
	 * For recursive read-locks we do all the dependency checks,
	 * but we dont store read-triggered dependencies (only
	 * write-triggered dependencies). This ensures that only the
	 * write-side dependencies matter, and that if for example a
	 * write-lock never takes any other locks, then the reads are
	 * equivalent to a NOP.
	 */
	if (next->read == 2 || prev->read == 2)
		return 1;
	/*
	 * Is the <prev> -> <next> dependency already present?
	 *
	 * (this may occur even though this is a new chain: consider
	 *  e.g. the L1 -> L2 -> L3 -> L4 and the L5 -> L1 -> L2 -> L3
	 *  chains - the second one will be new, but L1 already has
	 *  L2 added to its dependency list, due to the first chain.)
	 */
	list_for_each_entry(entry, &hlock_class(prev)->locks_after, entry) {
		if (entry->class == hlock_class(next)) {
			if (distance == 1)
				entry->distance = 1;
			return 2;
		}
	}

	if (!*stack_saved) {
		if (!save_trace(&trace))
			return 0;
		*stack_saved = 1;
	}

	/*
	 * Ok, all validations passed, add the new lock
	 * to the previous lock's dependency list:
	 */
	ret = add_lock_to_list(hlock_class(prev), hlock_class(next),
			       &hlock_class(prev)->locks_after,
			       next->acquire_ip, distance, &trace);

	if (!ret)
		return 0;

	ret = add_lock_to_list(hlock_class(next), hlock_class(prev),
			       &hlock_class(next)->locks_before,
			       next->acquire_ip, distance, &trace);
	if (!ret)
		return 0;

	/*
	 * Debugging printouts:
	 */
	if (verbose(hlock_class(prev)) || verbose(hlock_class(next))) {
		/* We drop graph lock, so another thread can overwrite trace. */
		*stack_saved = 0;
		graph_unlock();
		printk("\n new dependency: ");
		print_lock_name(hlock_class(prev));
		printk(" => ");
		print_lock_name(hlock_class(next));
		printk("\n");
		dump_stack();
		return graph_lock();
	}
	return 1;
}

/*
 * Add the dependency to all directly-previous locks that are 'relevant'.
 * The ones that are relevant are (in increasing distance from curr):
 * all consecutive trylock entries and the final non-trylock entry - or
 * the end of this context's lock-chain - whichever comes first.
 */
static int
check_prevs_add(struct task_struct *curr, struct held_lock *next)
{
	int depth = curr->lockdep_depth;
	int stack_saved = 0;
	struct held_lock *hlock;

	/*
	 * Debugging checks.
	 *
	 * Depth must not be zero for a non-head lock:
	 */
	if (!depth)
		goto out_bug;
	/*
	 * At least two relevant locks must exist for this
	 * to be a head:
	 */
	if (curr->held_locks[depth].irq_context !=
			curr->held_locks[depth-1].irq_context)
		goto out_bug;

	for (;;) {
		int distance = curr->lockdep_depth - depth + 1;
		hlock = curr->held_locks + depth - 1;
		/*
		 * Only non-recursive-read entries get new dependencies
		 * added:
		 */
		if (hlock->read != 2 && hlock->check) {
			if (!check_prev_add(curr, hlock, next,
						distance, &stack_saved))
				return 0;
			/*
			 * Stop after the first non-trylock entry,
			 * as non-trylock entries have added their
			 * own direct dependencies already, so this
			 * lock is connected to them indirectly:
			 */
			if (!hlock->trylock)
				break;
		}
		depth--;
		/*
		 * End of lock-stack?
		 */
		if (!depth)
			break;
		/*
		 * Stop the search if we cross into another context:
		 */
		if (curr->held_locks[depth].irq_context !=
				curr->held_locks[depth-1].irq_context)
			break;
	}
	return 1;
out_bug:
	if (!debug_locks_off_graph_unlock())
		return 0;

	/*
	 * Clearly we all shouldn't be here, but since we made it we
	 * can reliable say we messed up our state. See the above two
	 * gotos for reasons why we could possibly end up here.
	 */
	WARN_ON(1);

	return 0;
}

unsigned long nr_lock_chains;
struct lock_chain lock_chains[MAX_LOCKDEP_CHAINS];
int nr_chain_hlocks;
static u16 chain_hlocks[MAX_LOCKDEP_CHAIN_HLOCKS];

struct lock_class *lock_chain_get_class(struct lock_chain *chain, int i)
{
	return lock_classes + chain_hlocks[chain->base + i];
}

/*
 * Returns the index of the first held_lock of the current chain
 */
static inline int get_first_held_lock(struct task_struct *curr,
					struct held_lock *hlock)
{
	int i;
	struct held_lock *hlock_curr;

	for (i = curr->lockdep_depth - 1; i >= 0; i--) {
		hlock_curr = curr->held_locks + i;
		if (hlock_curr->irq_context != hlock->irq_context)
			break;

	}

	return ++i;
}

/*
<<<<<<< HEAD
=======
 * Returns the next chain_key iteration
 */
static u64 print_chain_key_iteration(int class_idx, u64 chain_key)
{
	u64 new_chain_key = iterate_chain_key(chain_key, class_idx);

	printk(" class_idx:%d -> chain_key:%016Lx",
		class_idx,
		(unsigned long long)new_chain_key);
	return new_chain_key;
}

static void
print_chain_keys_held_locks(struct task_struct *curr, struct held_lock *hlock_next)
{
	struct held_lock *hlock;
	u64 chain_key = 0;
	int depth = curr->lockdep_depth;
	int i;

	printk("depth: %u\n", depth + 1);
	for (i = get_first_held_lock(curr, hlock_next); i < depth; i++) {
		hlock = curr->held_locks + i;
		chain_key = print_chain_key_iteration(hlock->class_idx, chain_key);

		print_lock(hlock);
	}

	print_chain_key_iteration(hlock_next->class_idx, chain_key);
	print_lock(hlock_next);
}

static void print_chain_keys_chain(struct lock_chain *chain)
{
	int i;
	u64 chain_key = 0;
	int class_id;

	printk("depth: %u\n", chain->depth);
	for (i = 0; i < chain->depth; i++) {
		class_id = chain_hlocks[chain->base + i];
		chain_key = print_chain_key_iteration(class_id + 1, chain_key);

		print_lock_name(lock_classes + class_id);
		printk("\n");
	}
}

static void print_collision(struct task_struct *curr,
			struct held_lock *hlock_next,
			struct lock_chain *chain)
{
	printk("\n");
	printk("======================\n");
	printk("[chain_key collision ]\n");
	print_kernel_ident();
	printk("----------------------\n");
	printk("%s/%d: ", current->comm, task_pid_nr(current));
	printk("Hash chain already cached but the contents don't match!\n");

	printk("Held locks:");
	print_chain_keys_held_locks(curr, hlock_next);

	printk("Locks in cached chain:");
	print_chain_keys_chain(chain);

	printk("\nstack backtrace:\n");
	dump_stack();
}

/*
>>>>>>> f03b24a8
 * Checks whether the chain and the current held locks are consistent
 * in depth and also in content. If they are not it most likely means
 * that there was a collision during the calculation of the chain_key.
 * Returns: 0 not passed, 1 passed
 */
static int check_no_collision(struct task_struct *curr,
			struct held_lock *hlock,
			struct lock_chain *chain)
{
#ifdef CONFIG_DEBUG_LOCKDEP
	int i, j, id;

	i = get_first_held_lock(curr, hlock);

<<<<<<< HEAD
	if (DEBUG_LOCKS_WARN_ON(chain->depth != curr->lockdep_depth - (i - 1)))
		return 0;
=======
	if (DEBUG_LOCKS_WARN_ON(chain->depth != curr->lockdep_depth - (i - 1))) {
		print_collision(curr, hlock, chain);
		return 0;
	}
>>>>>>> f03b24a8

	for (j = 0; j < chain->depth - 1; j++, i++) {
		id = curr->held_locks[i].class_idx - 1;

<<<<<<< HEAD
		if (DEBUG_LOCKS_WARN_ON(chain_hlocks[chain->base + j] != id))
			return 0;
=======
		if (DEBUG_LOCKS_WARN_ON(chain_hlocks[chain->base + j] != id)) {
			print_collision(curr, hlock, chain);
			return 0;
		}
>>>>>>> f03b24a8
	}
#endif
	return 1;
}

/*
 * Look up a dependency chain. If the key is not present yet then
 * add it and return 1 - in this case the new dependency chain is
 * validated. If the key is already hashed, return 0.
 * (On return with 1 graph_lock is held.)
 */
static inline int lookup_chain_cache(struct task_struct *curr,
				     struct held_lock *hlock,
				     u64 chain_key)
{
	struct lock_class *class = hlock_class(hlock);
	struct hlist_head *hash_head = chainhashentry(chain_key);
	struct lock_chain *chain;
	int i, j;

	/*
	 * We might need to take the graph lock, ensure we've got IRQs
	 * disabled to make this an IRQ-safe lock.. for recursion reasons
	 * lockdep won't complain about its own locking errors.
	 */
	if (DEBUG_LOCKS_WARN_ON(!irqs_disabled()))
		return 0;
	/*
	 * We can walk it lock-free, because entries only get added
	 * to the hash:
	 */
	hlist_for_each_entry_rcu(chain, hash_head, entry) {
		if (chain->chain_key == chain_key) {
cache_hit:
			debug_atomic_inc(chain_lookup_hits);
			if (!check_no_collision(curr, hlock, chain))
				return 0;

			if (very_verbose(class))
				printk("\nhash chain already cached, key: "
					"%016Lx tail class: [%p] %s\n",
					(unsigned long long)chain_key,
					class->key, class->name);
			return 0;
		}
	}
	if (very_verbose(class))
		printk("\nnew hash chain, key: %016Lx tail class: [%p] %s\n",
			(unsigned long long)chain_key, class->key, class->name);
	/*
	 * Allocate a new chain entry from the static array, and add
	 * it to the hash:
	 */
	if (!graph_lock())
		return 0;
	/*
	 * We have to walk the chain again locked - to avoid duplicates:
	 */
	hlist_for_each_entry(chain, hash_head, entry) {
		if (chain->chain_key == chain_key) {
			graph_unlock();
			goto cache_hit;
		}
	}
	if (unlikely(nr_lock_chains >= MAX_LOCKDEP_CHAINS)) {
		if (!debug_locks_off_graph_unlock())
			return 0;

		print_lockdep_off("BUG: MAX_LOCKDEP_CHAINS too low!");
		dump_stack();
		return 0;
	}
	chain = lock_chains + nr_lock_chains++;
	chain->chain_key = chain_key;
	chain->irq_context = hlock->irq_context;
	i = get_first_held_lock(curr, hlock);
	chain->depth = curr->lockdep_depth + 1 - i;
	if (likely(nr_chain_hlocks + chain->depth <= MAX_LOCKDEP_CHAIN_HLOCKS)) {
		chain->base = nr_chain_hlocks;
		nr_chain_hlocks += chain->depth;
		for (j = 0; j < chain->depth - 1; j++, i++) {
			int lock_id = curr->held_locks[i].class_idx - 1;
			chain_hlocks[chain->base + j] = lock_id;
		}
		chain_hlocks[chain->base + j] = class - lock_classes;
	}
	hlist_add_head_rcu(&chain->entry, hash_head);
	debug_atomic_inc(chain_lookup_misses);
	inc_chains();

	return 1;
}

static int validate_chain(struct task_struct *curr, struct lockdep_map *lock,
		struct held_lock *hlock, int chain_head, u64 chain_key)
{
	/*
	 * Trylock needs to maintain the stack of held locks, but it
	 * does not add new dependencies, because trylock can be done
	 * in any order.
	 *
	 * We look up the chain_key and do the O(N^2) check and update of
	 * the dependencies only if this is a new dependency chain.
	 * (If lookup_chain_cache() returns with 1 it acquires
	 * graph_lock for us)
	 */
	if (!hlock->trylock && hlock->check &&
	    lookup_chain_cache(curr, hlock, chain_key)) {
		/*
		 * Check whether last held lock:
		 *
		 * - is irq-safe, if this lock is irq-unsafe
		 * - is softirq-safe, if this lock is hardirq-unsafe
		 *
		 * And check whether the new lock's dependency graph
		 * could lead back to the previous lock.
		 *
		 * any of these scenarios could lead to a deadlock. If
		 * All validations
		 */
		int ret = check_deadlock(curr, hlock, lock, hlock->read);

		if (!ret)
			return 0;
		/*
		 * Mark recursive read, as we jump over it when
		 * building dependencies (just like we jump over
		 * trylock entries):
		 */
		if (ret == 2)
			hlock->read = 2;
		/*
		 * Add dependency only if this lock is not the head
		 * of the chain, and if it's not a secondary read-lock:
		 */
		if (!chain_head && ret != 2)
			if (!check_prevs_add(curr, hlock))
				return 0;
		graph_unlock();
	} else
		/* after lookup_chain_cache(): */
		if (unlikely(!debug_locks))
			return 0;

	return 1;
}
#else
static inline int validate_chain(struct task_struct *curr,
	       	struct lockdep_map *lock, struct held_lock *hlock,
		int chain_head, u64 chain_key)
{
	return 1;
}
#endif

/*
 * We are building curr_chain_key incrementally, so double-check
 * it from scratch, to make sure that it's done correctly:
 */
static void check_chain_key(struct task_struct *curr)
{
#ifdef CONFIG_DEBUG_LOCKDEP
	struct held_lock *hlock, *prev_hlock = NULL;
	unsigned int i;
	u64 chain_key = 0;

	for (i = 0; i < curr->lockdep_depth; i++) {
		hlock = curr->held_locks + i;
		if (chain_key != hlock->prev_chain_key) {
			debug_locks_off();
			/*
			 * We got mighty confused, our chain keys don't match
			 * with what we expect, someone trample on our task state?
			 */
			WARN(1, "hm#1, depth: %u [%u], %016Lx != %016Lx\n",
				curr->lockdep_depth, i,
				(unsigned long long)chain_key,
				(unsigned long long)hlock->prev_chain_key);
			return;
		}
		/*
		 * Whoops ran out of static storage again?
		 */
		if (DEBUG_LOCKS_WARN_ON(hlock->class_idx > MAX_LOCKDEP_KEYS))
			return;

		if (prev_hlock && (prev_hlock->irq_context !=
							hlock->irq_context))
			chain_key = 0;
		chain_key = iterate_chain_key(chain_key, hlock->class_idx);
		prev_hlock = hlock;
	}
	if (chain_key != curr->curr_chain_key) {
		debug_locks_off();
		/*
		 * More smoking hash instead of calculating it, damn see these
		 * numbers float.. I bet that a pink elephant stepped on my memory.
		 */
		WARN(1, "hm#2, depth: %u [%u], %016Lx != %016Lx\n",
			curr->lockdep_depth, i,
			(unsigned long long)chain_key,
			(unsigned long long)curr->curr_chain_key);
	}
#endif
}

static void
print_usage_bug_scenario(struct held_lock *lock)
{
	struct lock_class *class = hlock_class(lock);

	printk(" Possible unsafe locking scenario:\n\n");
	printk("       CPU0\n");
	printk("       ----\n");
	printk("  lock(");
	__print_lock_name(class);
	printk(");\n");
	printk("  <Interrupt>\n");
	printk("    lock(");
	__print_lock_name(class);
	printk(");\n");
	printk("\n *** DEADLOCK ***\n\n");
}

static int
print_usage_bug(struct task_struct *curr, struct held_lock *this,
		enum lock_usage_bit prev_bit, enum lock_usage_bit new_bit)
{
	if (!debug_locks_off_graph_unlock() || debug_locks_silent)
		return 0;

	printk("\n");
	printk("=================================\n");
	printk("[ INFO: inconsistent lock state ]\n");
	print_kernel_ident();
	printk("---------------------------------\n");

	printk("inconsistent {%s} -> {%s} usage.\n",
		usage_str[prev_bit], usage_str[new_bit]);

	printk("%s/%d [HC%u[%lu]:SC%u[%lu]:HE%u:SE%u] takes:\n",
		curr->comm, task_pid_nr(curr),
		trace_hardirq_context(curr), hardirq_count() >> HARDIRQ_SHIFT,
		trace_softirq_context(curr), softirq_count() >> SOFTIRQ_SHIFT,
		trace_hardirqs_enabled(curr),
		trace_softirqs_enabled(curr));
	print_lock(this);

	printk("{%s} state was registered at:\n", usage_str[prev_bit]);
	print_stack_trace(hlock_class(this)->usage_traces + prev_bit, 1);

	print_irqtrace_events(curr);
	printk("\nother info that might help us debug this:\n");
	print_usage_bug_scenario(this);

	lockdep_print_held_locks(curr);

	printk("\nstack backtrace:\n");
	dump_stack();

	return 0;
}

/*
 * Print out an error if an invalid bit is set:
 */
static inline int
valid_state(struct task_struct *curr, struct held_lock *this,
	    enum lock_usage_bit new_bit, enum lock_usage_bit bad_bit)
{
	if (unlikely(hlock_class(this)->usage_mask & (1 << bad_bit)))
		return print_usage_bug(curr, this, bad_bit, new_bit);
	return 1;
}

static int mark_lock(struct task_struct *curr, struct held_lock *this,
		     enum lock_usage_bit new_bit);

#if defined(CONFIG_TRACE_IRQFLAGS) && defined(CONFIG_PROVE_LOCKING)

/*
 * print irq inversion bug:
 */
static int
print_irq_inversion_bug(struct task_struct *curr,
			struct lock_list *root, struct lock_list *other,
			struct held_lock *this, int forwards,
			const char *irqclass)
{
	struct lock_list *entry = other;
	struct lock_list *middle = NULL;
	int depth;

	if (!debug_locks_off_graph_unlock() || debug_locks_silent)
		return 0;

	printk("\n");
	printk("=========================================================\n");
	printk("[ INFO: possible irq lock inversion dependency detected ]\n");
	print_kernel_ident();
	printk("---------------------------------------------------------\n");
	printk("%s/%d just changed the state of lock:\n",
		curr->comm, task_pid_nr(curr));
	print_lock(this);
	if (forwards)
		printk("but this lock took another, %s-unsafe lock in the past:\n", irqclass);
	else
		printk("but this lock was taken by another, %s-safe lock in the past:\n", irqclass);
	print_lock_name(other->class);
	printk("\n\nand interrupts could create inverse lock ordering between them.\n\n");

	printk("\nother info that might help us debug this:\n");

	/* Find a middle lock (if one exists) */
	depth = get_lock_depth(other);
	do {
		if (depth == 0 && (entry != root)) {
			printk("lockdep:%s bad path found in chain graph\n", __func__);
			break;
		}
		middle = entry;
		entry = get_lock_parent(entry);
		depth--;
	} while (entry && entry != root && (depth >= 0));
	if (forwards)
		print_irq_lock_scenario(root, other,
			middle ? middle->class : root->class, other->class);
	else
		print_irq_lock_scenario(other, root,
			middle ? middle->class : other->class, root->class);

	lockdep_print_held_locks(curr);

	printk("\nthe shortest dependencies between 2nd lock and 1st lock:\n");
	if (!save_trace(&root->trace))
		return 0;
	print_shortest_lock_dependencies(other, root);

	printk("\nstack backtrace:\n");
	dump_stack();

	return 0;
}

/*
 * Prove that in the forwards-direction subgraph starting at <this>
 * there is no lock matching <mask>:
 */
static int
check_usage_forwards(struct task_struct *curr, struct held_lock *this,
		     enum lock_usage_bit bit, const char *irqclass)
{
	int ret;
	struct lock_list root;
	struct lock_list *uninitialized_var(target_entry);

	root.parent = NULL;
	root.class = hlock_class(this);
	ret = find_usage_forwards(&root, bit, &target_entry);
	if (ret < 0)
		return print_bfs_bug(ret);
	if (ret == 1)
		return ret;

	return print_irq_inversion_bug(curr, &root, target_entry,
					this, 1, irqclass);
}

/*
 * Prove that in the backwards-direction subgraph starting at <this>
 * there is no lock matching <mask>:
 */
static int
check_usage_backwards(struct task_struct *curr, struct held_lock *this,
		      enum lock_usage_bit bit, const char *irqclass)
{
	int ret;
	struct lock_list root;
	struct lock_list *uninitialized_var(target_entry);

	root.parent = NULL;
	root.class = hlock_class(this);
	ret = find_usage_backwards(&root, bit, &target_entry);
	if (ret < 0)
		return print_bfs_bug(ret);
	if (ret == 1)
		return ret;

	return print_irq_inversion_bug(curr, &root, target_entry,
					this, 0, irqclass);
}

void print_irqtrace_events(struct task_struct *curr)
{
	printk("irq event stamp: %u\n", curr->irq_events);
	printk("hardirqs last  enabled at (%u): ", curr->hardirq_enable_event);
	print_ip_sym(curr->hardirq_enable_ip);
	printk("hardirqs last disabled at (%u): ", curr->hardirq_disable_event);
	print_ip_sym(curr->hardirq_disable_ip);
	printk("softirqs last  enabled at (%u): ", curr->softirq_enable_event);
	print_ip_sym(curr->softirq_enable_ip);
	printk("softirqs last disabled at (%u): ", curr->softirq_disable_event);
	print_ip_sym(curr->softirq_disable_ip);
}

static int HARDIRQ_verbose(struct lock_class *class)
{
#if HARDIRQ_VERBOSE
	return class_filter(class);
#endif
	return 0;
}

static int SOFTIRQ_verbose(struct lock_class *class)
{
#if SOFTIRQ_VERBOSE
	return class_filter(class);
#endif
	return 0;
}

static int RECLAIM_FS_verbose(struct lock_class *class)
{
#if RECLAIM_VERBOSE
	return class_filter(class);
#endif
	return 0;
}

#define STRICT_READ_CHECKS	1

static int (*state_verbose_f[])(struct lock_class *class) = {
#define LOCKDEP_STATE(__STATE) \
	__STATE##_verbose,
#include "lockdep_states.h"
#undef LOCKDEP_STATE
};

static inline int state_verbose(enum lock_usage_bit bit,
				struct lock_class *class)
{
	return state_verbose_f[bit >> 2](class);
}

typedef int (*check_usage_f)(struct task_struct *, struct held_lock *,
			     enum lock_usage_bit bit, const char *name);

static int
mark_lock_irq(struct task_struct *curr, struct held_lock *this,
		enum lock_usage_bit new_bit)
{
	int excl_bit = exclusive_bit(new_bit);
	int read = new_bit & 1;
	int dir = new_bit & 2;

	/*
	 * mark USED_IN has to look forwards -- to ensure no dependency
	 * has ENABLED state, which would allow recursion deadlocks.
	 *
	 * mark ENABLED has to look backwards -- to ensure no dependee
	 * has USED_IN state, which, again, would allow  recursion deadlocks.
	 */
	check_usage_f usage = dir ?
		check_usage_backwards : check_usage_forwards;

	/*
	 * Validate that this particular lock does not have conflicting
	 * usage states.
	 */
	if (!valid_state(curr, this, new_bit, excl_bit))
		return 0;

	/*
	 * Validate that the lock dependencies don't have conflicting usage
	 * states.
	 */
	if ((!read || !dir || STRICT_READ_CHECKS) &&
			!usage(curr, this, excl_bit, state_name(new_bit & ~1)))
		return 0;

	/*
	 * Check for read in write conflicts
	 */
	if (!read) {
		if (!valid_state(curr, this, new_bit, excl_bit + 1))
			return 0;

		if (STRICT_READ_CHECKS &&
			!usage(curr, this, excl_bit + 1,
				state_name(new_bit + 1)))
			return 0;
	}

	if (state_verbose(new_bit, hlock_class(this)))
		return 2;

	return 1;
}

enum mark_type {
#define LOCKDEP_STATE(__STATE)	__STATE,
#include "lockdep_states.h"
#undef LOCKDEP_STATE
};

/*
 * Mark all held locks with a usage bit:
 */
static int
mark_held_locks(struct task_struct *curr, enum mark_type mark)
{
	enum lock_usage_bit usage_bit;
	struct held_lock *hlock;
	int i;

	for (i = 0; i < curr->lockdep_depth; i++) {
		hlock = curr->held_locks + i;

		usage_bit = 2 + (mark << 2); /* ENABLED */
		if (hlock->read)
			usage_bit += 1; /* READ */

		BUG_ON(usage_bit >= LOCK_USAGE_STATES);

		if (!hlock->check)
			continue;

		if (!mark_lock(curr, hlock, usage_bit))
			return 0;
	}

	return 1;
}

/*
 * Hardirqs will be enabled:
 */
static void __trace_hardirqs_on_caller(unsigned long ip)
{
	struct task_struct *curr = current;

	/* we'll do an OFF -> ON transition: */
	curr->hardirqs_enabled = 1;

	/*
	 * We are going to turn hardirqs on, so set the
	 * usage bit for all held locks:
	 */
	if (!mark_held_locks(curr, HARDIRQ))
		return;
	/*
	 * If we have softirqs enabled, then set the usage
	 * bit for all held locks. (disabled hardirqs prevented
	 * this bit from being set before)
	 */
	if (curr->softirqs_enabled)
		if (!mark_held_locks(curr, SOFTIRQ))
			return;

	curr->hardirq_enable_ip = ip;
	curr->hardirq_enable_event = ++curr->irq_events;
	debug_atomic_inc(hardirqs_on_events);
}

__visible void trace_hardirqs_on_caller(unsigned long ip)
{
	time_hardirqs_on(CALLER_ADDR0, ip);

	if (unlikely(!debug_locks || current->lockdep_recursion))
		return;

	if (unlikely(current->hardirqs_enabled)) {
		/*
		 * Neither irq nor preemption are disabled here
		 * so this is racy by nature but losing one hit
		 * in a stat is not a big deal.
		 */
		__debug_atomic_inc(redundant_hardirqs_on);
		return;
	}

	/*
	 * We're enabling irqs and according to our state above irqs weren't
	 * already enabled, yet we find the hardware thinks they are in fact
	 * enabled.. someone messed up their IRQ state tracing.
	 */
	if (DEBUG_LOCKS_WARN_ON(!irqs_disabled()))
		return;

	/*
	 * See the fine text that goes along with this variable definition.
	 */
	if (DEBUG_LOCKS_WARN_ON(unlikely(early_boot_irqs_disabled)))
		return;

	/*
	 * Can't allow enabling interrupts while in an interrupt handler,
	 * that's general bad form and such. Recursion, limited stack etc..
	 */
	if (DEBUG_LOCKS_WARN_ON(current->hardirq_context))
		return;

	current->lockdep_recursion = 1;
	__trace_hardirqs_on_caller(ip);
	current->lockdep_recursion = 0;
}
EXPORT_SYMBOL(trace_hardirqs_on_caller);

void trace_hardirqs_on(void)
{
	trace_hardirqs_on_caller(CALLER_ADDR0);
}
EXPORT_SYMBOL(trace_hardirqs_on);

/*
 * Hardirqs were disabled:
 */
__visible void trace_hardirqs_off_caller(unsigned long ip)
{
	struct task_struct *curr = current;

	time_hardirqs_off(CALLER_ADDR0, ip);

	if (unlikely(!debug_locks || current->lockdep_recursion))
		return;

	/*
	 * So we're supposed to get called after you mask local IRQs, but for
	 * some reason the hardware doesn't quite think you did a proper job.
	 */
	if (DEBUG_LOCKS_WARN_ON(!irqs_disabled()))
		return;

	if (curr->hardirqs_enabled) {
		/*
		 * We have done an ON -> OFF transition:
		 */
		curr->hardirqs_enabled = 0;
		curr->hardirq_disable_ip = ip;
		curr->hardirq_disable_event = ++curr->irq_events;
		debug_atomic_inc(hardirqs_off_events);
	} else
		debug_atomic_inc(redundant_hardirqs_off);
}
EXPORT_SYMBOL(trace_hardirqs_off_caller);

void trace_hardirqs_off(void)
{
	trace_hardirqs_off_caller(CALLER_ADDR0);
}
EXPORT_SYMBOL(trace_hardirqs_off);

/*
 * Softirqs will be enabled:
 */
void trace_softirqs_on(unsigned long ip)
{
	struct task_struct *curr = current;

	if (unlikely(!debug_locks || current->lockdep_recursion))
		return;

	/*
	 * We fancy IRQs being disabled here, see softirq.c, avoids
	 * funny state and nesting things.
	 */
	if (DEBUG_LOCKS_WARN_ON(!irqs_disabled()))
		return;

	if (curr->softirqs_enabled) {
		debug_atomic_inc(redundant_softirqs_on);
		return;
	}

	current->lockdep_recursion = 1;
	/*
	 * We'll do an OFF -> ON transition:
	 */
	curr->softirqs_enabled = 1;
	curr->softirq_enable_ip = ip;
	curr->softirq_enable_event = ++curr->irq_events;
	debug_atomic_inc(softirqs_on_events);
	/*
	 * We are going to turn softirqs on, so set the
	 * usage bit for all held locks, if hardirqs are
	 * enabled too:
	 */
	if (curr->hardirqs_enabled)
		mark_held_locks(curr, SOFTIRQ);
	current->lockdep_recursion = 0;
}

/*
 * Softirqs were disabled:
 */
void trace_softirqs_off(unsigned long ip)
{
	struct task_struct *curr = current;

	if (unlikely(!debug_locks || current->lockdep_recursion))
		return;

	/*
	 * We fancy IRQs being disabled here, see softirq.c
	 */
	if (DEBUG_LOCKS_WARN_ON(!irqs_disabled()))
		return;

	if (curr->softirqs_enabled) {
		/*
		 * We have done an ON -> OFF transition:
		 */
		curr->softirqs_enabled = 0;
		curr->softirq_disable_ip = ip;
		curr->softirq_disable_event = ++curr->irq_events;
		debug_atomic_inc(softirqs_off_events);
		/*
		 * Whoops, we wanted softirqs off, so why aren't they?
		 */
		DEBUG_LOCKS_WARN_ON(!softirq_count());
	} else
		debug_atomic_inc(redundant_softirqs_off);
}

static void __lockdep_trace_alloc(gfp_t gfp_mask, unsigned long flags)
{
	struct task_struct *curr = current;

	if (unlikely(!debug_locks))
		return;

	/* no reclaim without waiting on it */
	if (!(gfp_mask & __GFP_DIRECT_RECLAIM))
		return;

	/* this guy won't enter reclaim */
	if ((curr->flags & PF_MEMALLOC) && !(gfp_mask & __GFP_NOMEMALLOC))
		return;

	/* We're only interested __GFP_FS allocations for now */
	if (!(gfp_mask & __GFP_FS))
		return;

	/*
	 * Oi! Can't be having __GFP_FS allocations with IRQs disabled.
	 */
	if (DEBUG_LOCKS_WARN_ON(irqs_disabled_flags(flags)))
		return;

	mark_held_locks(curr, RECLAIM_FS);
}

static void check_flags(unsigned long flags);

void lockdep_trace_alloc(gfp_t gfp_mask)
{
	unsigned long flags;

	if (unlikely(current->lockdep_recursion))
		return;

	raw_local_irq_save(flags);
	check_flags(flags);
	current->lockdep_recursion = 1;
	__lockdep_trace_alloc(gfp_mask, flags);
	current->lockdep_recursion = 0;
	raw_local_irq_restore(flags);
}

static int mark_irqflags(struct task_struct *curr, struct held_lock *hlock)
{
	/*
	 * If non-trylock use in a hardirq or softirq context, then
	 * mark the lock as used in these contexts:
	 */
	if (!hlock->trylock) {
		if (hlock->read) {
			if (curr->hardirq_context)
				if (!mark_lock(curr, hlock,
						LOCK_USED_IN_HARDIRQ_READ))
					return 0;
			if (curr->softirq_context)
				if (!mark_lock(curr, hlock,
						LOCK_USED_IN_SOFTIRQ_READ))
					return 0;
		} else {
			if (curr->hardirq_context)
				if (!mark_lock(curr, hlock, LOCK_USED_IN_HARDIRQ))
					return 0;
			if (curr->softirq_context)
				if (!mark_lock(curr, hlock, LOCK_USED_IN_SOFTIRQ))
					return 0;
		}
	}
	if (!hlock->hardirqs_off) {
		if (hlock->read) {
			if (!mark_lock(curr, hlock,
					LOCK_ENABLED_HARDIRQ_READ))
				return 0;
			if (curr->softirqs_enabled)
				if (!mark_lock(curr, hlock,
						LOCK_ENABLED_SOFTIRQ_READ))
					return 0;
		} else {
			if (!mark_lock(curr, hlock,
					LOCK_ENABLED_HARDIRQ))
				return 0;
			if (curr->softirqs_enabled)
				if (!mark_lock(curr, hlock,
						LOCK_ENABLED_SOFTIRQ))
					return 0;
		}
	}

	/*
	 * We reuse the irq context infrastructure more broadly as a general
	 * context checking code. This tests GFP_FS recursion (a lock taken
	 * during reclaim for a GFP_FS allocation is held over a GFP_FS
	 * allocation).
	 */
	if (!hlock->trylock && (curr->lockdep_reclaim_gfp & __GFP_FS)) {
		if (hlock->read) {
			if (!mark_lock(curr, hlock, LOCK_USED_IN_RECLAIM_FS_READ))
					return 0;
		} else {
			if (!mark_lock(curr, hlock, LOCK_USED_IN_RECLAIM_FS))
					return 0;
		}
	}

	return 1;
}

static int separate_irq_context(struct task_struct *curr,
		struct held_lock *hlock)
{
	unsigned int depth = curr->lockdep_depth;

	/*
	 * Keep track of points where we cross into an interrupt context:
	 */
	hlock->irq_context = 2*(curr->hardirq_context ? 1 : 0) +
				curr->softirq_context;
	if (depth) {
		struct held_lock *prev_hlock;

		prev_hlock = curr->held_locks + depth-1;
		/*
		 * If we cross into another context, reset the
		 * hash key (this also prevents the checking and the
		 * adding of the dependency to 'prev'):
		 */
		if (prev_hlock->irq_context != hlock->irq_context)
			return 1;
	}
	return 0;
}

#else /* defined(CONFIG_TRACE_IRQFLAGS) && defined(CONFIG_PROVE_LOCKING) */

static inline
int mark_lock_irq(struct task_struct *curr, struct held_lock *this,
		enum lock_usage_bit new_bit)
{
	WARN_ON(1); /* Impossible innit? when we don't have TRACE_IRQFLAG */
	return 1;
}

static inline int mark_irqflags(struct task_struct *curr,
		struct held_lock *hlock)
{
	return 1;
}

static inline int separate_irq_context(struct task_struct *curr,
		struct held_lock *hlock)
{
	return 0;
}

void lockdep_trace_alloc(gfp_t gfp_mask)
{
}

#endif /* defined(CONFIG_TRACE_IRQFLAGS) && defined(CONFIG_PROVE_LOCKING) */

/*
 * Mark a lock with a usage bit, and validate the state transition:
 */
static int mark_lock(struct task_struct *curr, struct held_lock *this,
			     enum lock_usage_bit new_bit)
{
	unsigned int new_mask = 1 << new_bit, ret = 1;

	/*
	 * If already set then do not dirty the cacheline,
	 * nor do any checks:
	 */
	if (likely(hlock_class(this)->usage_mask & new_mask))
		return 1;

	if (!graph_lock())
		return 0;
	/*
	 * Make sure we didn't race:
	 */
	if (unlikely(hlock_class(this)->usage_mask & new_mask)) {
		graph_unlock();
		return 1;
	}

	hlock_class(this)->usage_mask |= new_mask;

	if (!save_trace(hlock_class(this)->usage_traces + new_bit))
		return 0;

	switch (new_bit) {
#define LOCKDEP_STATE(__STATE)			\
	case LOCK_USED_IN_##__STATE:		\
	case LOCK_USED_IN_##__STATE##_READ:	\
	case LOCK_ENABLED_##__STATE:		\
	case LOCK_ENABLED_##__STATE##_READ:
#include "lockdep_states.h"
#undef LOCKDEP_STATE
		ret = mark_lock_irq(curr, this, new_bit);
		if (!ret)
			return 0;
		break;
	case LOCK_USED:
		debug_atomic_dec(nr_unused_locks);
		break;
	default:
		if (!debug_locks_off_graph_unlock())
			return 0;
		WARN_ON(1);
		return 0;
	}

	graph_unlock();

	/*
	 * We must printk outside of the graph_lock:
	 */
	if (ret == 2) {
		printk("\nmarked lock as {%s}:\n", usage_str[new_bit]);
		print_lock(this);
		print_irqtrace_events(curr);
		dump_stack();
	}

	return ret;
}

/*
 * Initialize a lock instance's lock-class mapping info:
 */
void lockdep_init_map(struct lockdep_map *lock, const char *name,
		      struct lock_class_key *key, int subclass)
{
	int i;

	kmemcheck_mark_initialized(lock, sizeof(*lock));

	for (i = 0; i < NR_LOCKDEP_CACHING_CLASSES; i++)
		lock->class_cache[i] = NULL;

#ifdef CONFIG_LOCK_STAT
	lock->cpu = raw_smp_processor_id();
#endif

	/*
	 * Can't be having no nameless bastards around this place!
	 */
	if (DEBUG_LOCKS_WARN_ON(!name)) {
		lock->name = "NULL";
		return;
	}

	lock->name = name;

	/*
	 * No key, no joy, we need to hash something.
	 */
	if (DEBUG_LOCKS_WARN_ON(!key))
		return;
	/*
	 * Sanity check, the lock-class key must be persistent:
	 */
	if (!static_obj(key)) {
		printk("BUG: key %p not in .data!\n", key);
		/*
		 * What it says above ^^^^^, I suggest you read it.
		 */
		DEBUG_LOCKS_WARN_ON(1);
		return;
	}
	lock->key = key;

	if (unlikely(!debug_locks))
		return;

	if (subclass) {
		unsigned long flags;

		if (DEBUG_LOCKS_WARN_ON(current->lockdep_recursion))
			return;

		raw_local_irq_save(flags);
		current->lockdep_recursion = 1;
		register_lock_class(lock, subclass, 1);
		current->lockdep_recursion = 0;
		raw_local_irq_restore(flags);
	}
}
EXPORT_SYMBOL_GPL(lockdep_init_map);

struct lock_class_key __lockdep_no_validate__;
EXPORT_SYMBOL_GPL(__lockdep_no_validate__);

static int
print_lock_nested_lock_not_held(struct task_struct *curr,
				struct held_lock *hlock,
				unsigned long ip)
{
	if (!debug_locks_off())
		return 0;
	if (debug_locks_silent)
		return 0;

	printk("\n");
	printk("==================================\n");
	printk("[ BUG: Nested lock was not taken ]\n");
	print_kernel_ident();
	printk("----------------------------------\n");

	printk("%s/%d is trying to lock:\n", curr->comm, task_pid_nr(curr));
	print_lock(hlock);

	printk("\nbut this task is not holding:\n");
	printk("%s\n", hlock->nest_lock->name);

	printk("\nstack backtrace:\n");
	dump_stack();

	printk("\nother info that might help us debug this:\n");
	lockdep_print_held_locks(curr);

	printk("\nstack backtrace:\n");
	dump_stack();

	return 0;
}

static int __lock_is_held(struct lockdep_map *lock);

/*
 * This gets called for every mutex_lock*()/spin_lock*() operation.
 * We maintain the dependency maps and validate the locking attempt:
 */
static int __lock_acquire(struct lockdep_map *lock, unsigned int subclass,
			  int trylock, int read, int check, int hardirqs_off,
			  struct lockdep_map *nest_lock, unsigned long ip,
			  int references, int pin_count)
{
	struct task_struct *curr = current;
	struct lock_class *class = NULL;
	struct held_lock *hlock;
	unsigned int depth;
	int chain_head = 0;
	int class_idx;
	u64 chain_key;

	if (unlikely(!debug_locks))
		return 0;

	/*
	 * Lockdep should run with IRQs disabled, otherwise we could
	 * get an interrupt which would want to take locks, which would
	 * end up in lockdep and have you got a head-ache already?
	 */
	if (DEBUG_LOCKS_WARN_ON(!irqs_disabled()))
		return 0;

	if (!prove_locking || lock->key == &__lockdep_no_validate__)
		check = 0;

	if (subclass < NR_LOCKDEP_CACHING_CLASSES)
		class = lock->class_cache[subclass];
	/*
	 * Not cached?
	 */
	if (unlikely(!class)) {
		class = register_lock_class(lock, subclass, 0);
		if (!class)
			return 0;
	}
	atomic_inc((atomic_t *)&class->ops);
	if (very_verbose(class)) {
		printk("\nacquire class [%p] %s", class->key, class->name);
		if (class->name_version > 1)
			printk("#%d", class->name_version);
		printk("\n");
		dump_stack();
	}

	/*
	 * Add the lock to the list of currently held locks.
	 * (we dont increase the depth just yet, up until the
	 * dependency checks are done)
	 */
	depth = curr->lockdep_depth;
	/*
	 * Ran out of static storage for our per-task lock stack again have we?
	 */
	if (DEBUG_LOCKS_WARN_ON(depth >= MAX_LOCK_DEPTH))
		return 0;

	class_idx = class - lock_classes + 1;

	if (depth) {
		hlock = curr->held_locks + depth - 1;
		if (hlock->class_idx == class_idx && nest_lock) {
			if (hlock->references)
				hlock->references++;
			else
				hlock->references = 2;

			return 1;
		}
	}

	hlock = curr->held_locks + depth;
	/*
	 * Plain impossible, we just registered it and checked it weren't no
	 * NULL like.. I bet this mushroom I ate was good!
	 */
	if (DEBUG_LOCKS_WARN_ON(!class))
		return 0;
	hlock->class_idx = class_idx;
	hlock->acquire_ip = ip;
	hlock->instance = lock;
	hlock->nest_lock = nest_lock;
	hlock->trylock = trylock;
	hlock->read = read;
	hlock->check = check;
	hlock->hardirqs_off = !!hardirqs_off;
	hlock->references = references;
#ifdef CONFIG_LOCK_STAT
	hlock->waittime_stamp = 0;
	hlock->holdtime_stamp = lockstat_clock();
#endif
	hlock->pin_count = pin_count;

	if (check && !mark_irqflags(curr, hlock))
		return 0;

	/* mark it as used: */
	if (!mark_lock(curr, hlock, LOCK_USED))
		return 0;

	/*
	 * Calculate the chain hash: it's the combined hash of all the
	 * lock keys along the dependency chain. We save the hash value
	 * at every step so that we can get the current hash easily
	 * after unlock. The chain hash is then used to cache dependency
	 * results.
	 *
	 * The 'key ID' is what is the most compact key value to drive
	 * the hash, not class->key.
	 */
	/*
	 * Whoops, we did it again.. ran straight out of our static allocation.
	 */
	if (DEBUG_LOCKS_WARN_ON(class_idx > MAX_LOCKDEP_KEYS))
		return 0;

	chain_key = curr->curr_chain_key;
	if (!depth) {
		/*
		 * How can we have a chain hash when we ain't got no keys?!
		 */
		if (DEBUG_LOCKS_WARN_ON(chain_key != 0))
			return 0;
		chain_head = 1;
	}

	hlock->prev_chain_key = chain_key;
	if (separate_irq_context(curr, hlock)) {
		chain_key = 0;
		chain_head = 1;
	}
	chain_key = iterate_chain_key(chain_key, class_idx);

	if (nest_lock && !__lock_is_held(nest_lock))
		return print_lock_nested_lock_not_held(curr, hlock, ip);

	if (!validate_chain(curr, lock, hlock, chain_head, chain_key))
		return 0;

	curr->curr_chain_key = chain_key;
	curr->lockdep_depth++;
	check_chain_key(curr);
#ifdef CONFIG_DEBUG_LOCKDEP
	if (unlikely(!debug_locks))
		return 0;
#endif
	if (unlikely(curr->lockdep_depth >= MAX_LOCK_DEPTH)) {
		debug_locks_off();
		print_lockdep_off("BUG: MAX_LOCK_DEPTH too low!");
		printk(KERN_DEBUG "depth: %i  max: %lu!\n",
		       curr->lockdep_depth, MAX_LOCK_DEPTH);

		lockdep_print_held_locks(current);
		debug_show_all_locks();
		dump_stack();

		return 0;
	}

	if (unlikely(curr->lockdep_depth > max_lockdep_depth))
		max_lockdep_depth = curr->lockdep_depth;

	return 1;
}

static int
print_unlock_imbalance_bug(struct task_struct *curr, struct lockdep_map *lock,
			   unsigned long ip)
{
	if (!debug_locks_off())
		return 0;
	if (debug_locks_silent)
		return 0;

	printk("\n");
	printk("=====================================\n");
	printk("[ BUG: bad unlock balance detected! ]\n");
	print_kernel_ident();
	printk("-------------------------------------\n");
	printk("%s/%d is trying to release lock (",
		curr->comm, task_pid_nr(curr));
	print_lockdep_cache(lock);
	printk(") at:\n");
	print_ip_sym(ip);
	printk("but there are no more locks to release!\n");
	printk("\nother info that might help us debug this:\n");
	lockdep_print_held_locks(curr);

	printk("\nstack backtrace:\n");
	dump_stack();

	return 0;
}

static int match_held_lock(struct held_lock *hlock, struct lockdep_map *lock)
{
	if (hlock->instance == lock)
		return 1;

	if (hlock->references) {
		struct lock_class *class = lock->class_cache[0];

		if (!class)
			class = look_up_lock_class(lock, 0);

		/*
		 * If look_up_lock_class() failed to find a class, we're trying
		 * to test if we hold a lock that has never yet been acquired.
		 * Clearly if the lock hasn't been acquired _ever_, we're not
		 * holding it either, so report failure.
		 */
		if (!class)
			return 0;

		/*
		 * References, but not a lock we're actually ref-counting?
		 * State got messed up, follow the sites that change ->references
		 * and try to make sense of it.
		 */
		if (DEBUG_LOCKS_WARN_ON(!hlock->nest_lock))
			return 0;

		if (hlock->class_idx == class - lock_classes + 1)
			return 1;
	}

	return 0;
}

static int
__lock_set_class(struct lockdep_map *lock, const char *name,
		 struct lock_class_key *key, unsigned int subclass,
		 unsigned long ip)
{
	struct task_struct *curr = current;
	struct held_lock *hlock, *prev_hlock;
	struct lock_class *class;
	unsigned int depth;
	int i;

	depth = curr->lockdep_depth;
	/*
	 * This function is about (re)setting the class of a held lock,
	 * yet we're not actually holding any locks. Naughty user!
	 */
	if (DEBUG_LOCKS_WARN_ON(!depth))
		return 0;

	prev_hlock = NULL;
	for (i = depth-1; i >= 0; i--) {
		hlock = curr->held_locks + i;
		/*
		 * We must not cross into another context:
		 */
		if (prev_hlock && prev_hlock->irq_context != hlock->irq_context)
			break;
		if (match_held_lock(hlock, lock))
			goto found_it;
		prev_hlock = hlock;
	}
	return print_unlock_imbalance_bug(curr, lock, ip);

found_it:
	lockdep_init_map(lock, name, key, 0);
	class = register_lock_class(lock, subclass, 0);
	hlock->class_idx = class - lock_classes + 1;

	curr->lockdep_depth = i;
	curr->curr_chain_key = hlock->prev_chain_key;

	for (; i < depth; i++) {
		hlock = curr->held_locks + i;
		if (!__lock_acquire(hlock->instance,
			hlock_class(hlock)->subclass, hlock->trylock,
				hlock->read, hlock->check, hlock->hardirqs_off,
				hlock->nest_lock, hlock->acquire_ip,
				hlock->references, hlock->pin_count))
			return 0;
	}

	/*
	 * I took it apart and put it back together again, except now I have
	 * these 'spare' parts.. where shall I put them.
	 */
	if (DEBUG_LOCKS_WARN_ON(curr->lockdep_depth != depth))
		return 0;
	return 1;
}

/*
 * Remove the lock to the list of currently held locks - this gets
 * called on mutex_unlock()/spin_unlock*() (or on a failed
 * mutex_lock_interruptible()).
 *
 * @nested is an hysterical artifact, needs a tree wide cleanup.
 */
static int
__lock_release(struct lockdep_map *lock, int nested, unsigned long ip)
{
	struct task_struct *curr = current;
	struct held_lock *hlock, *prev_hlock;
	unsigned int depth;
	int i;

	if (unlikely(!debug_locks))
		return 0;

	depth = curr->lockdep_depth;
	/*
	 * So we're all set to release this lock.. wait what lock? We don't
	 * own any locks, you've been drinking again?
	 */
	if (DEBUG_LOCKS_WARN_ON(depth <= 0))
		 return print_unlock_imbalance_bug(curr, lock, ip);

	/*
	 * Check whether the lock exists in the current stack
	 * of held locks:
	 */
	prev_hlock = NULL;
	for (i = depth-1; i >= 0; i--) {
		hlock = curr->held_locks + i;
		/*
		 * We must not cross into another context:
		 */
		if (prev_hlock && prev_hlock->irq_context != hlock->irq_context)
			break;
		if (match_held_lock(hlock, lock))
			goto found_it;
		prev_hlock = hlock;
	}
	return print_unlock_imbalance_bug(curr, lock, ip);

found_it:
	if (hlock->instance == lock)
		lock_release_holdtime(hlock);

	WARN(hlock->pin_count, "releasing a pinned lock\n");

	if (hlock->references) {
		hlock->references--;
		if (hlock->references) {
			/*
			 * We had, and after removing one, still have
			 * references, the current lock stack is still
			 * valid. We're done!
			 */
			return 1;
		}
	}

	/*
	 * We have the right lock to unlock, 'hlock' points to it.
	 * Now we remove it from the stack, and add back the other
	 * entries (if any), recalculating the hash along the way:
	 */

	curr->lockdep_depth = i;
	curr->curr_chain_key = hlock->prev_chain_key;

	for (i++; i < depth; i++) {
		hlock = curr->held_locks + i;
		if (!__lock_acquire(hlock->instance,
			hlock_class(hlock)->subclass, hlock->trylock,
				hlock->read, hlock->check, hlock->hardirqs_off,
				hlock->nest_lock, hlock->acquire_ip,
				hlock->references, hlock->pin_count))
			return 0;
	}

	/*
	 * We had N bottles of beer on the wall, we drank one, but now
	 * there's not N-1 bottles of beer left on the wall...
	 */
	if (DEBUG_LOCKS_WARN_ON(curr->lockdep_depth != depth - 1))
		return 0;

	return 1;
}

static int __lock_is_held(struct lockdep_map *lock)
{
	struct task_struct *curr = current;
	int i;

	for (i = 0; i < curr->lockdep_depth; i++) {
		struct held_lock *hlock = curr->held_locks + i;

		if (match_held_lock(hlock, lock))
			return 1;
	}

	return 0;
}

static void __lock_pin_lock(struct lockdep_map *lock)
{
	struct task_struct *curr = current;
	int i;

	if (unlikely(!debug_locks))
		return;

	for (i = 0; i < curr->lockdep_depth; i++) {
		struct held_lock *hlock = curr->held_locks + i;

		if (match_held_lock(hlock, lock)) {
			hlock->pin_count++;
			return;
		}
	}

	WARN(1, "pinning an unheld lock\n");
}

static void __lock_unpin_lock(struct lockdep_map *lock)
{
	struct task_struct *curr = current;
	int i;

	if (unlikely(!debug_locks))
		return;

	for (i = 0; i < curr->lockdep_depth; i++) {
		struct held_lock *hlock = curr->held_locks + i;

		if (match_held_lock(hlock, lock)) {
			if (WARN(!hlock->pin_count, "unpinning an unpinned lock\n"))
				return;

			hlock->pin_count--;
			return;
		}
	}

	WARN(1, "unpinning an unheld lock\n");
}

/*
 * Check whether we follow the irq-flags state precisely:
 */
static void check_flags(unsigned long flags)
{
#if defined(CONFIG_PROVE_LOCKING) && defined(CONFIG_DEBUG_LOCKDEP) && \
    defined(CONFIG_TRACE_IRQFLAGS)
	if (!debug_locks)
		return;

	if (irqs_disabled_flags(flags)) {
		if (DEBUG_LOCKS_WARN_ON(current->hardirqs_enabled)) {
			printk("possible reason: unannotated irqs-off.\n");
		}
	} else {
		if (DEBUG_LOCKS_WARN_ON(!current->hardirqs_enabled)) {
			printk("possible reason: unannotated irqs-on.\n");
		}
	}

	/*
	 * We dont accurately track softirq state in e.g.
	 * hardirq contexts (such as on 4KSTACKS), so only
	 * check if not in hardirq contexts:
	 */
	if (!hardirq_count()) {
		if (softirq_count()) {
			/* like the above, but with softirqs */
			DEBUG_LOCKS_WARN_ON(current->softirqs_enabled);
		} else {
			/* lick the above, does it taste good? */
			DEBUG_LOCKS_WARN_ON(!current->softirqs_enabled);
		}
	}

	if (!debug_locks)
		print_irqtrace_events(current);
#endif
}

void lock_set_class(struct lockdep_map *lock, const char *name,
		    struct lock_class_key *key, unsigned int subclass,
		    unsigned long ip)
{
	unsigned long flags;

	if (unlikely(current->lockdep_recursion))
		return;

	raw_local_irq_save(flags);
	current->lockdep_recursion = 1;
	check_flags(flags);
	if (__lock_set_class(lock, name, key, subclass, ip))
		check_chain_key(current);
	current->lockdep_recursion = 0;
	raw_local_irq_restore(flags);
}
EXPORT_SYMBOL_GPL(lock_set_class);

/*
 * We are not always called with irqs disabled - do that here,
 * and also avoid lockdep recursion:
 */
void lock_acquire(struct lockdep_map *lock, unsigned int subclass,
			  int trylock, int read, int check,
			  struct lockdep_map *nest_lock, unsigned long ip)
{
	unsigned long flags;

	if (unlikely(current->lockdep_recursion))
		return;

	raw_local_irq_save(flags);
	check_flags(flags);

	current->lockdep_recursion = 1;
	trace_lock_acquire(lock, subclass, trylock, read, check, nest_lock, ip);
	__lock_acquire(lock, subclass, trylock, read, check,
		       irqs_disabled_flags(flags), nest_lock, ip, 0, 0);
	current->lockdep_recursion = 0;
	raw_local_irq_restore(flags);
}
EXPORT_SYMBOL_GPL(lock_acquire);

void lock_release(struct lockdep_map *lock, int nested,
			  unsigned long ip)
{
	unsigned long flags;

	if (unlikely(current->lockdep_recursion))
		return;

	raw_local_irq_save(flags);
	check_flags(flags);
	current->lockdep_recursion = 1;
	trace_lock_release(lock, ip);
	if (__lock_release(lock, nested, ip))
		check_chain_key(current);
	current->lockdep_recursion = 0;
	raw_local_irq_restore(flags);
}
EXPORT_SYMBOL_GPL(lock_release);

int lock_is_held(struct lockdep_map *lock)
{
	unsigned long flags;
	int ret = 0;

	if (unlikely(current->lockdep_recursion))
		return 1; /* avoid false negative lockdep_assert_held() */

	raw_local_irq_save(flags);
	check_flags(flags);

	current->lockdep_recursion = 1;
	ret = __lock_is_held(lock);
	current->lockdep_recursion = 0;
	raw_local_irq_restore(flags);

	return ret;
}
EXPORT_SYMBOL_GPL(lock_is_held);

void lock_pin_lock(struct lockdep_map *lock)
{
	unsigned long flags;

	if (unlikely(current->lockdep_recursion))
		return;

	raw_local_irq_save(flags);
	check_flags(flags);

	current->lockdep_recursion = 1;
	__lock_pin_lock(lock);
	current->lockdep_recursion = 0;
	raw_local_irq_restore(flags);
}
EXPORT_SYMBOL_GPL(lock_pin_lock);

void lock_unpin_lock(struct lockdep_map *lock)
{
	unsigned long flags;

	if (unlikely(current->lockdep_recursion))
		return;

	raw_local_irq_save(flags);
	check_flags(flags);

	current->lockdep_recursion = 1;
	__lock_unpin_lock(lock);
	current->lockdep_recursion = 0;
	raw_local_irq_restore(flags);
}
EXPORT_SYMBOL_GPL(lock_unpin_lock);

void lockdep_set_current_reclaim_state(gfp_t gfp_mask)
{
	current->lockdep_reclaim_gfp = gfp_mask;
}

void lockdep_clear_current_reclaim_state(void)
{
	current->lockdep_reclaim_gfp = 0;
}

#ifdef CONFIG_LOCK_STAT
static int
print_lock_contention_bug(struct task_struct *curr, struct lockdep_map *lock,
			   unsigned long ip)
{
	if (!debug_locks_off())
		return 0;
	if (debug_locks_silent)
		return 0;

	printk("\n");
	printk("=================================\n");
	printk("[ BUG: bad contention detected! ]\n");
	print_kernel_ident();
	printk("---------------------------------\n");
	printk("%s/%d is trying to contend lock (",
		curr->comm, task_pid_nr(curr));
	print_lockdep_cache(lock);
	printk(") at:\n");
	print_ip_sym(ip);
	printk("but there are no locks held!\n");
	printk("\nother info that might help us debug this:\n");
	lockdep_print_held_locks(curr);

	printk("\nstack backtrace:\n");
	dump_stack();

	return 0;
}

static void
__lock_contended(struct lockdep_map *lock, unsigned long ip)
{
	struct task_struct *curr = current;
	struct held_lock *hlock, *prev_hlock;
	struct lock_class_stats *stats;
	unsigned int depth;
	int i, contention_point, contending_point;

	depth = curr->lockdep_depth;
	/*
	 * Whee, we contended on this lock, except it seems we're not
	 * actually trying to acquire anything much at all..
	 */
	if (DEBUG_LOCKS_WARN_ON(!depth))
		return;

	prev_hlock = NULL;
	for (i = depth-1; i >= 0; i--) {
		hlock = curr->held_locks + i;
		/*
		 * We must not cross into another context:
		 */
		if (prev_hlock && prev_hlock->irq_context != hlock->irq_context)
			break;
		if (match_held_lock(hlock, lock))
			goto found_it;
		prev_hlock = hlock;
	}
	print_lock_contention_bug(curr, lock, ip);
	return;

found_it:
	if (hlock->instance != lock)
		return;

	hlock->waittime_stamp = lockstat_clock();

	contention_point = lock_point(hlock_class(hlock)->contention_point, ip);
	contending_point = lock_point(hlock_class(hlock)->contending_point,
				      lock->ip);

	stats = get_lock_stats(hlock_class(hlock));
	if (contention_point < LOCKSTAT_POINTS)
		stats->contention_point[contention_point]++;
	if (contending_point < LOCKSTAT_POINTS)
		stats->contending_point[contending_point]++;
	if (lock->cpu != smp_processor_id())
		stats->bounces[bounce_contended + !!hlock->read]++;
	put_lock_stats(stats);
}

static void
__lock_acquired(struct lockdep_map *lock, unsigned long ip)
{
	struct task_struct *curr = current;
	struct held_lock *hlock, *prev_hlock;
	struct lock_class_stats *stats;
	unsigned int depth;
	u64 now, waittime = 0;
	int i, cpu;

	depth = curr->lockdep_depth;
	/*
	 * Yay, we acquired ownership of this lock we didn't try to
	 * acquire, how the heck did that happen?
	 */
	if (DEBUG_LOCKS_WARN_ON(!depth))
		return;

	prev_hlock = NULL;
	for (i = depth-1; i >= 0; i--) {
		hlock = curr->held_locks + i;
		/*
		 * We must not cross into another context:
		 */
		if (prev_hlock && prev_hlock->irq_context != hlock->irq_context)
			break;
		if (match_held_lock(hlock, lock))
			goto found_it;
		prev_hlock = hlock;
	}
	print_lock_contention_bug(curr, lock, _RET_IP_);
	return;

found_it:
	if (hlock->instance != lock)
		return;

	cpu = smp_processor_id();
	if (hlock->waittime_stamp) {
		now = lockstat_clock();
		waittime = now - hlock->waittime_stamp;
		hlock->holdtime_stamp = now;
	}

	trace_lock_acquired(lock, ip);

	stats = get_lock_stats(hlock_class(hlock));
	if (waittime) {
		if (hlock->read)
			lock_time_inc(&stats->read_waittime, waittime);
		else
			lock_time_inc(&stats->write_waittime, waittime);
	}
	if (lock->cpu != cpu)
		stats->bounces[bounce_acquired + !!hlock->read]++;
	put_lock_stats(stats);

	lock->cpu = cpu;
	lock->ip = ip;
}

void lock_contended(struct lockdep_map *lock, unsigned long ip)
{
	unsigned long flags;

	if (unlikely(!lock_stat))
		return;

	if (unlikely(current->lockdep_recursion))
		return;

	raw_local_irq_save(flags);
	check_flags(flags);
	current->lockdep_recursion = 1;
	trace_lock_contended(lock, ip);
	__lock_contended(lock, ip);
	current->lockdep_recursion = 0;
	raw_local_irq_restore(flags);
}
EXPORT_SYMBOL_GPL(lock_contended);

void lock_acquired(struct lockdep_map *lock, unsigned long ip)
{
	unsigned long flags;

	if (unlikely(!lock_stat))
		return;

	if (unlikely(current->lockdep_recursion))
		return;

	raw_local_irq_save(flags);
	check_flags(flags);
	current->lockdep_recursion = 1;
	__lock_acquired(lock, ip);
	current->lockdep_recursion = 0;
	raw_local_irq_restore(flags);
}
EXPORT_SYMBOL_GPL(lock_acquired);
#endif

/*
 * Used by the testsuite, sanitize the validator state
 * after a simulated failure:
 */

void lockdep_reset(void)
{
	unsigned long flags;
	int i;

	raw_local_irq_save(flags);
	current->curr_chain_key = 0;
	current->lockdep_depth = 0;
	current->lockdep_recursion = 0;
	memset(current->held_locks, 0, MAX_LOCK_DEPTH*sizeof(struct held_lock));
	nr_hardirq_chains = 0;
	nr_softirq_chains = 0;
	nr_process_chains = 0;
	debug_locks = 1;
	for (i = 0; i < CHAINHASH_SIZE; i++)
		INIT_HLIST_HEAD(chainhash_table + i);
	raw_local_irq_restore(flags);
}

static void zap_class(struct lock_class *class)
{
	int i;

	/*
	 * Remove all dependencies this lock is
	 * involved in:
	 */
	for (i = 0; i < nr_list_entries; i++) {
		if (list_entries[i].class == class)
			list_del_rcu(&list_entries[i].entry);
	}
	/*
	 * Unhash the class and remove it from the all_lock_classes list:
	 */
	hlist_del_rcu(&class->hash_entry);
	list_del_rcu(&class->lock_entry);

	RCU_INIT_POINTER(class->key, NULL);
	RCU_INIT_POINTER(class->name, NULL);
}

static inline int within(const void *addr, void *start, unsigned long size)
{
	return addr >= start && addr < start + size;
}

/*
 * Used in module.c to remove lock classes from memory that is going to be
 * freed; and possibly re-used by other modules.
 *
 * We will have had one sync_sched() before getting here, so we're guaranteed
 * nobody will look up these exact classes -- they're properly dead but still
 * allocated.
 */
void lockdep_free_key_range(void *start, unsigned long size)
{
	struct lock_class *class;
	struct hlist_head *head;
	unsigned long flags;
	int i;
	int locked;

	raw_local_irq_save(flags);
	locked = graph_lock();

	/*
	 * Unhash all classes that were created by this module:
	 */
	for (i = 0; i < CLASSHASH_SIZE; i++) {
		head = classhash_table + i;
		hlist_for_each_entry_rcu(class, head, hash_entry) {
			if (within(class->key, start, size))
				zap_class(class);
			else if (within(class->name, start, size))
				zap_class(class);
		}
	}

	if (locked)
		graph_unlock();
	raw_local_irq_restore(flags);

	/*
	 * Wait for any possible iterators from look_up_lock_class() to pass
	 * before continuing to free the memory they refer to.
	 *
	 * sync_sched() is sufficient because the read-side is IRQ disable.
	 */
	synchronize_sched();

	/*
	 * XXX at this point we could return the resources to the pool;
	 * instead we leak them. We would need to change to bitmap allocators
	 * instead of the linear allocators we have now.
	 */
}

void lockdep_reset_lock(struct lockdep_map *lock)
{
	struct lock_class *class;
	struct hlist_head *head;
	unsigned long flags;
	int i, j;
	int locked;

	raw_local_irq_save(flags);

	/*
	 * Remove all classes this lock might have:
	 */
	for (j = 0; j < MAX_LOCKDEP_SUBCLASSES; j++) {
		/*
		 * If the class exists we look it up and zap it:
		 */
		class = look_up_lock_class(lock, j);
		if (class)
			zap_class(class);
	}
	/*
	 * Debug check: in the end all mapped classes should
	 * be gone.
	 */
	locked = graph_lock();
	for (i = 0; i < CLASSHASH_SIZE; i++) {
		head = classhash_table + i;
		hlist_for_each_entry_rcu(class, head, hash_entry) {
			int match = 0;

			for (j = 0; j < NR_LOCKDEP_CACHING_CLASSES; j++)
				match |= class == lock->class_cache[j];

			if (unlikely(match)) {
				if (debug_locks_off_graph_unlock()) {
					/*
					 * We all just reset everything, how did it match?
					 */
					WARN_ON(1);
				}
				goto out_restore;
			}
		}
	}
	if (locked)
		graph_unlock();

out_restore:
	raw_local_irq_restore(flags);
}

void __init lockdep_info(void)
{
	printk("Lock dependency validator: Copyright (c) 2006 Red Hat, Inc., Ingo Molnar\n");

	printk("... MAX_LOCKDEP_SUBCLASSES:  %lu\n", MAX_LOCKDEP_SUBCLASSES);
	printk("... MAX_LOCK_DEPTH:          %lu\n", MAX_LOCK_DEPTH);
	printk("... MAX_LOCKDEP_KEYS:        %lu\n", MAX_LOCKDEP_KEYS);
	printk("... CLASSHASH_SIZE:          %lu\n", CLASSHASH_SIZE);
	printk("... MAX_LOCKDEP_ENTRIES:     %lu\n", MAX_LOCKDEP_ENTRIES);
	printk("... MAX_LOCKDEP_CHAINS:      %lu\n", MAX_LOCKDEP_CHAINS);
	printk("... CHAINHASH_SIZE:          %lu\n", CHAINHASH_SIZE);

	printk(" memory used by lock dependency info: %lu kB\n",
		(sizeof(struct lock_class) * MAX_LOCKDEP_KEYS +
		sizeof(struct list_head) * CLASSHASH_SIZE +
		sizeof(struct lock_list) * MAX_LOCKDEP_ENTRIES +
		sizeof(struct lock_chain) * MAX_LOCKDEP_CHAINS +
		sizeof(struct list_head) * CHAINHASH_SIZE
#ifdef CONFIG_PROVE_LOCKING
		+ sizeof(struct circular_queue)
#endif
		) / 1024
		);

	printk(" per task-struct memory footprint: %lu bytes\n",
		sizeof(struct held_lock) * MAX_LOCK_DEPTH);
}

static void
print_freed_lock_bug(struct task_struct *curr, const void *mem_from,
		     const void *mem_to, struct held_lock *hlock)
{
	if (!debug_locks_off())
		return;
	if (debug_locks_silent)
		return;

	printk("\n");
	printk("=========================\n");
	printk("[ BUG: held lock freed! ]\n");
	print_kernel_ident();
	printk("-------------------------\n");
	printk("%s/%d is freeing memory %p-%p, with a lock still held there!\n",
		curr->comm, task_pid_nr(curr), mem_from, mem_to-1);
	print_lock(hlock);
	lockdep_print_held_locks(curr);

	printk("\nstack backtrace:\n");
	dump_stack();
}

static inline int not_in_range(const void* mem_from, unsigned long mem_len,
				const void* lock_from, unsigned long lock_len)
{
	return lock_from + lock_len <= mem_from ||
		mem_from + mem_len <= lock_from;
}

/*
 * Called when kernel memory is freed (or unmapped), or if a lock
 * is destroyed or reinitialized - this code checks whether there is
 * any held lock in the memory range of <from> to <to>:
 */
void debug_check_no_locks_freed(const void *mem_from, unsigned long mem_len)
{
	struct task_struct *curr = current;
	struct held_lock *hlock;
	unsigned long flags;
	int i;

	if (unlikely(!debug_locks))
		return;

	local_irq_save(flags);
	for (i = 0; i < curr->lockdep_depth; i++) {
		hlock = curr->held_locks + i;

		if (not_in_range(mem_from, mem_len, hlock->instance,
					sizeof(*hlock->instance)))
			continue;

		print_freed_lock_bug(curr, mem_from, mem_from + mem_len, hlock);
		break;
	}
	local_irq_restore(flags);
}
EXPORT_SYMBOL_GPL(debug_check_no_locks_freed);

static void print_held_locks_bug(void)
{
	if (!debug_locks_off())
		return;
	if (debug_locks_silent)
		return;

	printk("\n");
	printk("=====================================\n");
	printk("[ BUG: %s/%d still has locks held! ]\n",
	       current->comm, task_pid_nr(current));
	print_kernel_ident();
	printk("-------------------------------------\n");
	lockdep_print_held_locks(current);
	printk("\nstack backtrace:\n");
	dump_stack();
}

void debug_check_no_locks_held(void)
{
	if (unlikely(current->lockdep_depth > 0))
		print_held_locks_bug();
}
EXPORT_SYMBOL_GPL(debug_check_no_locks_held);

#ifdef __KERNEL__
void debug_show_all_locks(void)
{
	struct task_struct *g, *p;
	int count = 10;
	int unlock = 1;

	if (unlikely(!debug_locks)) {
		printk("INFO: lockdep is turned off.\n");
		return;
	}
	printk("\nShowing all locks held in the system:\n");

	/*
	 * Here we try to get the tasklist_lock as hard as possible,
	 * if not successful after 2 seconds we ignore it (but keep
	 * trying). This is to enable a debug printout even if a
	 * tasklist_lock-holding task deadlocks or crashes.
	 */
retry:
	if (!read_trylock(&tasklist_lock)) {
		if (count == 10)
			printk("hm, tasklist_lock locked, retrying... ");
		if (count) {
			count--;
			printk(" #%d", 10-count);
			mdelay(200);
			goto retry;
		}
		printk(" ignoring it.\n");
		unlock = 0;
	} else {
		if (count != 10)
			printk(KERN_CONT " locked it.\n");
	}

	do_each_thread(g, p) {
		/*
		 * It's not reliable to print a task's held locks
		 * if it's not sleeping (or if it's not the current
		 * task):
		 */
		if (p->state == TASK_RUNNING && p != current)
			continue;
		if (p->lockdep_depth)
			lockdep_print_held_locks(p);
		if (!unlock)
			if (read_trylock(&tasklist_lock))
				unlock = 1;
	} while_each_thread(g, p);

	printk("\n");
	printk("=============================================\n\n");

	if (unlock)
		read_unlock(&tasklist_lock);
}
EXPORT_SYMBOL_GPL(debug_show_all_locks);
#endif

/*
 * Careful: only use this function if you are sure that
 * the task cannot run in parallel!
 */
void debug_show_held_locks(struct task_struct *task)
{
	if (unlikely(!debug_locks)) {
		printk("INFO: lockdep is turned off.\n");
		return;
	}
	lockdep_print_held_locks(task);
}
EXPORT_SYMBOL_GPL(debug_show_held_locks);

asmlinkage __visible void lockdep_sys_exit(void)
{
	struct task_struct *curr = current;

	if (unlikely(curr->lockdep_depth)) {
		if (!debug_locks_off())
			return;
		printk("\n");
		printk("================================================\n");
		printk("[ BUG: lock held when returning to user space! ]\n");
		print_kernel_ident();
		printk("------------------------------------------------\n");
		printk("%s/%d is leaving the kernel with locks still held!\n",
				curr->comm, curr->pid);
		lockdep_print_held_locks(curr);
	}
}

void lockdep_rcu_suspicious(const char *file, const int line, const char *s)
{
	struct task_struct *curr = current;

#ifndef CONFIG_PROVE_RCU_REPEATEDLY
	if (!debug_locks_off())
		return;
#endif /* #ifdef CONFIG_PROVE_RCU_REPEATEDLY */
	/* Note: the following can be executed concurrently, so be careful. */
	printk("\n");
	printk("===============================\n");
	printk("[ INFO: suspicious RCU usage. ]\n");
	print_kernel_ident();
	printk("-------------------------------\n");
	printk("%s:%d %s!\n", file, line, s);
	printk("\nother info that might help us debug this:\n\n");
	printk("\n%srcu_scheduler_active = %d, debug_locks = %d\n",
	       !rcu_lockdep_current_cpu_online()
			? "RCU used illegally from offline CPU!\n"
			: !rcu_is_watching()
				? "RCU used illegally from idle CPU!\n"
				: "",
	       rcu_scheduler_active, debug_locks);

	/*
	 * If a CPU is in the RCU-free window in idle (ie: in the section
	 * between rcu_idle_enter() and rcu_idle_exit(), then RCU
	 * considers that CPU to be in an "extended quiescent state",
	 * which means that RCU will be completely ignoring that CPU.
	 * Therefore, rcu_read_lock() and friends have absolutely no
	 * effect on a CPU running in that state. In other words, even if
	 * such an RCU-idle CPU has called rcu_read_lock(), RCU might well
	 * delete data structures out from under it.  RCU really has no
	 * choice here: we need to keep an RCU-free window in idle where
	 * the CPU may possibly enter into low power mode. This way we can
	 * notice an extended quiescent state to other CPUs that started a grace
	 * period. Otherwise we would delay any grace period as long as we run
	 * in the idle task.
	 *
	 * So complain bitterly if someone does call rcu_read_lock(),
	 * rcu_read_lock_bh() and so on from extended quiescent states.
	 */
	if (!rcu_is_watching())
		printk("RCU used illegally from extended quiescent state!\n");

	lockdep_print_held_locks(curr);
	printk("\nstack backtrace:\n");
	dump_stack();
}
EXPORT_SYMBOL_GPL(lockdep_rcu_suspicious);<|MERGE_RESOLUTION|>--- conflicted
+++ resolved
@@ -2000,8 +2000,6 @@
 }
 
 /*
-<<<<<<< HEAD
-=======
  * Returns the next chain_key iteration
  */
 static u64 print_chain_key_iteration(int class_idx, u64 chain_key)
@@ -2073,7 +2071,6 @@
 }
 
 /*
->>>>>>> f03b24a8
  * Checks whether the chain and the current held locks are consistent
  * in depth and also in content. If they are not it most likely means
  * that there was a collision during the calculation of the chain_key.
@@ -2088,28 +2085,18 @@
 
 	i = get_first_held_lock(curr, hlock);
 
-<<<<<<< HEAD
-	if (DEBUG_LOCKS_WARN_ON(chain->depth != curr->lockdep_depth - (i - 1)))
-		return 0;
-=======
 	if (DEBUG_LOCKS_WARN_ON(chain->depth != curr->lockdep_depth - (i - 1))) {
 		print_collision(curr, hlock, chain);
 		return 0;
 	}
->>>>>>> f03b24a8
 
 	for (j = 0; j < chain->depth - 1; j++, i++) {
 		id = curr->held_locks[i].class_idx - 1;
 
-<<<<<<< HEAD
-		if (DEBUG_LOCKS_WARN_ON(chain_hlocks[chain->base + j] != id))
-			return 0;
-=======
 		if (DEBUG_LOCKS_WARN_ON(chain_hlocks[chain->base + j] != id)) {
 			print_collision(curr, hlock, chain);
 			return 0;
 		}
->>>>>>> f03b24a8
 	}
 #endif
 	return 1;
