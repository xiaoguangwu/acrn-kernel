--- conflicted
+++ resolved
@@ -1184,14 +1184,11 @@
 
 	/* Can the task run on the task's current CPU? If so, we're done */
 	if (cpumask_test_cpu(task_cpu(p), new_mask) || __migrate_disabled(p))
-<<<<<<< HEAD
 		goto out;
 
 #if defined(CONFIG_SMP) && defined(CONFIG_PREEMPT_RT_BASE)
 	if (__migrate_disabled(p)) {
 		p->migrate_disable_update = 1;
-=======
->>>>>>> 5c15b762
 		goto out;
 	}
 #endif
@@ -3580,7 +3577,6 @@
 static inline void sched_submit_work(struct task_struct *tsk)
 {
 	if (!tsk->state)
-<<<<<<< HEAD
 		return;
 	/*
 	 * If a worker went to sleep, notify and ask workqueue whether
@@ -3596,8 +3592,6 @@
 	}
 
 	if (tsk_is_pi_blocked(tsk))
-=======
->>>>>>> 5c15b762
 		return;
 
 	/*
