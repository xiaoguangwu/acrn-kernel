--- conflicted
+++ resolved
@@ -506,7 +506,6 @@
 static struct pid *good_sigevent(sigevent_t * event)
 {
 	struct task_struct *rtn = current->group_leader;
-	int sig = event->sigev_signo;
 
 	switch (event->sigev_notify) {
 	case SIGEV_SIGNAL | SIGEV_THREAD_ID:
@@ -518,22 +517,15 @@
 	case SIGEV_THREAD:
 		if (event->sigev_signo <= 0 || event->sigev_signo > SIGRTMAX)
 			return NULL;
+		if (sig_kernel_only(event->sigev_signo) ||
+		    sig_kernel_coredump(event->sigev_signo))
+			return NULL;
 		/* FALLTHRU */
 	case SIGEV_NONE:
 		return task_pid(rtn);
 	default:
 		return NULL;
-<<<<<<< HEAD
-
-	if (((event->sigev_notify & ~SIGEV_THREAD_ID) != SIGEV_NONE) &&
-	    (sig <= 0 || sig > SIGRTMAX || sig_kernel_only(sig) ||
-	     sig_kernel_coredump(sig)))
-		return NULL;
-
-	return task_pid(rtn);
-=======
-	}
->>>>>>> 19c04ca5
+	}
 }
 
 void posix_timers_register_clock(const clockid_t clock_id,
