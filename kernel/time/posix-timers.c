/*
 * linux/kernel/posix-timers.c
 *
 *
 * 2002-10-15  Posix Clocks & timers
 *                           by George Anzinger george@mvista.com
 *
 *			     Copyright (C) 2002 2003 by MontaVista Software.
 *
 * 2004-06-01  Fix CLOCK_REALTIME clock/timer TIMER_ABSTIME bug.
 *			     Copyright (C) 2004 Boris Hu
 *
 * This program is free software; you can redistribute it and/or modify
 * it under the terms of the GNU General Public License as published by
 * the Free Software Foundation; either version 2 of the License, or (at
 * your option) any later version.
 *
 * This program is distributed in the hope that it will be useful, but
 * WITHOUT ANY WARRANTY; without even the implied warranty of
 * MERCHANTABILITY or FITNESS FOR A PARTICULAR PURPOSE. See the GNU
 * General Public License for more details.

 * You should have received a copy of the GNU General Public License
 * along with this program; if not, write to the Free Software
 * Foundation, Inc., 675 Mass Ave, Cambridge, MA 02139, USA.
 *
 * MontaVista Software | 1237 East Arques Avenue | Sunnyvale | CA 94085 | USA
 */

/* These are all the functions necessary to implement
 * POSIX clocks & timers
 */
#include <linux/mm.h>
#include <linux/interrupt.h>
#include <linux/slab.h>
#include <linux/time.h>
#include <linux/mutex.h>

#include <asm/uaccess.h>
#include <linux/list.h>
#include <linux/init.h>
#include <linux/compiler.h>
#include <linux/hash.h>
#include <linux/posix-clock.h>
#include <linux/posix-timers.h>
#include <linux/syscalls.h>
#include <linux/wait.h>
#include <linux/workqueue.h>
#include <linux/export.h>
#include <linux/hashtable.h>

#include "timekeeping.h"

/*
 * Management arrays for POSIX timers. Timers are now kept in static hash table
 * with 512 entries.
 * Timer ids are allocated by local routine, which selects proper hash head by
 * key, constructed from current->signal address and per signal struct counter.
 * This keeps timer ids unique per process, but now they can intersect between
 * processes.
 */

/*
 * Lets keep our timers in a slab cache :-)
 */
static struct kmem_cache *posix_timers_cache;

static DEFINE_HASHTABLE(posix_timers_hashtable, 9);
static DEFINE_SPINLOCK(hash_lock);

/*
 * we assume that the new SIGEV_THREAD_ID shares no bits with the other
 * SIGEV values.  Here we put out an error if this assumption fails.
 */
#if SIGEV_THREAD_ID != (SIGEV_THREAD_ID & \
                       ~(SIGEV_SIGNAL | SIGEV_NONE | SIGEV_THREAD))
#error "SIGEV_THREAD_ID must not share bit with other SIGEV values!"
#endif

/*
 * parisc wants ENOTSUP instead of EOPNOTSUPP
 */
#ifndef ENOTSUP
# define ENANOSLEEP_NOTSUP EOPNOTSUPP
#else
# define ENANOSLEEP_NOTSUP ENOTSUP
#endif

/*
 * The timer ID is turned into a timer address by idr_find().
 * Verifying a valid ID consists of:
 *
 * a) checking that idr_find() returns other than -1.
 * b) checking that the timer id matches the one in the timer itself.
 * c) that the timer owner is in the callers thread group.
 */

/*
 * CLOCKs: The POSIX standard calls for a couple of clocks and allows us
 *	    to implement others.  This structure defines the various
 *	    clocks.
 *
 * RESOLUTION: Clock resolution is used to round up timer and interval
 *	    times, NOT to report clock times, which are reported with as
 *	    much resolution as the system can muster.  In some cases this
 *	    resolution may depend on the underlying clock hardware and
 *	    may not be quantifiable until run time, and only then is the
 *	    necessary code is written.	The standard says we should say
 *	    something about this issue in the documentation...
 *
 * FUNCTIONS: The CLOCKs structure defines possible functions to
 *	    handle various clock functions.
 *
 *	    The standard POSIX timer management code assumes the
 *	    following: 1.) The k_itimer struct (sched.h) is used for
 *	    the timer.  2.) The list, it_lock, it_clock, it_id and
 *	    it_pid fields are not modified by timer code.
 *
 * Permissions: It is assumed that the clock_settime() function defined
 *	    for each clock will take care of permission checks.	 Some
 *	    clocks may be set able by any user (i.e. local process
 *	    clocks) others not.	 Currently the only set able clock we
 *	    have is CLOCK_REALTIME and its high res counter part, both of
 *	    which we beg off on and pass to do_sys_settimeofday().
 */

static struct k_clock posix_clocks[MAX_CLOCKS];

/*
 * These ones are defined below.
 */
static int common_nsleep(const clockid_t, int flags, struct timespec *t,
			 struct timespec __user *rmtp);
static int common_timer_create(struct k_itimer *new_timer);
static void common_timer_get(struct k_itimer *, struct itimerspec *);
static int common_timer_set(struct k_itimer *, int,
			    struct itimerspec *, struct itimerspec *);
static int common_timer_del(struct k_itimer *timer);

static enum hrtimer_restart posix_timer_fn(struct hrtimer *data);

static struct k_itimer *__lock_timer(timer_t timer_id, unsigned long *flags);

#define lock_timer(tid, flags)						   \
({	struct k_itimer *__timr;					   \
	__cond_lock(&__timr->it_lock, __timr = __lock_timer(tid, flags));  \
	__timr;								   \
})

static int hash(struct signal_struct *sig, unsigned int nr)
{
	return hash_32(hash32_ptr(sig) ^ nr, HASH_BITS(posix_timers_hashtable));
}

static struct k_itimer *__posix_timers_find(struct hlist_head *head,
					    struct signal_struct *sig,
					    timer_t id)
{
	struct k_itimer *timer;

	hlist_for_each_entry_rcu(timer, head, t_hash) {
		if ((timer->it_signal == sig) && (timer->it_id == id))
			return timer;
	}
	return NULL;
}

static struct k_itimer *posix_timer_by_id(timer_t id)
{
	struct signal_struct *sig = current->signal;
	struct hlist_head *head = &posix_timers_hashtable[hash(sig, id)];

	return __posix_timers_find(head, sig, id);
}

static int posix_timer_add(struct k_itimer *timer)
{
	struct signal_struct *sig = current->signal;
	int first_free_id = sig->posix_timer_id;
	struct hlist_head *head;
	int ret = -ENOENT;

	do {
		spin_lock(&hash_lock);
		head = &posix_timers_hashtable[hash(sig, sig->posix_timer_id)];
		if (!__posix_timers_find(head, sig, sig->posix_timer_id)) {
			hlist_add_head_rcu(&timer->t_hash, head);
			ret = sig->posix_timer_id;
		}
		if (++sig->posix_timer_id < 0)
			sig->posix_timer_id = 0;
		if ((sig->posix_timer_id == first_free_id) && (ret == -ENOENT))
			/* Loop over all possible ids completed */
			ret = -EAGAIN;
		spin_unlock(&hash_lock);
	} while (ret == -ENOENT);
	return ret;
}

static inline void unlock_timer(struct k_itimer *timr, unsigned long flags)
{
	spin_unlock_irqrestore(&timr->it_lock, flags);
}

/* Get clock_realtime */
static int posix_clock_realtime_get(clockid_t which_clock, struct timespec *tp)
{
	ktime_get_real_ts(tp);
	return 0;
}

/* Set clock_realtime */
static int posix_clock_realtime_set(const clockid_t which_clock,
				    const struct timespec *tp)
{
	return do_sys_settimeofday(tp, NULL);
}

static int posix_clock_realtime_adj(const clockid_t which_clock,
				    struct timex *t)
{
	return do_adjtimex(t);
}

/*
 * Get monotonic time for posix timers
 */
static int posix_ktime_get_ts(clockid_t which_clock, struct timespec *tp)
{
	ktime_get_ts(tp);
	return 0;
}

/*
 * Get monotonic-raw time for posix timers
 */
static int posix_get_monotonic_raw(clockid_t which_clock, struct timespec *tp)
{
	getrawmonotonic(tp);
	return 0;
}


static int posix_get_realtime_coarse(clockid_t which_clock, struct timespec *tp)
{
	*tp = current_kernel_time();
	return 0;
}

static int posix_get_monotonic_coarse(clockid_t which_clock,
						struct timespec *tp)
{
	*tp = get_monotonic_coarse();
	return 0;
}

static int posix_get_coarse_res(const clockid_t which_clock, struct timespec *tp)
{
	*tp = ktime_to_timespec(KTIME_LOW_RES);
	return 0;
}

static int posix_get_boottime(const clockid_t which_clock, struct timespec *tp)
{
	get_monotonic_boottime(tp);
	return 0;
}

static int posix_get_tai(clockid_t which_clock, struct timespec *tp)
{
	timekeeping_clocktai(tp);
	return 0;
}

static int posix_get_hrtimer_res(clockid_t which_clock, struct timespec *tp)
{
	tp->tv_sec = 0;
	tp->tv_nsec = hrtimer_resolution;
	return 0;
}

/*
 * Initialize everything, well, just everything in Posix clocks/timers ;)
 */
static __init int init_posix_timers(void)
{
	struct k_clock clock_realtime = {
		.clock_getres	= posix_get_hrtimer_res,
		.clock_get	= posix_clock_realtime_get,
		.clock_set	= posix_clock_realtime_set,
		.clock_adj	= posix_clock_realtime_adj,
		.nsleep		= common_nsleep,
		.nsleep_restart	= hrtimer_nanosleep_restart,
		.timer_create	= common_timer_create,
		.timer_set	= common_timer_set,
		.timer_get	= common_timer_get,
		.timer_del	= common_timer_del,
	};
	struct k_clock clock_monotonic = {
		.clock_getres	= posix_get_hrtimer_res,
		.clock_get	= posix_ktime_get_ts,
		.nsleep		= common_nsleep,
		.nsleep_restart	= hrtimer_nanosleep_restart,
		.timer_create	= common_timer_create,
		.timer_set	= common_timer_set,
		.timer_get	= common_timer_get,
		.timer_del	= common_timer_del,
	};
	struct k_clock clock_monotonic_raw = {
		.clock_getres	= posix_get_hrtimer_res,
		.clock_get	= posix_get_monotonic_raw,
	};
	struct k_clock clock_realtime_coarse = {
		.clock_getres	= posix_get_coarse_res,
		.clock_get	= posix_get_realtime_coarse,
	};
	struct k_clock clock_monotonic_coarse = {
		.clock_getres	= posix_get_coarse_res,
		.clock_get	= posix_get_monotonic_coarse,
	};
	struct k_clock clock_tai = {
		.clock_getres	= posix_get_hrtimer_res,
		.clock_get	= posix_get_tai,
		.nsleep		= common_nsleep,
		.nsleep_restart	= hrtimer_nanosleep_restart,
		.timer_create	= common_timer_create,
		.timer_set	= common_timer_set,
		.timer_get	= common_timer_get,
		.timer_del	= common_timer_del,
	};
	struct k_clock clock_boottime = {
		.clock_getres	= posix_get_hrtimer_res,
		.clock_get	= posix_get_boottime,
		.nsleep		= common_nsleep,
		.nsleep_restart	= hrtimer_nanosleep_restart,
		.timer_create	= common_timer_create,
		.timer_set	= common_timer_set,
		.timer_get	= common_timer_get,
		.timer_del	= common_timer_del,
	};

	posix_timers_register_clock(CLOCK_REALTIME, &clock_realtime);
	posix_timers_register_clock(CLOCK_MONOTONIC, &clock_monotonic);
	posix_timers_register_clock(CLOCK_MONOTONIC_RAW, &clock_monotonic_raw);
	posix_timers_register_clock(CLOCK_REALTIME_COARSE, &clock_realtime_coarse);
	posix_timers_register_clock(CLOCK_MONOTONIC_COARSE, &clock_monotonic_coarse);
	posix_timers_register_clock(CLOCK_BOOTTIME, &clock_boottime);
	posix_timers_register_clock(CLOCK_TAI, &clock_tai);

	posix_timers_cache = kmem_cache_create("posix_timers_cache",
					sizeof (struct k_itimer), 0, SLAB_PANIC,
					NULL);
	return 0;
}

__initcall(init_posix_timers);

static void schedule_next_timer(struct k_itimer *timr)
{
	struct hrtimer *timer = &timr->it.real.timer;

	if (timr->it.real.interval == 0)
		return;

	timr->it_overrun += (unsigned int) hrtimer_forward(timer,
						timer->base->get_time(),
						timr->it.real.interval);

	timr->it_overrun_last = timr->it_overrun;
	timr->it_overrun = -1;
	++timr->it_requeue_pending;
	hrtimer_restart(timer);
}

/*
 * This function is exported for use by the signal deliver code.  It is
 * called just prior to the info block being released and passes that
 * block to us.  It's function is to update the overrun entry AND to
 * restart the timer.  It should only be called if the timer is to be
 * restarted (i.e. we have flagged this in the sys_private entry of the
 * info block).
 *
 * To protect against the timer going away while the interrupt is queued,
 * we require that the it_requeue_pending flag be set.
 */
void do_schedule_next_timer(struct siginfo *info)
{
	struct k_itimer *timr;
	unsigned long flags;

	timr = lock_timer(info->si_tid, &flags);

	if (timr && timr->it_requeue_pending == info->si_sys_private) {
		if (timr->it_clock < 0)
			posix_cpu_timer_schedule(timr);
		else
			schedule_next_timer(timr);

		info->si_overrun += timr->it_overrun_last;
	}

	if (timr)
		unlock_timer(timr, flags);
}

int posix_timer_event(struct k_itimer *timr, int si_private)
{
	struct task_struct *task;
	int shared, ret = -1;
	/*
	 * FIXME: if ->sigq is queued we can race with
	 * dequeue_signal()->do_schedule_next_timer().
	 *
	 * If dequeue_signal() sees the "right" value of
	 * si_sys_private it calls do_schedule_next_timer().
	 * We re-queue ->sigq and drop ->it_lock().
	 * do_schedule_next_timer() locks the timer
	 * and re-schedules it while ->sigq is pending.
	 * Not really bad, but not that we want.
	 */
	timr->sigq->info.si_sys_private = si_private;

	rcu_read_lock();
	task = pid_task(timr->it_pid, PIDTYPE_PID);
	if (task) {
		shared = !(timr->it_sigev_notify & SIGEV_THREAD_ID);
		ret = send_sigqueue(timr->sigq, task, shared);
	}
	rcu_read_unlock();
	/* If we failed to send the signal the timer stops. */
	return ret > 0;
}
EXPORT_SYMBOL_GPL(posix_timer_event);

/*
 * This function gets called when a POSIX.1b interval timer expires.  It
 * is used as a callback from the kernel internal timer.  The
 * run_timer_list code ALWAYS calls with interrupts on.

 * This code is for CLOCK_REALTIME* and CLOCK_MONOTONIC* timers.
 */
static enum hrtimer_restart posix_timer_fn(struct hrtimer *timer)
{
	struct k_itimer *timr;
	unsigned long flags;
	int si_private = 0;
	enum hrtimer_restart ret = HRTIMER_NORESTART;

	timr = container_of(timer, struct k_itimer, it.real.timer);
	spin_lock_irqsave(&timr->it_lock, flags);

	if (timr->it.real.interval != 0)
		si_private = ++timr->it_requeue_pending;

	if (posix_timer_event(timr, si_private)) {
		/*
		 * signal was not sent because of sig_ignor
		 * we will not get a call back to restart it AND
		 * it should be restarted.
		 */
		if (timr->it.real.interval != 0) {
			ktime_t now = hrtimer_cb_get_time(timer);

			/*
			 * FIXME: What we really want, is to stop this
			 * timer completely and restart it in case the
			 * SIG_IGN is removed. This is a non trivial
			 * change which involves sighand locking
			 * (sigh !), which we don't want to do late in
			 * the release cycle.
			 *
			 * For now we just let timers with an interval
			 * less than a jiffie expire every jiffie to
			 * avoid softirq starvation in case of SIG_IGN
			 * and a very small interval, which would put
			 * the timer right back on the softirq pending
			 * list. By moving now ahead of time we trick
			 * hrtimer_forward() to expire the timer
			 * later, while we still maintain the overrun
			 * accuracy, but have some inconsistency in
			 * the timer_gettime() case. This is at least
			 * better than a starved softirq. A more
			 * complex fix which solves also another related
			 * inconsistency is already in the pipeline.
			 */
#ifdef CONFIG_HIGH_RES_TIMERS
			{
				ktime_t kj = ktime_set(0, NSEC_PER_SEC / HZ);

				if (timr->it.real.interval < kj)
					now = ktime_add(now, kj);
			}
#endif
			timr->it_overrun += (unsigned int)
				hrtimer_forward(timer, now,
						timr->it.real.interval);
			ret = HRTIMER_RESTART;
			++timr->it_requeue_pending;
		}
	}

	unlock_timer(timr, flags);
	return ret;
}

static struct pid *good_sigevent(sigevent_t * event)
{
	struct task_struct *rtn = current->group_leader;

	switch (event->sigev_notify) {
	case SIGEV_SIGNAL | SIGEV_THREAD_ID:
		rtn = find_task_by_vpid(event->sigev_notify_thread_id);
		if (!rtn || !same_thread_group(rtn, current))
			return NULL;
		/* FALLTHRU */
	case SIGEV_SIGNAL:
	case SIGEV_THREAD:
		if (event->sigev_signo <= 0 || event->sigev_signo > SIGRTMAX)
			return NULL;
		/* FALLTHRU */
	case SIGEV_NONE:
		return task_pid(rtn);
	default:
		return NULL;
	}
}

void posix_timers_register_clock(const clockid_t clock_id,
				 struct k_clock *new_clock)
{
	if ((unsigned) clock_id >= MAX_CLOCKS) {
		printk(KERN_WARNING "POSIX clock register failed for clock_id %d\n",
		       clock_id);
		return;
	}

	if (!new_clock->clock_get) {
		printk(KERN_WARNING "POSIX clock id %d lacks clock_get()\n",
		       clock_id);
		return;
	}
	if (!new_clock->clock_getres) {
		printk(KERN_WARNING "POSIX clock id %d lacks clock_getres()\n",
		       clock_id);
		return;
	}

	posix_clocks[clock_id] = *new_clock;
}
EXPORT_SYMBOL_GPL(posix_timers_register_clock);

static struct k_itimer * alloc_posix_timer(void)
{
	struct k_itimer *tmr;
	tmr = kmem_cache_zalloc(posix_timers_cache, GFP_KERNEL);
	if (!tmr)
		return tmr;
	if (unlikely(!(tmr->sigq = sigqueue_alloc()))) {
		kmem_cache_free(posix_timers_cache, tmr);
		return NULL;
	}
	memset(&tmr->sigq->info, 0, sizeof(siginfo_t));
	return tmr;
}

static void k_itimer_rcu_free(struct rcu_head *head)
{
	struct k_itimer *tmr = container_of(head, struct k_itimer, it.rcu);

	kmem_cache_free(posix_timers_cache, tmr);
}

#define IT_ID_SET	1
#define IT_ID_NOT_SET	0
static void release_posix_timer(struct k_itimer *tmr, int it_id_set)
{
	if (it_id_set) {
		unsigned long flags;
		spin_lock_irqsave(&hash_lock, flags);
		hlist_del_rcu(&tmr->t_hash);
		spin_unlock_irqrestore(&hash_lock, flags);
	}
	put_pid(tmr->it_pid);
	sigqueue_free(tmr->sigq);
	call_rcu(&tmr->it.rcu, k_itimer_rcu_free);
}

static struct k_clock *clockid_to_kclock(const clockid_t id)
{
	if (id < 0)
		return (id & CLOCKFD_MASK) == CLOCKFD ?
			&clock_posix_dynamic : &clock_posix_cpu;

	if (id >= MAX_CLOCKS || !posix_clocks[id].clock_getres)
		return NULL;
	return &posix_clocks[id];
}

static int common_timer_create(struct k_itimer *new_timer)
{
	hrtimer_init(&new_timer->it.real.timer, new_timer->it_clock, 0);
	return 0;
}

/* Create a POSIX.1b interval timer. */

SYSCALL_DEFINE3(timer_create, const clockid_t, which_clock,
		struct sigevent __user *, timer_event_spec,
		timer_t __user *, created_timer_id)
{
	struct k_clock *kc = clockid_to_kclock(which_clock);
	struct k_itimer *new_timer;
	int error, new_timer_id;
	sigevent_t event;
	int it_id_set = IT_ID_NOT_SET;

	if (!kc)
		return -EINVAL;
	if (!kc->timer_create)
		return -EOPNOTSUPP;

	new_timer = alloc_posix_timer();
	if (unlikely(!new_timer))
		return -EAGAIN;

	spin_lock_init(&new_timer->it_lock);
	new_timer_id = posix_timer_add(new_timer);
	if (new_timer_id < 0) {
		error = new_timer_id;
		goto out;
	}

	it_id_set = IT_ID_SET;
	new_timer->it_id = (timer_t) new_timer_id;
	new_timer->it_clock = which_clock;
	new_timer->it_overrun = -1;

	if (timer_event_spec) {
		if (copy_from_user(&event, timer_event_spec, sizeof (event))) {
			error = -EFAULT;
			goto out;
		}
		rcu_read_lock();
		new_timer->it_pid = get_pid(good_sigevent(&event));
		rcu_read_unlock();
		if (!new_timer->it_pid) {
			error = -EINVAL;
			goto out;
		}
	} else {
		memset(&event.sigev_value, 0, sizeof(event.sigev_value));
		event.sigev_notify = SIGEV_SIGNAL;
		event.sigev_signo = SIGALRM;
		event.sigev_value.sival_int = new_timer->it_id;
		new_timer->it_pid = get_pid(task_tgid(current));
	}

	new_timer->it_sigev_notify     = event.sigev_notify;
	new_timer->sigq->info.si_signo = event.sigev_signo;
	new_timer->sigq->info.si_value = event.sigev_value;
	new_timer->sigq->info.si_tid   = new_timer->it_id;
	new_timer->sigq->info.si_code  = SI_TIMER;

	if (copy_to_user(created_timer_id,
			 &new_timer_id, sizeof (new_timer_id))) {
		error = -EFAULT;
		goto out;
	}

	error = kc->timer_create(new_timer);
	if (error)
		goto out;

	spin_lock_irq(&current->sighand->siglock);
	new_timer->it_signal = current->signal;
	list_add(&new_timer->list, &current->signal->posix_timers);
	spin_unlock_irq(&current->sighand->siglock);

	return 0;
	/*
	 * In the case of the timer belonging to another task, after
	 * the task is unlocked, the timer is owned by the other task
	 * and may cease to exist at any time.  Don't use or modify
	 * new_timer after the unlock call.
	 */
out:
	release_posix_timer(new_timer, it_id_set);
	return error;
}

/*
 * Locking issues: We need to protect the result of the id look up until
 * we get the timer locked down so it is not deleted under us.  The
 * removal is done under the idr spinlock so we use that here to bridge
 * the find to the timer lock.  To avoid a dead lock, the timer id MUST
 * be release with out holding the timer lock.
 */
static struct k_itimer *__lock_timer(timer_t timer_id, unsigned long *flags)
{
	struct k_itimer *timr;

	/*
	 * timer_t could be any type >= int and we want to make sure any
	 * @timer_id outside positive int range fails lookup.
	 */
	if ((unsigned long long)timer_id > INT_MAX)
		return NULL;

	rcu_read_lock();
	timr = posix_timer_by_id(timer_id);
	if (timr) {
		spin_lock_irqsave(&timr->it_lock, *flags);
		if (timr->it_signal == current->signal) {
			rcu_read_unlock();
			return timr;
		}
		spin_unlock_irqrestore(&timr->it_lock, *flags);
	}
	rcu_read_unlock();

	return NULL;
}

/*
 * Get the time remaining on a POSIX.1b interval timer.  This function
 * is ALWAYS called with spin_lock_irq on the timer, thus it must not
 * mess with irq.
 *
 * We have a couple of messes to clean up here.  First there is the case
 * of a timer that has a requeue pending.  These timers should appear to
 * be in the timer list with an expiry as if we were to requeue them
 * now.
 *
 * The second issue is the SIGEV_NONE timer which may be active but is
 * not really ever put in the timer list (to save system resources).
 * This timer may be expired, and if so, we will do it here.  Otherwise
 * it is the same as a requeue pending timer WRT to what we should
 * report.
 */
static void
common_timer_get(struct k_itimer *timr, struct itimerspec *cur_setting)
{
	ktime_t now, remaining, iv;
	struct hrtimer *timer = &timr->it.real.timer;

	memset(cur_setting, 0, sizeof(struct itimerspec));

	iv = timr->it.real.interval;

	/* interval timer ? */
	if (iv)
		cur_setting->it_interval = ktime_to_timespec(iv);
	else if (!hrtimer_active(timer) && timr->it_sigev_notify != SIGEV_NONE)
		return;

	now = timer->base->get_time();

	/*
	 * When a requeue is pending or this is a SIGEV_NONE
	 * timer move the expiry time forward by intervals, so
	 * expiry is > now.
	 */
<<<<<<< HEAD
	if (iv && (timr->it_requeue_pending & REQUEUE_PENDING ||
		   (timr->it_sigev_notify & ~SIGEV_THREAD_ID) == SIGEV_NONE))
=======
	if (iv.tv64 && (timr->it_requeue_pending & REQUEUE_PENDING ||
			timr->it_sigev_notify == SIGEV_NONE))
>>>>>>> 19c04ca5
		timr->it_overrun += (unsigned int) hrtimer_forward(timer, now, iv);

	remaining = __hrtimer_expires_remaining_adjusted(timer, now);
	/* Return 0 only, when the timer is expired and not pending */
	if (remaining <= 0) {
		/*
		 * A single shot SIGEV_NONE timer must return 0, when
		 * it is expired !
		 */
		if (timr->it_sigev_notify != SIGEV_NONE)
			cur_setting->it_value.tv_nsec = 1;
	} else
		cur_setting->it_value = ktime_to_timespec(remaining);
}

/* Get the time remaining on a POSIX.1b interval timer. */
SYSCALL_DEFINE2(timer_gettime, timer_t, timer_id,
		struct itimerspec __user *, setting)
{
	struct itimerspec cur_setting;
	struct k_itimer *timr;
	struct k_clock *kc;
	unsigned long flags;
	int ret = 0;

	timr = lock_timer(timer_id, &flags);
	if (!timr)
		return -EINVAL;

	kc = clockid_to_kclock(timr->it_clock);
	if (WARN_ON_ONCE(!kc || !kc->timer_get))
		ret = -EINVAL;
	else
		kc->timer_get(timr, &cur_setting);

	unlock_timer(timr, flags);

	if (!ret && copy_to_user(setting, &cur_setting, sizeof (cur_setting)))
		return -EFAULT;

	return ret;
}

/*
 * Get the number of overruns of a POSIX.1b interval timer.  This is to
 * be the overrun of the timer last delivered.  At the same time we are
 * accumulating overruns on the next timer.  The overrun is frozen when
 * the signal is delivered, either at the notify time (if the info block
 * is not queued) or at the actual delivery time (as we are informed by
 * the call back to do_schedule_next_timer().  So all we need to do is
 * to pick up the frozen overrun.
 */
SYSCALL_DEFINE1(timer_getoverrun, timer_t, timer_id)
{
	struct k_itimer *timr;
	int overrun;
	unsigned long flags;

	timr = lock_timer(timer_id, &flags);
	if (!timr)
		return -EINVAL;

	overrun = timr->it_overrun_last;
	unlock_timer(timr, flags);

	return overrun;
}

/* Set a POSIX.1b interval timer. */
/* timr->it_lock is taken. */
static int
common_timer_set(struct k_itimer *timr, int flags,
		 struct itimerspec *new_setting, struct itimerspec *old_setting)
{
	struct hrtimer *timer = &timr->it.real.timer;
	enum hrtimer_mode mode;

	if (old_setting)
		common_timer_get(timr, old_setting);

	/* disable the timer */
	timr->it.real.interval = 0;
	/*
	 * careful here.  If smp we could be in the "fire" routine which will
	 * be spinning as we hold the lock.  But this is ONLY an SMP issue.
	 */
	if (hrtimer_try_to_cancel(timer) < 0)
		return TIMER_RETRY;

	timr->it_requeue_pending = (timr->it_requeue_pending + 2) & 
		~REQUEUE_PENDING;
	timr->it_overrun_last = 0;

	/* switch off the timer when it_value is zero */
	if (!new_setting->it_value.tv_sec && !new_setting->it_value.tv_nsec)
		return 0;

	mode = flags & TIMER_ABSTIME ? HRTIMER_MODE_ABS : HRTIMER_MODE_REL;
	hrtimer_init(&timr->it.real.timer, timr->it_clock, mode);
	timr->it.real.timer.function = posix_timer_fn;

	hrtimer_set_expires(timer, timespec_to_ktime(new_setting->it_value));

	/* Convert interval */
	timr->it.real.interval = timespec_to_ktime(new_setting->it_interval);

	/* SIGEV_NONE timers are not queued ! See common_timer_get */
	if (timr->it_sigev_notify == SIGEV_NONE) {
		/* Setup correct expiry time for relative timers */
		if (mode == HRTIMER_MODE_REL) {
			hrtimer_add_expires(timer, timer->base->get_time());
		}
		return 0;
	}

	hrtimer_start_expires(timer, mode);
	return 0;
}

/* Set a POSIX.1b interval timer */
SYSCALL_DEFINE4(timer_settime, timer_t, timer_id, int, flags,
		const struct itimerspec __user *, new_setting,
		struct itimerspec __user *, old_setting)
{
	struct k_itimer *timr;
	struct itimerspec new_spec, old_spec;
	int error = 0;
	unsigned long flag;
	struct itimerspec *rtn = old_setting ? &old_spec : NULL;
	struct k_clock *kc;

	if (!new_setting)
		return -EINVAL;

	if (copy_from_user(&new_spec, new_setting, sizeof (new_spec)))
		return -EFAULT;

	if (!timespec_valid(&new_spec.it_interval) ||
	    !timespec_valid(&new_spec.it_value))
		return -EINVAL;
retry:
	timr = lock_timer(timer_id, &flag);
	if (!timr)
		return -EINVAL;

	kc = clockid_to_kclock(timr->it_clock);
	if (WARN_ON_ONCE(!kc || !kc->timer_set))
		error = -EINVAL;
	else
		error = kc->timer_set(timr, flags, &new_spec, rtn);

	unlock_timer(timr, flag);
	if (error == TIMER_RETRY) {
		rtn = NULL;	// We already got the old time...
		goto retry;
	}

	if (old_setting && !error &&
	    copy_to_user(old_setting, &old_spec, sizeof (old_spec)))
		error = -EFAULT;

	return error;
}

static int common_timer_del(struct k_itimer *timer)
{
	timer->it.real.interval = 0;

	if (hrtimer_try_to_cancel(&timer->it.real.timer) < 0)
		return TIMER_RETRY;
	return 0;
}

static inline int timer_delete_hook(struct k_itimer *timer)
{
	struct k_clock *kc = clockid_to_kclock(timer->it_clock);

	if (WARN_ON_ONCE(!kc || !kc->timer_del))
		return -EINVAL;
	return kc->timer_del(timer);
}

/* Delete a POSIX.1b interval timer. */
SYSCALL_DEFINE1(timer_delete, timer_t, timer_id)
{
	struct k_itimer *timer;
	unsigned long flags;

retry_delete:
	timer = lock_timer(timer_id, &flags);
	if (!timer)
		return -EINVAL;

	if (timer_delete_hook(timer) == TIMER_RETRY) {
		unlock_timer(timer, flags);
		goto retry_delete;
	}

	spin_lock(&current->sighand->siglock);
	list_del(&timer->list);
	spin_unlock(&current->sighand->siglock);
	/*
	 * This keeps any tasks waiting on the spin lock from thinking
	 * they got something (see the lock code above).
	 */
	timer->it_signal = NULL;

	unlock_timer(timer, flags);
	release_posix_timer(timer, IT_ID_SET);
	return 0;
}

/*
 * return timer owned by the process, used by exit_itimers
 */
static void itimer_delete(struct k_itimer *timer)
{
	unsigned long flags;

retry_delete:
	spin_lock_irqsave(&timer->it_lock, flags);

	if (timer_delete_hook(timer) == TIMER_RETRY) {
		unlock_timer(timer, flags);
		goto retry_delete;
	}
	list_del(&timer->list);
	/*
	 * This keeps any tasks waiting on the spin lock from thinking
	 * they got something (see the lock code above).
	 */
	timer->it_signal = NULL;

	unlock_timer(timer, flags);
	release_posix_timer(timer, IT_ID_SET);
}

/*
 * This is called by do_exit or de_thread, only when there are no more
 * references to the shared signal_struct.
 */
void exit_itimers(struct signal_struct *sig)
{
	struct k_itimer *tmr;

	while (!list_empty(&sig->posix_timers)) {
		tmr = list_entry(sig->posix_timers.next, struct k_itimer, list);
		itimer_delete(tmr);
	}
}

SYSCALL_DEFINE2(clock_settime, const clockid_t, which_clock,
		const struct timespec __user *, tp)
{
	struct k_clock *kc = clockid_to_kclock(which_clock);
	struct timespec new_tp;

	if (!kc || !kc->clock_set)
		return -EINVAL;

	if (copy_from_user(&new_tp, tp, sizeof (*tp)))
		return -EFAULT;

	return kc->clock_set(which_clock, &new_tp);
}

SYSCALL_DEFINE2(clock_gettime, const clockid_t, which_clock,
		struct timespec __user *,tp)
{
	struct k_clock *kc = clockid_to_kclock(which_clock);
	struct timespec kernel_tp;
	int error;

	if (!kc)
		return -EINVAL;

	error = kc->clock_get(which_clock, &kernel_tp);

	if (!error && copy_to_user(tp, &kernel_tp, sizeof (kernel_tp)))
		error = -EFAULT;

	return error;
}

SYSCALL_DEFINE2(clock_adjtime, const clockid_t, which_clock,
		struct timex __user *, utx)
{
	struct k_clock *kc = clockid_to_kclock(which_clock);
	struct timex ktx;
	int err;

	if (!kc)
		return -EINVAL;
	if (!kc->clock_adj)
		return -EOPNOTSUPP;

	if (copy_from_user(&ktx, utx, sizeof(ktx)))
		return -EFAULT;

	err = kc->clock_adj(which_clock, &ktx);

	if (err >= 0 && copy_to_user(utx, &ktx, sizeof(ktx)))
		return -EFAULT;

	return err;
}

SYSCALL_DEFINE2(clock_getres, const clockid_t, which_clock,
		struct timespec __user *, tp)
{
	struct k_clock *kc = clockid_to_kclock(which_clock);
	struct timespec rtn_tp;
	int error;

	if (!kc)
		return -EINVAL;

	error = kc->clock_getres(which_clock, &rtn_tp);

	if (!error && tp && copy_to_user(tp, &rtn_tp, sizeof (rtn_tp)))
		error = -EFAULT;

	return error;
}

/*
 * nanosleep for monotonic and realtime clocks
 */
static int common_nsleep(const clockid_t which_clock, int flags,
			 struct timespec *tsave, struct timespec __user *rmtp)
{
	return hrtimer_nanosleep(tsave, rmtp, flags & TIMER_ABSTIME ?
				 HRTIMER_MODE_ABS : HRTIMER_MODE_REL,
				 which_clock);
}

SYSCALL_DEFINE4(clock_nanosleep, const clockid_t, which_clock, int, flags,
		const struct timespec __user *, rqtp,
		struct timespec __user *, rmtp)
{
	struct k_clock *kc = clockid_to_kclock(which_clock);
	struct timespec t;

	if (!kc)
		return -EINVAL;
	if (!kc->nsleep)
		return -ENANOSLEEP_NOTSUP;

	if (copy_from_user(&t, rqtp, sizeof (struct timespec)))
		return -EFAULT;

	if (!timespec_valid(&t))
		return -EINVAL;

	return kc->nsleep(which_clock, flags, &t, rmtp);
}

/*
 * This will restart clock_nanosleep. This is required only by
 * compat_clock_nanosleep_restart for now.
 */
long clock_nanosleep_restart(struct restart_block *restart_block)
{
	clockid_t which_clock = restart_block->nanosleep.clockid;
	struct k_clock *kc = clockid_to_kclock(which_clock);

	if (WARN_ON_ONCE(!kc || !kc->nsleep_restart))
		return -EINVAL;

	return kc->nsleep_restart(restart_block);
}<|MERGE_RESOLUTION|>--- conflicted
+++ resolved
@@ -760,13 +760,8 @@
 	 * timer move the expiry time forward by intervals, so
 	 * expiry is > now.
 	 */
-<<<<<<< HEAD
 	if (iv && (timr->it_requeue_pending & REQUEUE_PENDING ||
-		   (timr->it_sigev_notify & ~SIGEV_THREAD_ID) == SIGEV_NONE))
-=======
-	if (iv.tv64 && (timr->it_requeue_pending & REQUEUE_PENDING ||
 			timr->it_sigev_notify == SIGEV_NONE))
->>>>>>> 19c04ca5
 		timr->it_overrun += (unsigned int) hrtimer_forward(timer, now, iv);
 
 	remaining = __hrtimer_expires_remaining_adjusted(timer, now);
