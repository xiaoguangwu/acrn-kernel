--- conflicted
+++ resolved
@@ -82,56 +82,8 @@
 static DEFINE_PER_CPU(unsigned long, soft_lockup_hrtimer_cnt);
 static DEFINE_PER_CPU(struct task_struct *, softlockup_task_ptr_saved);
 static DEFINE_PER_CPU(unsigned long, hrtimer_interrupts_saved);
-<<<<<<< HEAD
-#endif
-#ifdef CONFIG_HARDLOCKUP_DETECTOR_OTHER_CPU
-static cpumask_t __read_mostly watchdog_cpus;
-#endif
-#ifdef CONFIG_HARDLOCKUP_DETECTOR_NMI
-static DEFINE_PER_CPU(struct perf_event *, watchdog_ev);
-#endif
 static unsigned long soft_lockup_nmi_warn;
 
-/* boot commands */
-/*
- * Should we panic when a soft-lockup or hard-lockup occurs:
- */
-#ifdef CONFIG_HARDLOCKUP_DETECTOR
-unsigned int __read_mostly hardlockup_panic =
-			CONFIG_BOOTPARAM_HARDLOCKUP_PANIC_VALUE;
-static unsigned long __maybe_unused hardlockup_allcpu_dumped;
-/*
- * We may not want to enable hard lockup detection by default in all cases,
- * for example when running the kernel as a guest on a hypervisor. In these
- * cases this function can be called to disable hard lockup detection. This
- * function should only be executed once by the boot processor before the
- * kernel command line parameters are parsed, because otherwise it is not
- * possible to override this in hardlockup_panic_setup().
- */
-void hardlockup_detector_disable(void)
-{
-	watchdog_enabled &= ~NMI_WATCHDOG_ENABLED;
-}
-
-static int __init hardlockup_panic_setup(char *str)
-{
-	if (!strncmp(str, "panic", 5))
-		hardlockup_panic = 1;
-	else if (!strncmp(str, "nopanic", 7))
-		hardlockup_panic = 0;
-	else if (!strncmp(str, "0", 1))
-		watchdog_enabled &= ~NMI_WATCHDOG_ENABLED;
-	else if (!strncmp(str, "1", 1))
-		watchdog_enabled |= NMI_WATCHDOG_ENABLED;
-	return 1;
-}
-__setup("nmi_watchdog=", hardlockup_panic_setup);
-#endif
-
-=======
-static unsigned long soft_lockup_nmi_warn;
-
->>>>>>> 92905e33
 unsigned int __read_mostly softlockup_panic =
 			CONFIG_BOOTPARAM_SOFTLOCKUP_PANIC_VALUE;
 
@@ -258,10 +210,6 @@
 	__this_cpu_write(watchdog_touch_ts, 0);
 }
 
-<<<<<<< HEAD
-#ifdef CONFIG_HARDLOCKUP_DETECTOR_NMI
-=======
->>>>>>> 92905e33
 /* watchdog detector functions */
 bool is_hardlockup(void)
 {
@@ -273,76 +221,6 @@
 	__this_cpu_write(hrtimer_interrupts_saved, hrint);
 	return false;
 }
-
-#ifdef CONFIG_HARDLOCKUP_DETECTOR_OTHER_CPU
-static unsigned int watchdog_next_cpu(unsigned int cpu)
-{
-	cpumask_t cpus = watchdog_cpus;
-	unsigned int next_cpu;
-
-	next_cpu = cpumask_next(cpu, &cpus);
-	if (next_cpu >= nr_cpu_ids)
-		next_cpu = cpumask_first(&cpus);
-
-	if (next_cpu == cpu)
-		return nr_cpu_ids;
-
-	return next_cpu;
-}
-
-static int is_hardlockup_other_cpu(unsigned int cpu)
-{
-	unsigned long hrint = per_cpu(hrtimer_interrupts, cpu);
-
-	if (per_cpu(hrtimer_interrupts_saved, cpu) == hrint)
-		return 1;
-
-	per_cpu(hrtimer_interrupts_saved, cpu) = hrint;
-	return 0;
-}
-
-static void watchdog_check_hardlockup_other_cpu(void)
-{
-	unsigned int next_cpu;
-
-	/*
-	 * Test for hardlockups every 3 samples.  The sample period is
-	 *  watchdog_thresh * 2 / 5, so 3 samples gets us back to slightly over
-	 *  watchdog_thresh (over by 20%).
-	 */
-	if (__this_cpu_read(hrtimer_interrupts) % 3 != 0)
-		return;
-
-	/* check for a hardlockup on the next cpu */
-	next_cpu = watchdog_next_cpu(smp_processor_id());
-	if (next_cpu >= nr_cpu_ids)
-		return;
-
-	smp_rmb();
-
-	if (per_cpu(watchdog_nmi_touch, next_cpu) == true) {
-		per_cpu(watchdog_nmi_touch, next_cpu) = false;
-		return;
-	}
-
-	if (is_hardlockup_other_cpu(next_cpu)) {
-		/* only warn once */
-		if (per_cpu(hard_watchdog_warn, next_cpu) == true)
-			return;
-
-		if (hardlockup_panic)
-			panic("Watchdog detected hard LOCKUP on cpu %u", next_cpu);
-		else
-			WARN(1, "Watchdog detected hard LOCKUP on cpu %u", next_cpu);
-
-		per_cpu(hard_watchdog_warn, next_cpu) = true;
-	} else {
-		per_cpu(hard_watchdog_warn, next_cpu) = false;
-	}
-}
-#else
-static inline void watchdog_check_hardlockup_other_cpu(void) { return; }
-#endif
 
 static int is_softlockup(unsigned long touch_ts)
 {
@@ -356,73 +234,6 @@
 	return 0;
 }
 
-<<<<<<< HEAD
-#ifdef CONFIG_HARDLOCKUP_DETECTOR_NMI
-
-static struct perf_event_attr wd_hw_attr = {
-	.type		= PERF_TYPE_HARDWARE,
-	.config		= PERF_COUNT_HW_CPU_CYCLES,
-	.size		= sizeof(struct perf_event_attr),
-	.pinned		= 1,
-	.disabled	= 1,
-};
-
-/* Callback function for perf event subsystem */
-static void watchdog_overflow_callback(struct perf_event *event,
-		 struct perf_sample_data *data,
-		 struct pt_regs *regs)
-{
-	/* Ensure the watchdog never gets throttled */
-	event->hw.interrupts = 0;
-
-	if (__this_cpu_read(watchdog_nmi_touch) == true) {
-		__this_cpu_write(watchdog_nmi_touch, false);
-		return;
-	}
-
-	/* check for a hardlockup
-	 * This is done by making sure our timer interrupt
-	 * is incrementing.  The timer interrupt should have
-	 * fired multiple times before we overflow'd.  If it hasn't
-	 * then this is a good indication the cpu is stuck
-	 */
-	if (is_hardlockup()) {
-		int this_cpu = smp_processor_id();
-
-		/* only print hardlockups once */
-		if (__this_cpu_read(hard_watchdog_warn) == true)
-			return;
-
-		pr_emerg("Watchdog detected hard LOCKUP on cpu %d", this_cpu);
-		print_modules();
-		print_irqtrace_events(current);
-		if (regs)
-			show_regs(regs);
-		else
-			dump_stack();
-
-		/*
-		 * Perform all-CPU dump only once to avoid multiple hardlockups
-		 * generating interleaving traces
-		 */
-		if (sysctl_hardlockup_all_cpu_backtrace &&
-				!test_and_set_bit(0, &hardlockup_allcpu_dumped))
-			trigger_allbutself_cpu_backtrace();
-
-		if (hardlockup_panic)
-			nmi_panic(regs, "Hard LOCKUP");
-
-		__this_cpu_write(hard_watchdog_warn, true);
-		return;
-	}
-
-	__this_cpu_write(hard_watchdog_warn, false);
-	return;
-}
-#endif /* CONFIG_HARDLOCKUP_DETECTOR_NMI */
-
-=======
->>>>>>> 92905e33
 static void watchdog_interrupt_count(void)
 {
 	__this_cpu_inc(hrtimer_interrupts);
@@ -456,9 +267,6 @@
 
 	/* kick the hardlockup detector */
 	watchdog_interrupt_count();
-
-	/* test for hardlockups on the next cpu */
-	watchdog_check_hardlockup_other_cpu();
 
 	/* kick the softlockup detector */
 	wake_up_process(__this_cpu_read(softlockup_watchdog));
@@ -637,147 +445,6 @@
 		watchdog_nmi_disable(cpu);
 }
 
-<<<<<<< HEAD
-#ifdef CONFIG_HARDLOCKUP_DETECTOR_NMI
-/*
- * People like the simple clean cpu node info on boot.
- * Reduce the watchdog noise by only printing messages
- * that are different from what cpu0 displayed.
- */
-static unsigned long cpu0_err;
-
-static int watchdog_nmi_enable(unsigned int cpu)
-{
-	struct perf_event_attr *wd_attr;
-	struct perf_event *event = per_cpu(watchdog_ev, cpu);
-
-	/* nothing to do if the hard lockup detector is disabled */
-	if (!(watchdog_enabled & NMI_WATCHDOG_ENABLED))
-		goto out;
-
-	/* is it already setup and enabled? */
-	if (event && event->state > PERF_EVENT_STATE_OFF)
-		goto out;
-
-	/* it is setup but not enabled */
-	if (event != NULL)
-		goto out_enable;
-
-	wd_attr = &wd_hw_attr;
-	wd_attr->sample_period = hw_nmi_get_sample_period(watchdog_thresh);
-
-	/* Try to register using hardware perf events */
-	event = perf_event_create_kernel_counter(wd_attr, cpu, NULL, watchdog_overflow_callback, NULL);
-
-	/* save cpu0 error for future comparision */
-	if (cpu == 0 && IS_ERR(event))
-		cpu0_err = PTR_ERR(event);
-
-	if (!IS_ERR(event)) {
-		/* only print for cpu0 or different than cpu0 */
-		if (cpu == 0 || cpu0_err)
-			pr_info("enabled on all CPUs, permanently consumes one hw-PMU counter.\n");
-		goto out_save;
-	}
-
-	/*
-	 * Disable the hard lockup detector if _any_ CPU fails to set up
-	 * set up the hardware perf event. The watchdog() function checks
-	 * the NMI_WATCHDOG_ENABLED bit periodically.
-	 *
-	 * The barriers are for syncing up watchdog_enabled across all the
-	 * cpus, as clear_bit() does not use barriers.
-	 */
-	smp_mb__before_atomic();
-	clear_bit(NMI_WATCHDOG_ENABLED_BIT, &watchdog_enabled);
-	smp_mb__after_atomic();
-
-	/* skip displaying the same error again */
-	if (cpu > 0 && (PTR_ERR(event) == cpu0_err))
-		return PTR_ERR(event);
-
-	/* vary the KERN level based on the returned errno */
-	if (PTR_ERR(event) == -EOPNOTSUPP)
-		pr_info("disabled (cpu%i): not supported (no LAPIC?)\n", cpu);
-	else if (PTR_ERR(event) == -ENOENT)
-		pr_warn("disabled (cpu%i): hardware events not enabled\n",
-			 cpu);
-	else
-		pr_err("disabled (cpu%i): unable to create perf event: %ld\n",
-			cpu, PTR_ERR(event));
-
-	pr_info("Shutting down hard lockup detector on all cpus\n");
-
-	return PTR_ERR(event);
-
-	/* success path */
-out_save:
-	per_cpu(watchdog_ev, cpu) = event;
-out_enable:
-	perf_event_enable(per_cpu(watchdog_ev, cpu));
-out:
-	return 0;
-}
-
-static void watchdog_nmi_disable(unsigned int cpu)
-{
-	struct perf_event *event = per_cpu(watchdog_ev, cpu);
-
-	if (event) {
-		perf_event_disable(event);
-		per_cpu(watchdog_ev, cpu) = NULL;
-
-		/* should be in cleanup, but blocks oprofile */
-		perf_event_release_kernel(event);
-	}
-	if (cpu == 0) {
-		/* watchdog_nmi_enable() expects this to be zero initially. */
-		cpu0_err = 0;
-	}
-}
-
-#else
-#ifdef CONFIG_HARDLOCKUP_DETECTOR_OTHER_CPU
-static int watchdog_nmi_enable(unsigned int cpu)
-{
-	/*
-	 * The new cpu will be marked online before the first hrtimer interrupt
-	 * runs on it.  If another cpu tests for a hardlockup on the new cpu
-	 * before it has run its first hrtimer, it will get a false positive.
-	 * Touch the watchdog on the new cpu to delay the first check for at
-	 * least 3 sampling periods to guarantee one hrtimer has run on the new
-	 * cpu.
-	 */
-	per_cpu(watchdog_nmi_touch, cpu) = true;
-	smp_wmb();
-	cpumask_set_cpu(cpu, &watchdog_cpus);
-	return 0;
-}
-
-static void watchdog_nmi_disable(unsigned int cpu)
-{
-	unsigned int next_cpu = watchdog_next_cpu(cpu);
-
-	/*
-	 * Offlining this cpu will cause the cpu before this one to start
-	 * checking the one after this one.  If this cpu just finished checking
-	 * the next cpu and updating hrtimer_interrupts_saved, and then the
-	 * previous cpu checks it within one sample period, it will trigger a
-	 * false positive.  Touch the watchdog on the next cpu to prevent it.
-	 */
-	if (next_cpu < nr_cpu_ids)
-		per_cpu(watchdog_nmi_touch, next_cpu) = true;
-	smp_wmb();
-	cpumask_clear_cpu(cpu, &watchdog_cpus);
-}
-#else
-static int watchdog_nmi_enable(unsigned int cpu) { return 0; }
-static void watchdog_nmi_disable(unsigned int cpu) { return; }
-#endif /* CONFIG_HARDLOCKUP_DETECTOR_OTHER_CPU */
-#endif /* CONFIG_HARDLOCKUP_DETECTOR_NMI */
-
-=======
->>>>>>> 92905e33
 static struct smp_hotplug_thread watchdog_threads = {
 	.store			= &softlockup_watchdog,
 	.thread_should_run	= watchdog_should_run,
