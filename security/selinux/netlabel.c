/*
 * SELinux NetLabel Support
 *
 * This file provides the necessary glue to tie NetLabel into the SELinux
 * subsystem.
 *
 * Author: Paul Moore <paul@paul-moore.com>
 *
 */

/*
 * (c) Copyright Hewlett-Packard Development Company, L.P., 2007, 2008
 *
 * This program is free software;  you can redistribute it and/or modify
 * it under the terms of the GNU General Public License as published by
 * the Free Software Foundation; either version 2 of the License, or
 * (at your option) any later version.
 *
 * This program is distributed in the hope that it will be useful,
 * but WITHOUT ANY WARRANTY;  without even the implied warranty of
 * MERCHANTABILITY or FITNESS FOR A PARTICULAR PURPOSE.  See
 * the GNU General Public License for more details.
 *
 * You should have received a copy of the GNU General Public License
 * along with this program.  If not, see <http://www.gnu.org/licenses/>.
 *
 */

#include <linux/spinlock.h>
#include <linux/rcupdate.h>
#include <linux/gfp.h>
#include <linux/ip.h>
#include <linux/ipv6.h>
#include <linux/lsm_hooks.h>
#include <net/sock.h>
#include <net/netlabel.h>
#include <net/ip.h>
#include <net/ipv6.h>

#include "objsec.h"
#include "security.h"
#include "netlabel.h"

/**
 * selinux_netlbl_sidlookup_cached - Cache a SID lookup
 * @skb: the packet
 * @secattr: the NetLabel security attributes
 * @sid: the SID
 *
 * Description:
 * Query the SELinux security server to lookup the correct SID for the given
 * security attributes.  If the query is successful, cache the result to speed
 * up future lookups.  Returns zero on success, negative values on failure.
 *
 */
static int selinux_netlbl_sidlookup_cached(struct sk_buff *skb,
					   u16 family,
					   struct netlbl_lsm_secattr *secattr,
					   u32 *sid)
{
	int rc;

	rc = security_netlbl_secattr_to_sid(&selinux_state, secattr, sid);
	if (rc == 0 &&
	    (secattr->flags & NETLBL_SECATTR_CACHEABLE) &&
	    (secattr->flags & NETLBL_SECATTR_CACHE))
		netlbl_cache_add(skb, family, secattr);

	return rc;
}

/**
 * selinux_netlbl_sock_genattr - Generate the NetLabel socket secattr
 * @sk: the socket
 *
 * Description:
 * Generate the NetLabel security attributes for a socket, making full use of
 * the socket's attribute cache.  Returns a pointer to the security attributes
 * on success, NULL on failure.
 *
 */
static struct netlbl_lsm_secattr *selinux_netlbl_sock_genattr(struct sock *sk)
{
	int rc;
	struct sk_security_struct *sksec = selinux_sock(sk);
	struct netlbl_lsm_secattr *secattr;

	if (sksec->nlbl_secattr != NULL)
		return sksec->nlbl_secattr;

	secattr = netlbl_secattr_alloc(GFP_ATOMIC);
	if (secattr == NULL)
		return NULL;
	rc = security_netlbl_sid_to_secattr(&selinux_state, sksec->sid,
					    secattr);
	if (rc != 0) {
		netlbl_secattr_free(secattr);
		return NULL;
	}
	sksec->nlbl_secattr = secattr;

	return secattr;
}

/**
 * selinux_netlbl_sock_getattr - Get the cached NetLabel secattr
 * @sk: the socket
 * @sid: the SID
 *
 * Query the socket's cached secattr and if the SID matches the cached value
 * return the cache, otherwise return NULL.
 *
 */
static struct netlbl_lsm_secattr *selinux_netlbl_sock_getattr(
							const struct sock *sk,
							u32 sid)
{
	struct sk_security_struct *sksec = selinux_sock(sk);
	struct netlbl_lsm_secattr *secattr = sksec->nlbl_secattr;

	if (secattr == NULL)
		return NULL;

	if ((secattr->flags & NETLBL_SECATTR_SECID) &&
	    (secattr->attr.secid.selinux == sid))
		return secattr;

	return NULL;
}

/**
 * selinux_netlbl_cache_invalidate - Invalidate the NetLabel cache
 *
 * Description:
 * Invalidate the NetLabel security attribute mapping cache.
 *
 */
void selinux_netlbl_cache_invalidate(void)
{
	netlbl_cache_invalidate();
}

/**
 * selinux_netlbl_err - Handle a NetLabel packet error
 * @skb: the packet
 * @error: the error code
 * @gateway: true if host is acting as a gateway, false otherwise
 *
 * Description:
 * When a packet is dropped due to a call to avc_has_perm() pass the error
 * code to the NetLabel subsystem so any protocol specific processing can be
 * done.  This is safe to call even if you are unsure if NetLabel labeling is
 * present on the packet, NetLabel is smart enough to only act when it should.
 *
 */
void selinux_netlbl_err(struct sk_buff *skb, u16 family, int error, int gateway)
{
	netlbl_skbuff_err(skb, family, error, gateway);
}

/**
 * selinux_netlbl_sk_security_free - Free the NetLabel fields
 * @sksec: the sk_security_struct
 *
 * Description:
 * Free all of the memory in the NetLabel fields of a sk_security_struct.
 *
 */
void selinux_netlbl_sk_security_free(struct sk_security_struct *sksec)
{
	if (sksec->nlbl_secattr != NULL)
		netlbl_secattr_free(sksec->nlbl_secattr);
}

/**
 * selinux_netlbl_sk_security_reset - Reset the NetLabel fields
 * @sksec: the sk_security_struct
 * @family: the socket family
 *
 * Description:
 * Called when the NetLabel state of a sk_security_struct needs to be reset.
 * The caller is responsible for all the NetLabel sk_security_struct locking.
 *
 */
void selinux_netlbl_sk_security_reset(struct sk_security_struct *sksec)
{
	sksec->nlbl_state = NLBL_UNSET;
}

/**
 * selinux_netlbl_skbuff_getsid - Get the sid of a packet using NetLabel
 * @skb: the packet
 * @family: protocol family
 * @type: NetLabel labeling protocol type
 * @sid: the SID
 *
 * Description:
 * Call the NetLabel mechanism to get the security attributes of the given
 * packet and use those attributes to determine the correct context/SID to
 * assign to the packet.  Returns zero on success, negative values on failure.
 *
 */
int selinux_netlbl_skbuff_getsid(struct sk_buff *skb,
				 u16 family,
				 u32 *type,
				 u32 *sid)
{
	int rc;
	struct netlbl_lsm_secattr secattr;

	if (!netlbl_enabled()) {
		*sid = SECSID_NULL;
		return 0;
	}

	netlbl_secattr_init(&secattr);
	rc = netlbl_skbuff_getattr(skb, family, &secattr);
	if (rc == 0 && secattr.flags != NETLBL_SECATTR_NONE)
		rc = selinux_netlbl_sidlookup_cached(skb, family,
						     &secattr, sid);
	else
		*sid = SECSID_NULL;
	*type = secattr.type;
	netlbl_secattr_destroy(&secattr);

	return rc;
}

/**
 * selinux_netlbl_skbuff_setsid - Set the NetLabel on a packet given a sid
 * @skb: the packet
 * @family: protocol family
 * @sid: the SID
 *
 * Description
 * Call the NetLabel mechanism to set the label of a packet using @sid.
 * Returns zero on success, negative values on failure.
 *
 */
int selinux_netlbl_skbuff_setsid(struct sk_buff *skb,
				 u16 family,
				 u32 sid)
{
	int rc;
	struct netlbl_lsm_secattr secattr_storage;
	struct netlbl_lsm_secattr *secattr = NULL;
	struct sock *sk;

	/* if this is a locally generated packet check to see if it is already
	 * being labeled by it's parent socket, if it is just exit */
	sk = skb_to_full_sk(skb);
	if (sk != NULL) {
		struct sk_security_struct *sksec = selinux_sock(sk);

		if (sksec->nlbl_state != NLBL_REQSKB)
			return 0;
		secattr = selinux_netlbl_sock_getattr(sk, sid);
	}
	if (secattr == NULL) {
		secattr = &secattr_storage;
		netlbl_secattr_init(secattr);
		rc = security_netlbl_sid_to_secattr(&selinux_state, sid,
						    secattr);
		if (rc != 0)
			goto skbuff_setsid_return;
	}

	rc = netlbl_skbuff_setattr(skb, family, secattr);

skbuff_setsid_return:
	if (secattr == &secattr_storage)
		netlbl_secattr_destroy(secattr);
	return rc;
}

/**
 * selinux_netlbl_sctp_assoc_request - Label an incoming sctp association.
 * @ep: incoming association endpoint.
 * @skb: the packet.
 *
 * Description:
 * A new incoming connection is represented by @ep, ......
 * Returns zero on success, negative values on failure.
 *
 */
int selinux_netlbl_sctp_assoc_request(struct sctp_endpoint *ep,
				     struct sk_buff *skb)
{
	int rc;
	struct netlbl_lsm_secattr secattr;
<<<<<<< HEAD
	struct sk_security_struct *sksec = selinux_sock(ep->base.sk);
	struct sockaddr *addr;
=======
	struct sk_security_struct *sksec = ep->base.sk->sk_security;
>>>>>>> e109a984
	struct sockaddr_in addr4;
	struct sockaddr_in6 addr6;

	if (ep->base.sk->sk_family != PF_INET &&
				ep->base.sk->sk_family != PF_INET6)
		return 0;

	netlbl_secattr_init(&secattr);
	rc = security_netlbl_sid_to_secattr(&selinux_state,
					    ep->secid, &secattr);
	if (rc != 0)
		goto assoc_request_return;

	/* Move skb hdr address info to a struct sockaddr and then call
	 * netlbl_conn_setattr().
	 */
	if (ip_hdr(skb)->version == 4) {
		addr4.sin_family = AF_INET;
		addr4.sin_addr.s_addr = ip_hdr(skb)->saddr;
		rc = netlbl_conn_setattr(ep->base.sk, (void *)&addr4, &secattr);
	} else if (IS_ENABLED(CONFIG_IPV6) && ip_hdr(skb)->version == 6) {
		addr6.sin6_family = AF_INET6;
		addr6.sin6_addr = ipv6_hdr(skb)->saddr;
		rc = netlbl_conn_setattr(ep->base.sk, (void *)&addr6, &secattr);
	} else {
		rc = -EAFNOSUPPORT;
	}

	if (rc == 0)
		sksec->nlbl_state = NLBL_LABELED;

assoc_request_return:
	netlbl_secattr_destroy(&secattr);
	return rc;
}

/**
 * selinux_netlbl_inet_conn_request - Label an incoming stream connection
 * @req: incoming connection request socket
 *
 * Description:
 * A new incoming connection request is represented by @req, we need to label
 * the new request_sock here and the stack will ensure the on-the-wire label
 * will get preserved when a full sock is created once the connection handshake
 * is complete.  Returns zero on success, negative values on failure.
 *
 */
int selinux_netlbl_inet_conn_request(struct request_sock *req, u16 family)
{
	int rc;
	struct netlbl_lsm_secattr secattr;

	if (family != PF_INET && family != PF_INET6)
		return 0;

	netlbl_secattr_init(&secattr);
	rc = security_netlbl_sid_to_secattr(&selinux_state, req->secid,
					    &secattr);
	if (rc != 0)
		goto inet_conn_request_return;
	rc = netlbl_req_setattr(req, &secattr);
inet_conn_request_return:
	netlbl_secattr_destroy(&secattr);
	return rc;
}

/**
 * selinux_netlbl_inet_csk_clone - Initialize the newly created sock
 * @sk: the new sock
 *
 * Description:
 * A new connection has been established using @sk, we've already labeled the
 * socket via the request_sock struct in selinux_netlbl_inet_conn_request() but
 * we need to set the NetLabel state here since we now have a sock structure.
 *
 */
void selinux_netlbl_inet_csk_clone(struct sock *sk, u16 family)
{
	struct sk_security_struct *sksec = selinux_sock(sk);

	if (family == PF_INET)
		sksec->nlbl_state = NLBL_LABELED;
	else
		sksec->nlbl_state = NLBL_UNSET;
}

/**
 * selinux_netlbl_sctp_sk_clone - Copy state to the newly created sock
 * @sk: current sock
 * @newsk: the new sock
 *
 * Description:
 * Called whenever a new socket is created by accept(2) or sctp_peeloff(3).
 */
void selinux_netlbl_sctp_sk_clone(struct sock *sk, struct sock *newsk)
{
	struct sk_security_struct *sksec = selinux_sock(sk);
	struct sk_security_struct *newsksec = selinux_sock(newsk);

	newsksec->nlbl_state = sksec->nlbl_state;
}

/**
 * selinux_netlbl_socket_post_create - Label a socket using NetLabel
 * @sock: the socket to label
 * @family: protocol family
 *
 * Description:
 * Attempt to label a socket using the NetLabel mechanism using the given
 * SID.  Returns zero values on success, negative values on failure.
 *
 */
int selinux_netlbl_socket_post_create(struct sock *sk, u16 family)
{
	int rc;
	struct sk_security_struct *sksec = selinux_sock(sk);
	struct netlbl_lsm_secattr *secattr;

	if (family != PF_INET && family != PF_INET6)
		return 0;

	secattr = selinux_netlbl_sock_genattr(sk);
	if (secattr == NULL)
		return -ENOMEM;

#ifdef CONFIG_SECURITY_STACKING
	/* Ensure that other security modules cooperate */
	rc = lsm_sock_vet_attr(sk, secattr, LSM_SOCK_SELINUX);
	if (rc)
		return rc;
#endif

	rc = netlbl_sock_setattr(sk, family, secattr);
	switch (rc) {
	case 0:
		sksec->nlbl_state = NLBL_LABELED;
		break;
	case -EDESTADDRREQ:
		sksec->nlbl_state = NLBL_REQSKB;
		rc = 0;
		break;
	}

	return rc;
}

/**
 * selinux_netlbl_sock_rcv_skb - Do an inbound access check using NetLabel
 * @sksec: the sock's sk_security_struct
 * @skb: the packet
 * @family: protocol family
 * @ad: the audit data
 *
 * Description:
 * Fetch the NetLabel security attributes from @skb and perform an access check
 * against the receiving socket.  Returns zero on success, negative values on
 * error.
 *
 */
int selinux_netlbl_sock_rcv_skb(struct sk_security_struct *sksec,
				struct sk_buff *skb,
				u16 family,
				struct common_audit_data *ad)
{
	int rc;
	u32 nlbl_sid;
	u32 perm;
	struct netlbl_lsm_secattr secattr;

	if (!netlbl_enabled())
		return 0;

	netlbl_secattr_init(&secattr);
	rc = netlbl_skbuff_getattr(skb, family, &secattr);
	if (rc == 0 && secattr.flags != NETLBL_SECATTR_NONE)
		rc = selinux_netlbl_sidlookup_cached(skb, family,
						     &secattr, &nlbl_sid);
	else
		nlbl_sid = SECINITSID_UNLABELED;
	netlbl_secattr_destroy(&secattr);
	if (rc != 0)
		return rc;

	switch (sksec->sclass) {
	case SECCLASS_UDP_SOCKET:
		perm = UDP_SOCKET__RECVFROM;
		break;
	case SECCLASS_TCP_SOCKET:
		perm = TCP_SOCKET__RECVFROM;
		break;
	default:
		perm = RAWIP_SOCKET__RECVFROM;
	}

	rc = avc_has_perm(&selinux_state,
			  sksec->sid, nlbl_sid, sksec->sclass, perm, ad);
	if (rc == 0)
		return 0;

	if (nlbl_sid != SECINITSID_UNLABELED)
		netlbl_skbuff_err(skb, family, rc, 0);
	return rc;
}

/**
 * selinux_netlbl_option - Is this a NetLabel option
 * @level: the socket level or protocol
 * @optname: the socket option name
 *
 * Description:
 * Returns true if @level and @optname refer to a NetLabel option.
 * Helper for selinux_netlbl_socket_setsockopt().
 */
static inline int selinux_netlbl_option(int level, int optname)
{
	return (level == IPPROTO_IP && optname == IP_OPTIONS) ||
		(level == IPPROTO_IPV6 && optname == IPV6_HOPOPTS);
}

/**
 * selinux_netlbl_socket_setsockopt - Do not allow users to remove a NetLabel
 * @sock: the socket
 * @level: the socket level or protocol
 * @optname: the socket option name
 *
 * Description:
 * Check the setsockopt() call and if the user is trying to replace the IP
 * options on a socket and a NetLabel is in place for the socket deny the
 * access; otherwise allow the access.  Returns zero when the access is
 * allowed, -EACCES when denied, and other negative values on error.
 *
 */
int selinux_netlbl_socket_setsockopt(struct socket *sock,
				     int level,
				     int optname)
{
	int rc = 0;
	struct sock *sk = sock->sk;
	struct sk_security_struct *sksec = selinux_sock(sk);
	struct netlbl_lsm_secattr secattr;

	if (selinux_netlbl_option(level, optname) &&
	    (sksec->nlbl_state == NLBL_LABELED ||
	     sksec->nlbl_state == NLBL_CONNLABELED)) {
		netlbl_secattr_init(&secattr);
		lock_sock(sk);
		/* call the netlabel function directly as we want to see the
		 * on-the-wire label that is assigned via the socket's options
		 * and not the cached netlabel/lsm attributes */
		rc = netlbl_sock_getattr(sk, &secattr);
		release_sock(sk);
		if (rc == 0)
			rc = -EACCES;
		else if (rc == -ENOMSG)
			rc = 0;
		netlbl_secattr_destroy(&secattr);
	}

	return rc;
}

/**
 * selinux_netlbl_socket_connect_helper - Help label a client-side socket on
 * connect
 * @sk: the socket to label
 * @addr: the destination address
 *
 * Description:
 * Attempt to label a connected socket with NetLabel using the given address.
 * Returns zero values on success, negative values on failure.
 *
 */
static int selinux_netlbl_socket_connect_helper(struct sock *sk,
						struct sockaddr *addr)
{
	int rc;
	struct sk_security_struct *sksec = selinux_sock(sk);
	struct netlbl_lsm_secattr *secattr;

	/* connected sockets are allowed to disconnect when the address family
	 * is set to AF_UNSPEC, if that is what is happening we want to reset
	 * the socket */
	if (addr->sa_family == AF_UNSPEC) {
		netlbl_sock_delattr(sk);
		sksec->nlbl_state = NLBL_REQSKB;
		rc = 0;
		return rc;
	}
	secattr = selinux_netlbl_sock_genattr(sk);
	if (secattr == NULL) {
		rc = -ENOMEM;
		return rc;
	}
	rc = netlbl_conn_setattr(sk, addr, secattr);
	if (rc == 0)
		sksec->nlbl_state = NLBL_CONNLABELED;

	return rc;
}

/**
 * selinux_netlbl_socket_connect_locked - Label a client-side socket on
 * connect
 * @sk: the socket to label
 * @addr: the destination address
 *
 * Description:
 * Attempt to label a connected socket that already has the socket locked
 * with NetLabel using the given address.
 * Returns zero values on success, negative values on failure.
 *
 */
int selinux_netlbl_socket_connect_locked(struct sock *sk,
					 struct sockaddr *addr)
{
	struct sk_security_struct *sksec = selinux_sock(sk);

	if (sksec->nlbl_state != NLBL_REQSKB &&
	    sksec->nlbl_state != NLBL_CONNLABELED)
		return 0;

	return selinux_netlbl_socket_connect_helper(sk, addr);
}

/**
 * selinux_netlbl_socket_connect - Label a client-side socket on connect
 * @sk: the socket to label
 * @addr: the destination address
 *
 * Description:
 * Attempt to label a connected socket with NetLabel using the given address.
 * Returns zero values on success, negative values on failure.
 *
 */
int selinux_netlbl_socket_connect(struct sock *sk, struct sockaddr *addr)
{
	int rc;

	lock_sock(sk);
	rc = selinux_netlbl_socket_connect_locked(sk, addr);
	release_sock(sk);

	return rc;
}<|MERGE_RESOLUTION|>--- conflicted
+++ resolved
@@ -288,12 +288,8 @@
 {
 	int rc;
 	struct netlbl_lsm_secattr secattr;
-<<<<<<< HEAD
 	struct sk_security_struct *sksec = selinux_sock(ep->base.sk);
 	struct sockaddr *addr;
-=======
-	struct sk_security_struct *sksec = ep->base.sk->sk_security;
->>>>>>> e109a984
 	struct sockaddr_in addr4;
 	struct sockaddr_in6 addr6;
 
