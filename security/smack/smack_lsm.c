--- conflicted
+++ resolved
@@ -421,13 +421,8 @@
 	}
 
 	rcu_read_lock();
-<<<<<<< HEAD
-	tsp = smack_cred(__task_cred(tracer));
-=======
 	tracercred = __task_cred(tracer);
-	tsp = tracercred->security;
->>>>>>> b32d16ec
-	tracer_known = smk_of_task(tsp);
+	tsp = smack_cred(tracercred);
 
 	if ((mode & PTRACE_MODE_ATTACH) &&
 	    (smack_ptrace_rule == SMACK_PTRACE_EXACT ||
@@ -1771,12 +1766,8 @@
 {
 	struct smack_known **blob;
 	struct smack_known *skp;
-<<<<<<< HEAD
 	struct smack_known *tkp = smk_of_task(smack_cred(tsk->cred));
-=======
-	struct smack_known *tkp = smk_of_task(tsk->cred->security);
 	const struct cred *tcred;
->>>>>>> b32d16ec
 	struct file *file;
 	int rc;
 	struct smk_audit_info ad;
