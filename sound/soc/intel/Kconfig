--- conflicted
+++ resolved
@@ -122,10 +122,7 @@
         select SND_SOC_INTEL_SST
         select SND_SOC_INTEL_SKYLAKE
         select SND_SOC_TDF8532
-<<<<<<< HEAD
-=======
         select SND_SOC_COMPRESS
->>>>>>> 994233f1
         help
 	   This adds support for ASoC machine driver for Broxton IVI GP MRB platform
 	   Say Y if you have such a device.
@@ -263,10 +260,7 @@
 	select SND_SOC_INTEL_SST
 	select SDW
 	select SDW_CNL
-<<<<<<< HEAD
-=======
 	select WANT_DEV_COREDUMP
->>>>>>> 994233f1
 
 config SND_SOC_INTEL_SKL_RT286_MACH
 	tristate "ASoC Audio driver for SKL with RT286 I2S mode"
@@ -318,8 +312,6 @@
 	select SND_SOC_INTEL_SKYLAKE
 	select SND_SOC_DMIC
 	select SND_SOC_COMPRESS
-<<<<<<< HEAD
-=======
 	select SND_SOC_HDAC_HDMI
         help
         This adds support for ASoC machine driver . This will create an alsa
@@ -334,7 +326,6 @@
 	select SND_SOC_INTEL_SST
 	select SND_SOC_INTEL_SKYLAKE
 	select SND_SOC_DMIC
->>>>>>> 994233f1
         help
         This adds support for ASoC machine driver . This will create an alsa
         sound card.
