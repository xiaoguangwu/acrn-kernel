--- conflicted
+++ resolved
@@ -102,18 +102,6 @@
 	SND_SOC_DAPM_SUPPLY("Platform Clock", SND_SOC_NOPM, 0, 0,
 			    cnl_rt274_clock_control, SND_SOC_DAPM_PRE_PMU |
 			    SND_SOC_DAPM_POST_PMD),
-<<<<<<< HEAD
-};
-
-static const struct snd_soc_pcm_stream dai_params_codec = {
-	.formats = SNDRV_PCM_FMTBIT_S24_LE,
-	.rate_min = 48000,
-	.rate_max = 48000,
-	.channels_min = 2,
-	.channels_max = 2,
-};
-
-=======
 };
 
 #if !IS_ENABLED(CONFIG_SND_SOC_SOF_INTEL)
@@ -128,7 +116,6 @@
 }
 #endif
 
->>>>>>> 26555f29
 static const struct snd_soc_dapm_route cnl_map[] = {
 	{"Headphone Jack", NULL, "HPO Pin"},
 	{"MIC", NULL, "Mic Jack"},
@@ -201,11 +188,7 @@
 	channels->max = 2;
 	snd_mask_none(hw_param_mask(params, SNDRV_PCM_HW_PARAM_FORMAT));
 	snd_mask_set(hw_param_mask(params, SNDRV_PCM_HW_PARAM_FORMAT),
-<<<<<<< HEAD
-		     SNDRV_PCM_FORMAT_S24_LE);
-=======
 			(unsigned int __force)SNDRV_PCM_FORMAT_S24_LE);
->>>>>>> 26555f29
 
 	return 0;
 }
@@ -218,24 +201,9 @@
 static const char pname[] = "sof-audio";
 #else
 static const char pname[] = "0000:00:1f.3";
-<<<<<<< HEAD
-=======
 #endif
 static const char cname[] = "i2c-INT34C2:00";
->>>>>>> 26555f29
-#endif
-static int cnl_dmic_fixup(struct snd_soc_pcm_runtime *rtd,
-			  struct snd_pcm_hw_params *params)
-{
-	struct snd_interval *channels = hw_param_interval(params,
-						SNDRV_PCM_HW_PARAM_CHANNELS);
-	channels->min = 2;
-	channels->max = 2;
-
-	return 0;
-}
-
-static const char cname[] = "i2c-INT34C2:00";
+#endif
 
 static struct snd_soc_dai_link cnl_rt274_msic_dailink[] = {
 #if !IS_ENABLED(CONFIG_SND_SOC_SOF_INTEL)
@@ -335,7 +303,6 @@
 #endif
 };
 
-#if !IS_ENABLED(CONFIG_SND_SOC_SOF_INTEL)
 static int
 cnl_add_dai_link(struct snd_soc_card *card, struct snd_soc_dai_link *link)
 {
@@ -344,7 +311,6 @@
 
        return 0;
 }
-#endif
 
 /* SoC card */
 static struct snd_soc_card snd_soc_card_cnl = {
@@ -357,14 +323,8 @@
 	.num_dapm_routes = ARRAY_SIZE(cnl_map),
 	.controls = cnl_controls,
 	.num_controls = ARRAY_SIZE(cnl_controls),
+	.add_dai_link = cnl_add_dai_link,
 	.fully_routed = true,
-<<<<<<< HEAD
-#if !IS_ENABLED(CONFIG_SND_SOC_SOF_INTEL)
-	.add_dai_link = cnl_add_dai_link,
-	.late_probe = cnl_card_late_probe,
-#endif
-=======
->>>>>>> 26555f29
 };
 
 static int snd_cnl_rt274_mc_probe(struct platform_device *pdev)
