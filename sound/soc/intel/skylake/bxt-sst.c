--- conflicted
+++ resolved
@@ -33,8 +33,6 @@
 #define BXT_ROM_INIT		0x5
 #define BXT_ADSP_SRAM0_BASE	0x80000
 
-<<<<<<< HEAD
-=======
 /* BXT SSP/I2S Registers */
 #define I2S_SSC1_REG_OFF	BIT(2)
 #define SET_SLAVE_MASK		GENMASK(25, 24)
@@ -44,7 +42,6 @@
 #define BXT_DISABLE_4_SSP_CLK_GT	GENMASK(21, 18)
 #define BXT_DISABLE_ALL_SSP_CLK_GT	GENMASK(23, 18)
 
->>>>>>> d691f919
 /* Trace Buffer Window */
 #define BXT_ADSP_SRAM2_BASE	0x0C0000
 #define BXT_ADSP_W2_SIZE	0x2000
@@ -65,8 +62,6 @@
 
 #define BXT_FW_ROM_INIT_RETRY 3
 
-<<<<<<< HEAD
-=======
 #define GET_SSP_BASE(N)	(N > 4 ? 0x2000 : 0x4000)
 
 #define BXTP_NUM_I2S_PORTS	6
@@ -97,7 +92,6 @@
 	sst_dsp_shim_update_bits_unlocked(ctx, BXT_DSP_CLK_CTL, mask, 0);
 }
 
->>>>>>> d691f919
 static unsigned int bxt_get_errorcode(struct sst_dsp *ctx)
 {
 	 return sst_dsp_shim_read(ctx, BXT_ADSP_ERROR_CODE);
