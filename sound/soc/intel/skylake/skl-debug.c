/*
 *  skl-debug.c - Debugfs for skl driver
 *
 *  Copyright (C) 2016-17 Intel Corp
 *
 *  This program is free software; you can redistribute it and/or modify
 *  it under the terms of the GNU General Public License as published by
 *  the Free Software Foundation; version 2 of the License.
 *
 *  This program is distributed in the hope that it will be useful, but
 *  WITHOUT ANY WARRANTY; without even the implied warranty of
 *  MERCHANTABILITY or FITNESS FOR A PARTICULAR PURPOSE.  See the GNU
 *  General Public License for more details.
 */

#include <linux/pci.h>
#include <linux/debugfs.h>
#include <uapi/sound/skl-tplg-interface.h>
#include <linux/pm_runtime.h>
#include <sound/soc.h>
#include "skl.h"
#include "skl-sst-dsp.h"
#include "skl-sst-ipc.h"
#include "skl-topology.h"
#include "../common/sst-dsp.h"
#include "../common/sst-dsp-priv.h"
#include "skl-nhlt.h"

#define MOD_BUF (2 * PAGE_SIZE)
#define FW_REG_BUF	PAGE_SIZE
#define FW_REG_SIZE	0x60
#define MAX_SSP 	6
#define MAX_SZ 1025
#define IPC_MOD_LARGE_CONFIG_GET 3
#define IPC_MOD_LARGE_CONFIG_SET 4
#define MOD_BUF1 (3 * PAGE_SIZE)
#define MAX_TLV_PAYLOAD_SIZE	4088
#define EXTENDED_PARAMS_SZ	2

#define DEFAULT_SZ 100
#define DEFAULT_ID 0XFF
#define ADSP_PROPERTIES_SZ	0x64
#define ADSP_RESOURCE_STATE_SZ	0x18
#define FIRMWARE_CONFIG_SZ	0x14c
#define HARDWARE_CONFIG_SZ	0x84
#define MODULES_INFO_SZ		0xa70
#define PIPELINE_LIST_INFO_SZ	0xc
#define PIPELINE_PROPS_SZ	0x60
#define SCHEDULERS_INFO_SZ	0x34
#define GATEWAYS_INFO_SZ	0x4e4
#define MEMORY_STATE_INFO_SZ	0x1000
#define POWER_STATE_INFO_SZ	0x1000

struct nhlt_blob {
	size_t size;
	struct nhlt_specific_cfg *cfg;
};

struct skl_pipe_event_data {
	long event_time;
	int event_type;
};

struct skl_debug {
	struct skl *skl;
	struct device *dev;

	struct dentry *fs;
	struct dentry *modules;
	struct dentry *nhlt;
	u8 fw_read_buff[FW_REG_BUF];
	struct nhlt_blob ssp_blob[2*MAX_SSP];
	struct nhlt_blob dmic_blob;
	u32 ipc_data[MAX_SZ];
	struct fw_ipc_data fw_ipc_data;
	struct skl_pipe_event_data data;
};

struct nhlt_specific_cfg
*skl_nhlt_get_debugfs_blob(struct skl_debug *d, u8 link_type, u32 instance,
		u8 stream)
{
	switch (link_type) {
	case NHLT_LINK_DMIC:
		return d->dmic_blob.cfg;

	case NHLT_LINK_SSP:
		if (instance >= MAX_SSP)
			return NULL;

		if (stream == SNDRV_PCM_STREAM_PLAYBACK)
			return d->ssp_blob[instance].cfg;
		else
			return d->ssp_blob[MAX_SSP + instance].cfg;

	default:
		break;
	}

	dev_err(d->dev, "NHLT debugfs query failed\n");
	return NULL;
}

static ssize_t nhlt_read(struct file *file, char __user *user_buf,
					   size_t count, loff_t *ppos)
{
	struct nhlt_blob *blob = file->private_data;

	if (!blob->cfg)
		return -EIO;

	return simple_read_from_buffer(user_buf, count, ppos,
			blob->cfg, blob->size);
}

static ssize_t nhlt_write(struct file *file,
		const char __user *user_buf, size_t count, loff_t *ppos)
{
	struct nhlt_blob *blob = file->private_data;
	struct nhlt_specific_cfg *new_cfg;
	ssize_t written;
	size_t size = blob->size;

	if (!blob->cfg) {
		/* allocate mem for blob */
		blob->cfg = kzalloc(count, GFP_KERNEL);
		if (!blob->cfg)
			return -ENOMEM;
		size = count;
	} else if (blob->size < count) {
		/* size if different, so relloc */
		new_cfg = krealloc(blob->cfg, count, GFP_KERNEL);
		if (!new_cfg)
			return -ENOMEM;
		size = count;
		blob->cfg = new_cfg;
	}

	written = simple_write_to_buffer(blob->cfg, size, ppos,
						user_buf, count);
	blob->size = written;

	/* Userspace has been fiddling around behind the kernel's back */
	add_taint(TAINT_USER, LOCKDEP_NOW_UNRELIABLE);

	print_hex_dump(KERN_DEBUG, "Debugfs Blob:", DUMP_PREFIX_OFFSET, 8, 4,
			blob->cfg, blob->size, false);

	return written;
}

static const struct file_operations nhlt_fops = {
	.open = simple_open,
	.read = nhlt_read,
	.write = nhlt_write,
	.llseek = default_llseek,
};

static ssize_t mod_control_read(struct file *file,
			char __user *user_buf, size_t count, loff_t *ppos)
{
	struct skl_debug *d = file->private_data;
	const u32 param_data_size = d->ipc_data[0];
	const u32 *param_data = &d->ipc_data[1];

	return simple_read_from_buffer(user_buf, count, ppos,
					param_data, param_data_size);

}

static ssize_t mod_control_write(struct file *file,
		const char __user *user_buf, size_t count, loff_t *ppos)
{
	struct skl_debug *d = file->private_data;
	struct mod_set_get *mod_set_get;
	char *buf;
	int retval, type;
	ssize_t written;
	u32 size, mbsz;

	struct skl_sst *ctx = d->skl->skl_sst;
	struct skl_ipc_large_config_msg msg;
	struct skl_ipc_header header = {0};
	u64 *ipc_header = (u64 *)(&header);

	d->ipc_data[0] = 0;

	buf = kzalloc(MOD_BUF, GFP_KERNEL);
	if (!buf)
		return -ENOMEM;

	written = simple_write_to_buffer(buf, MOD_BUF, ppos,
						user_buf, count);
	size = written;
	print_hex_dump(KERN_DEBUG, "buf :", DUMP_PREFIX_OFFSET, 8, 4,
			buf, size, false);

	mod_set_get = (struct mod_set_get *)buf;
	header.primary = mod_set_get->primary;
	header.extension = mod_set_get->extension;

	mbsz = mod_set_get->size - (sizeof(u32)*2);
	print_hex_dump(KERN_DEBUG, "header mailbox:", DUMP_PREFIX_OFFSET, 8, 4,
			mod_set_get->mailbx, size-12, false);
	type =  ((0x1f000000) & (mod_set_get->primary))>>24;

	switch (type) {

	case IPC_MOD_LARGE_CONFIG_GET:
		msg.module_id = (header.primary) & 0x0000ffff;
		msg.instance_id = ((header.primary) & 0x00ff0000)>>16;
		msg.large_param_id = ((header.extension) & 0x0ff00000)>>20;
		msg.param_data_size = (header.extension) & 0x000fffff;

		if (mbsz)
			retval = skl_ipc_get_large_config(&ctx->ipc, &msg,
							&d->ipc_data[1],
							&mod_set_get->mailbx[0],
							mbsz, NULL);
		else
			retval = skl_ipc_get_large_config(&ctx->ipc,
							&msg,
							&d->ipc_data[1],
							NULL, 0, NULL);
		if (retval == 0)
			d->ipc_data[0] = msg.param_data_size;
		break;

	case IPC_MOD_LARGE_CONFIG_SET:
		msg.module_id = (header.primary) & 0x0000ffff;
		msg.instance_id = ((header.primary) & 0x00ff0000)>>16;
		msg.large_param_id = ((header.extension) & 0x0ff00000)>>20;
		msg.param_data_size = (header.extension) & 0x000fffff;

		retval = skl_ipc_set_large_config(&ctx->ipc, &msg,
						(u32 *)(&mod_set_get->mailbx));
		break;

	default:
		if (mbsz)
<<<<<<< HEAD
			retval = sst_ipc_tx_message_wait(&ctx->ipc, *ipc_header,
				mod_set_get->mailbx, mbsz, NULL, NULL);

		else
			retval = sst_ipc_tx_message_wait(&ctx->ipc, *ipc_header,
=======
			retval = skl_ipc_tx_message_wait(&ctx->ipc, *ipc_header,
				mod_set_get->mailbx, mbsz, NULL, NULL);

		else
			retval = skl_ipc_tx_message_wait(&ctx->ipc, *ipc_header,
>>>>>>> ee383eea
				NULL, 0, NULL, NULL);

		break;

	}

	if (retval)
		return -EIO;

	/* Userspace has been fiddling around behind the kernel's back */
	add_taint(TAINT_USER, LOCKDEP_NOW_UNRELIABLE);
	kfree(buf);
	return written;
}

static const struct file_operations set_get_ctrl_fops = {
	.open = simple_open,
	.read = mod_control_read,
	.write = mod_control_write,
	.llseek = default_llseek,
};

static int skl_init_mod_set_get(struct skl_debug *d)
{
	if (!debugfs_create_file("set_get_ctrl", 0644, d->modules, d,
				 &set_get_ctrl_fops)) {
		dev_err(d->dev, "module set get ctrl debugfs init failed\n");
		return -EIO;
	}
	return 0;
}

static ssize_t skl_print_pins(struct skl_module_pin *m_pin, char *buf,
				int max_pin, ssize_t size, bool direction)
{
	int i;
	ssize_t ret = 0;

	for (i = 0; i < max_pin; i++)
		ret += snprintf(buf + size, MOD_BUF - size,
				"%s %d\n\tModule %d\n\tInstance %d\n\t"
				"In-used %s\n\tType %s\n"
				"\tState %d\n\tIndex %d\n",
				direction ? "Input Pin:" : "Output Pin:",
				i, m_pin[i].id.module_id,
				m_pin[i].id.instance_id,
				m_pin[i].in_use ? "Used" : "Unused",
				m_pin[i].is_dynamic ? "Dynamic" : "Static",
				m_pin[i].pin_state, i);
	return ret;
}

static ssize_t skl_print_fmt(struct skl_module_fmt *fmt, char *buf,
					ssize_t size, bool direction)
{
	return snprintf(buf + size, MOD_BUF - size,
			"%s\n\tCh %d\n\tFreq %d\n\tBit depth %d\n\t"
			"Valid bit depth %d\n\tCh config %#x\n\tInterleaving %d\n\t"
			"Sample Type %d\n\tCh Map %#x\n",
			direction ? "Input Format:" : "Output Format:",
			fmt->channels, fmt->s_freq, fmt->bit_depth,
			fmt->valid_bit_depth, fmt->ch_cfg,
			fmt->interleaving_style, fmt->sample_type,
			fmt->ch_map);
}

static ssize_t module_read(struct file *file, char __user *user_buf,
			   size_t count, loff_t *ppos)
{
	struct skl_module_cfg *mconfig = file->private_data;
	char *buf;
	ssize_t ret;

	buf = kzalloc(MOD_BUF, GFP_KERNEL);
	if (!buf)
		return -ENOMEM;

	ret = snprintf(buf, MOD_BUF, "Module:\n\tUUID %pUL\n\tModule id %d\n"
			"\tInstance id %d\n\tPvt_id %d\n", mconfig->guid,
			mconfig->id.module_id, mconfig->id.instance_id,
			mconfig->id.pvt_id);

	ret += snprintf(buf + ret, MOD_BUF - ret,
			"Resources:\n\tMCPS %#x\n\tIBS %#x\n\tOBS %#x\t\n",
			mconfig->mcps, mconfig->ibs, mconfig->obs);

	ret += snprintf(buf + ret, MOD_BUF - ret,
			"Module data:\n\tCore %d\n\tIn queue %d\n\t"
			"Out queue %d\n\tType %s\n",
			mconfig->core_id, mconfig->max_in_queue,
			mconfig->max_out_queue,
			mconfig->is_loadable ? "loadable" : "inbuilt");

	ret += skl_print_fmt(mconfig->in_fmt, buf, ret, true);
	ret += skl_print_fmt(mconfig->out_fmt, buf, ret, false);

	ret += snprintf(buf + ret, MOD_BUF - ret,
			"Fixup:\n\tParams %#x\n\tConverter %#x\n",
			mconfig->params_fixup, mconfig->converter);

	ret += snprintf(buf + ret, MOD_BUF - ret,
			"Module Gateway:\n\tType %#x\n\tVbus %#x\n\tHW conn %#x\n\tSlot %#x\n",
			mconfig->dev_type, mconfig->vbus_id,
			mconfig->hw_conn_type, mconfig->time_slot);

	ret += snprintf(buf + ret, MOD_BUF - ret,
			"Pipeline:\n\tID %d\n\tPriority %d\n\tConn Type %d\n\t"
			"Pages %#x\n", mconfig->pipe->ppl_id,
			mconfig->pipe->pipe_priority, mconfig->pipe->conn_type,
			mconfig->pipe->memory_pages);

	ret += snprintf(buf + ret, MOD_BUF - ret,
			"\tParams:\n\t\tHost DMA %d\n\t\tLink DMA %d\n",
			mconfig->pipe->p_params->host_dma_id,
			mconfig->pipe->p_params->link_dma_id);

	ret += snprintf(buf + ret, MOD_BUF - ret,
			"\tPCM params:\n\t\tCh %d\n\t\tFreq %d\n\t\tFormat %d\n",
			mconfig->pipe->p_params->ch,
			mconfig->pipe->p_params->s_freq,
			mconfig->pipe->p_params->s_fmt);

	ret += snprintf(buf + ret, MOD_BUF - ret,
			"\tLink %#x\n\tStream %#x\n",
			mconfig->pipe->p_params->linktype,
			mconfig->pipe->p_params->stream);

	ret += snprintf(buf + ret, MOD_BUF - ret,
			"\tState %d\n\tPassthru %s\n",
			mconfig->pipe->state,
			mconfig->pipe->passthru ? "true" : "false");

	ret += skl_print_pins(mconfig->m_in_pin, buf,
			mconfig->max_in_queue, ret, true);
	ret += skl_print_pins(mconfig->m_out_pin, buf,
			mconfig->max_out_queue, ret, false);

	ret += snprintf(buf + ret, MOD_BUF - ret,
			"Other:\n\tDomain %d\n\tHomogeneous Input %s\n\t"
			"Homogeneous Output %s\n\tIn Queue Mask %d\n\t"
			"Out Queue Mask %d\n\tDMA ID %d\n\tMem Pages %d\n\t"
			"Module Type %d\n\tModule State %d\n",
			mconfig->domain,
			mconfig->homogenous_inputs ? "true" : "false",
			mconfig->homogenous_outputs ? "true" : "false",
			mconfig->in_queue_mask, mconfig->out_queue_mask,
			mconfig->dma_id, mconfig->mem_pages, mconfig->m_state,
			mconfig->m_type);

	ret = simple_read_from_buffer(user_buf, count, ppos, buf, ret);

	kfree(buf);
	return ret;
}

static const struct file_operations mcfg_fops = {
	.open = simple_open,
	.read = module_read,
	.llseek = default_llseek,
};

void skl_debug_init_module(struct skl_debug *d,
			struct snd_soc_dapm_widget *w,
			struct skl_module_cfg *mconfig)
{
	if (!debugfs_create_file(w->name, 0444,
				d->modules, mconfig,
				&mcfg_fops))
		dev_err(d->dev, "%s: module debugfs init failed\n", w->name);
}

static ssize_t fw_softreg_read(struct file *file, char __user *user_buf,
			       size_t count, loff_t *ppos)
{
	struct skl_debug *d = file->private_data;
	struct sst_dsp *sst = d->skl->skl_sst->dsp;
	size_t w0_stat_sz = sst->addr.w0_stat_sz;
	void __iomem *in_base = sst->mailbox.in_base;
	void __iomem *fw_reg_addr;
	unsigned int offset;
	char *tmp;
	ssize_t ret = 0;

	tmp = kzalloc(FW_REG_BUF, GFP_KERNEL);
	if (!tmp)
		return -ENOMEM;

	fw_reg_addr = in_base - w0_stat_sz;
	memset(d->fw_read_buff, 0, FW_REG_BUF);

	if (w0_stat_sz > 0)
		__iowrite32_copy(d->fw_read_buff, fw_reg_addr, w0_stat_sz >> 2);

	for (offset = 0; offset < FW_REG_SIZE; offset += 16) {
		ret += snprintf(tmp + ret, FW_REG_BUF - ret, "%#.4x: ", offset);
		hex_dump_to_buffer(d->fw_read_buff + offset, 16, 16, 4,
				   tmp + ret, FW_REG_BUF - ret, 0);
		ret += strlen(tmp + ret);

		/* print newline for each offset */
		if (FW_REG_BUF - ret > 0)
			tmp[ret++] = '\n';
	}

	ret = simple_read_from_buffer(user_buf, count, ppos, tmp, ret);
	kfree(tmp);

	return ret;
}

static const struct file_operations soft_regs_ctrl_fops = {
	.open = simple_open,
	.read = fw_softreg_read,
	.llseek = default_llseek,
};

static void skl_exit_nhlt(struct skl_debug *d)
{
	int i;

	/* free blob memory, if allocated */
	for (i = 0; i < MAX_SSP; i++)
		kfree(d->ssp_blob[MAX_SSP + i].cfg);
}

static ssize_t nhlt_control_read(struct file *file,
			char __user *user_buf, size_t count, loff_t *ppos)
{
	struct skl_debug *d = file->private_data;
	char *state;

	state = d->skl->nhlt_override ? "enable\n" : "disable\n";
	return simple_read_from_buffer(user_buf, count, ppos,
			state, strlen(state));
}

static ssize_t nhlt_control_write(struct file *file,
		const char __user *user_buf, size_t count, loff_t *ppos)
{
	struct skl_debug *d = file->private_data;
	char buf[16];
	int len = min(count, (sizeof(buf) - 1));


	if (copy_from_user(buf, user_buf, len))
		return -EFAULT;
	buf[len] = 0;

	if (!strncmp(buf, "enable\n", len)) {
		d->skl->nhlt_override = true;
	} else if (!strncmp(buf, "disable\n", len)) {
		d->skl->nhlt_override = false;
		skl_exit_nhlt(d);
	} else {
		return -EINVAL;
	}

	/* Userspace has been fiddling around behind the kernel's back */
	add_taint(TAINT_USER, LOCKDEP_NOW_UNRELIABLE);

	return len;
}

static const struct file_operations ssp_cntrl_nhlt_fops = {
	.open = simple_open,
	.read = nhlt_control_read,
	.write = nhlt_control_write,
	.llseek = default_llseek,
};

static int skl_init_nhlt(struct skl_debug *d)
{
	int i;
	char name[12];

	if (!debugfs_create_file("control",
				0644, d->nhlt,
				d, &ssp_cntrl_nhlt_fops)) {
		dev_err(d->dev, "nhlt control debugfs init failed\n");
		return -EIO;
	}

	for (i = 0; i < MAX_SSP; i++) {
		snprintf(name, (sizeof(name)-1), "ssp%dp", i);
		if (!debugfs_create_file(name,
					0644, d->nhlt,
					&d->ssp_blob[i], &nhlt_fops))
			dev_err(d->dev, "%s: debugfs init failed\n", name);
		snprintf(name, (sizeof(name)-1), "ssp%dc", i);
		if (!debugfs_create_file(name,
					0644, d->nhlt,
					&d->ssp_blob[MAX_SSP + i], &nhlt_fops))
			dev_err(d->dev, "%s: debugfs init failed\n", name);
	}

	if (!debugfs_create_file("dmic", 0644,
				d->nhlt, &d->dmic_blob,
				&nhlt_fops))
		dev_err(d->dev, "%s: debugfs init failed\n", name);

	return 0;
}

static ssize_t adsp_control_read(struct file *file,
			char __user *user_buf, size_t count, loff_t *ppos)
{

	struct skl_debug *d = file->private_data;
	char *buf1;
	ssize_t ret;
	unsigned int data, ofs = 0;
	int replysz = 0;

	mutex_lock(&d->fw_ipc_data.mutex);
	replysz = d->fw_ipc_data.replysz;
	data = d->fw_ipc_data.adsp_id;

	buf1 = kzalloc(MOD_BUF1, GFP_ATOMIC);
	if (!buf1) {
		mutex_unlock(&d->fw_ipc_data.mutex);
		return -ENOMEM;
	}

	ret = snprintf(buf1, MOD_BUF1,
			"\nADSP_PROP ID %x\n", data);
	for (ofs = 0 ; ofs < replysz ; ofs += 16) {
		ret += snprintf(buf1 + ret, MOD_BUF1 - ret,
			"0x%.4x : ", ofs);
		hex_dump_to_buffer((u8 *)(&(d->fw_ipc_data.mailbx[0])) + ofs,
					16, 16, 4,
					buf1 + ret, MOD_BUF1 - ret, 0);
		ret += strlen(buf1 + ret);
		if (MOD_BUF1 - ret > 0)
			buf1[ret++] = '\n';
	}

	ret = simple_read_from_buffer(user_buf, count, ppos, buf1, ret);
	mutex_unlock(&d->fw_ipc_data.mutex);
	kfree(buf1);

	return ret;
}

static ssize_t adsp_control_write(struct file *file,
	const char __user *user_buf, size_t count, loff_t *ppos)
{
	struct skl_debug *d = file->private_data;
	char buf[8];
	int err, replysz;
	unsigned int dsp_property;
	u32 *ipc_data;
	struct skl_sst *ctx = d->skl->skl_sst;
	struct skl_ipc_large_config_msg msg;
	char id[8];
	u32 tx_data[EXTENDED_PARAMS_SZ];
	int j = 0, bufsize, tx_param = 0, tx_param_id;
	int len = min(count, (sizeof(buf)-1));

	mutex_lock(&d->fw_ipc_data.mutex);
	if (copy_from_user(buf, user_buf, len)) {
		mutex_unlock(&d->fw_ipc_data.mutex);
		return -EFAULT;
	}

	buf[len] = '\0';
	bufsize = strlen(buf);

	while (buf[j] != '\0') {
		if (buf[j] == ',') {
			if ((bufsize-j) > sizeof(id)) {
				dev_err(d->dev, "ID buffer overflow\n");
				return -EINVAL;
			}
			strncpy(id, &buf[j+1], (bufsize-j));
			buf[j] = '\0';
			tx_param = 1;
		} else
			j++;
	}

	err = kstrtouint(buf, 10, &dsp_property);
	if (err)
		return -EINVAL;

	if ((dsp_property == DMA_CONTROL) || (dsp_property == ENABLE_LOGS)) {
		dev_err(d->dev, "invalid input !! not readable\n");
		mutex_unlock(&d->fw_ipc_data.mutex);
		return -EINVAL;
	}

	if (tx_param == 1) {
		err = kstrtouint(id, 10, &tx_param_id);
		if (err)
			return -EINVAL;

		tx_data[0] = (tx_param_id << 8) | dsp_property;
		tx_data[1] = MAX_TLV_PAYLOAD_SIZE;
	}

	ipc_data = kzalloc(DSP_BUF, GFP_ATOMIC);
	if (!ipc_data) {
		mutex_unlock(&d->fw_ipc_data.mutex);
		return -ENOMEM;
	}

	switch (dsp_property) {

	case ADSP_PROPERTIES:
	replysz = ADSP_PROPERTIES_SZ;
	break;

	case ADSP_RESOURCE_STATE:
	replysz = ADSP_RESOURCE_STATE_SZ;
	break;

	case FIRMWARE_CONFIG:
	replysz = FIRMWARE_CONFIG_SZ;
	break;

	case HARDWARE_CONFIG:
	replysz = HARDWARE_CONFIG_SZ;
	break;

	case MODULES_INFO:
	replysz = MODULES_INFO_SZ;
	break;

	case PIPELINE_LIST_INFO:
	replysz = PIPELINE_LIST_INFO_SZ;
	break;

	case PIPELINE_PROPS:
	replysz = PIPELINE_PROPS_SZ;
	break;

	case SCHEDULERS_INFO:
	replysz = SCHEDULERS_INFO_SZ;
	break;

	case GATEWAYS_INFO:
	replysz = GATEWAYS_INFO_SZ;
	break;

	case MEMORY_STATE_INFO:
	replysz = MEMORY_STATE_INFO_SZ;
	break;

	case POWER_STATE_INFO:
	replysz = POWER_STATE_INFO_SZ;
	break;

	default:
	mutex_unlock(&d->fw_ipc_data.mutex);
	kfree(ipc_data);
	return -EINVAL;
	}

	msg.module_id = 0x0;
	msg.instance_id = 0x0;

	if (tx_param == 1)
		msg.large_param_id = 0xFF;
	else
		msg.large_param_id = dsp_property;

	msg.param_data_size = replysz;

	if (tx_param == 1)
		skl_ipc_get_large_config(&ctx->ipc, &msg,
				ipc_data, tx_data,
				EXTENDED_PARAMS_SZ*sizeof(u32), NULL);
	else
		skl_ipc_get_large_config(&ctx->ipc, &msg,
				ipc_data, NULL,
				0, NULL);

	memset(&d->fw_ipc_data.mailbx[0], 0, DSP_BUF);

	memcpy(&d->fw_ipc_data.mailbx[0], ipc_data, replysz);

	d->fw_ipc_data.adsp_id = dsp_property;

	d->fw_ipc_data.replysz = replysz;

	/* Userspace has been fiddling around behindthe kernel's back*/
	add_taint(TAINT_USER, LOCKDEP_NOW_UNRELIABLE);
	mutex_unlock(&d->fw_ipc_data.mutex);
	kfree(ipc_data);

	return len;
}

static const struct file_operations ssp_cntrl_adsp_fops = {
	.open = simple_open,
	.read = adsp_control_read,
	.write = adsp_control_write,
	.llseek = default_llseek,
};

static int skl_init_adsp(struct skl_debug *d)
{
	if (!debugfs_create_file("adsp_prop_ctrl", 0644, d->fs, d,
				 &ssp_cntrl_adsp_fops)) {
		dev_err(d->dev, "adsp control debugfs init failed\n");
		return -EIO;
	}

	memset(&d->fw_ipc_data.mailbx[0], 0, DSP_BUF);
	d->fw_ipc_data.replysz = DEFAULT_SZ;
	d->fw_ipc_data.adsp_id = DEFAULT_ID;

	return 0;
}

static ssize_t core_power_write(struct file *file,
		const char __user *user_buf, size_t count, loff_t *ppos)
{
	struct skl_debug *d = file->private_data;
	struct skl_sst *skl_ctx = d->skl->skl_sst;
	struct sst_dsp *ctx = skl_ctx->dsp;
	char buf[16];
	int len = min(count, (sizeof(buf) - 1));
	unsigned int core_id;
	char *ptr;
	int wake;
	int err;


	if (copy_from_user(buf, user_buf, len))
		return -EFAULT;
	buf[len] = 0;

	/*
	 * The buffer content should be "wake n" or "sleep n",
	 * where n is the core id
	 */
	ptr = strnstr(buf, "wake", len);
	if (ptr) {
		ptr = ptr + 5;
		wake = 1;
	} else {
		ptr = strnstr(buf, "sleep", len);
		if (ptr) {
			ptr = ptr + 6;
			wake = 0;
		} else
			return -EINVAL;
	}

	err = kstrtouint(ptr, 10, &core_id);
	if (err) {
		dev_err(d->dev, "%s: Debugfs kstrtouint returned error = %d\n",
				__func__, err);
		return err;
	}

	dev_info(d->dev, "Debugfs: %s %d\n", wake ? "wake" : "sleep", core_id);

	if (wake) {
		if (core_id == SKL_DSP_CORE0_ID)
			pm_runtime_get_sync(d->dev);
		else
			skl_dsp_get_core(ctx, core_id);
	} else {
		if (core_id == SKL_DSP_CORE0_ID)
			pm_runtime_put_sync(d->dev);
		else
			skl_dsp_put_core(ctx, core_id);
	}

	/* Userspace has been fiddling around behind the kernel's back */
	add_taint(TAINT_USER, LOCKDEP_NOW_UNRELIABLE);

	return len;
}
static const struct file_operations core_power_fops = {
	.open = simple_open,
	.write = core_power_write,
	.llseek = default_llseek,
};

void skl_dbg_event(struct skl_sst *ctx, int type)
{
	int retval;
	struct timeval pipe_event_tv;
	struct skl *skl = get_skl_ctx(ctx->dev);
	struct kobject *kobj;

	kobj = &skl->component->dev->kobj;

	if (type == SKL_PIPE_CREATED)
		/* pipe creation event */
		retval = kobject_uevent(kobj, KOBJ_ADD);
	else if (type == SKL_PIPE_INVALID)
		/* pipe deletion event */
		retval = kobject_uevent(kobj, KOBJ_REMOVE);
	else
		return;

	if (retval < 0) {
		dev_err(ctx->dev,
			"pipeline uevent failed, ret = %d\n", retval);
		return;
	}

	do_gettimeofday(&pipe_event_tv);

	skl->debugfs->data.event_time = pipe_event_tv.tv_usec;
	skl->debugfs->data.event_type = type;
}

static ssize_t skl_dbg_event_read(struct file *file,
		char __user *user_buf, size_t count, loff_t *ppos)
{
	struct skl_debug *d = file->private_data;
	char buf[32];
	char pipe_state[24];
	int retval;

	if (d->data.event_type)
		strcpy(pipe_state, "SKL_PIPE_CREATED");
	else
		strcpy(pipe_state, "SKL_PIPE_INVALID");

	retval = snprintf(buf, sizeof(buf), "%s - %ld\n",
			pipe_state, d->data.event_time);

	return simple_read_from_buffer(user_buf, count, ppos, buf, retval);
}

static const struct file_operations skl_dbg_event_fops = {
	.open = simple_open,
	.read = skl_dbg_event_read,
	.llseek = default_llseek,
};

static int skl_init_dbg_event(struct skl_debug *d)
{
	if (!debugfs_create_file("dbg_event", 0644, d->fs, d,
				&skl_dbg_event_fops)) {
		dev_err(d->dev, "dbg_event debugfs file creation failed\n");
		return -EIO;
	}

	return 0;
}

struct skl_debug *skl_debugfs_init(struct skl *skl)
{
	struct skl_debug *d;
	int ret;

	d = devm_kzalloc(&skl->pci->dev, sizeof(*d), GFP_KERNEL);
	if (!d)
		return NULL;

	mutex_init(&d->fw_ipc_data.mutex);
	/* create the debugfs dir with platform component's debugfs as parent */
	d->fs = debugfs_create_dir("dsp",
				   skl->component->debugfs_root);
	if (IS_ERR(d->fs) || !d->fs) {
		dev_err(&skl->pci->dev, "debugfs root creation failed\n");
		return NULL;
	}

	d->skl = skl;
	d->dev = &skl->pci->dev;

	/* now create the module dir */
	d->modules = debugfs_create_dir("modules", d->fs);
	if (IS_ERR(d->modules) || !d->modules) {
		dev_err(&skl->pci->dev, "modules debugfs create failed\n");
		goto err;
	}

	if (!debugfs_create_file("fw_soft_regs_rd", 0444, d->fs, d,
				 &soft_regs_ctrl_fops)) {
		dev_err(d->dev, "fw soft regs control debugfs init failed\n");
		goto err;
	}

	if (!debugfs_create_file("core_power", 0644, d->fs, d,
			 &core_power_fops)) {
	dev_err(d->dev, "core power debugfs init failed\n");
	goto err;
	}

	/* now create the NHLT dir */
	d->nhlt =  debugfs_create_dir("nhlt", d->fs);
	if (IS_ERR(d->nhlt) || !d->nhlt) {
		dev_err(&skl->pci->dev, "nhlt debugfs create failed\n");
		return NULL;
	}

	skl_init_nhlt(d);
	skl_init_adsp(d);
	skl_init_mod_set_get(d);

	ret = skl_init_dbg_event(d);
	if (ret < 0) {
		dev_err(&skl->pci->dev,
			"dbg_event debugfs init failed, ret = %d\n", ret);
		goto err;
	}

	return d;

err:
	debugfs_remove_recursive(d->fs);
	return NULL;
}<|MERGE_RESOLUTION|>--- conflicted
+++ resolved
@@ -238,19 +238,11 @@
 
 	default:
 		if (mbsz)
-<<<<<<< HEAD
-			retval = sst_ipc_tx_message_wait(&ctx->ipc, *ipc_header,
-				mod_set_get->mailbx, mbsz, NULL, NULL);
-
-		else
-			retval = sst_ipc_tx_message_wait(&ctx->ipc, *ipc_header,
-=======
 			retval = skl_ipc_tx_message_wait(&ctx->ipc, *ipc_header,
 				mod_set_get->mailbx, mbsz, NULL, NULL);
 
 		else
 			retval = skl_ipc_tx_message_wait(&ctx->ipc, *ipc_header,
->>>>>>> ee383eea
 				NULL, 0, NULL, NULL);
 
 		break;
