--- conflicted
+++ resolved
@@ -943,13 +943,10 @@
 	.shutdown = skl_sdw_shutdown,
 };
 
-<<<<<<< HEAD
-=======
 struct skl_dsp_notify_ops cb_ops = {
 	.notify_cb = skl_dsp_cb_event,
 };
 
->>>>>>> 6d28c3ec
 static struct snd_soc_dai_driver skl_fe_dai[] = {
 {
 	.name = "Speaker Pin",
@@ -2074,10 +2071,7 @@
 			return ret;
 
 		skl->skl_sst->update_d0i3c = skl_update_d0i3c;
-<<<<<<< HEAD
-=======
 		skl->skl_sst->notify_ops = cb_ops;
->>>>>>> 6d28c3ec
 		skl_dsp_enable_notification(skl->skl_sst, false);
 		skl_get_probe_widget(platform, skl);
 
@@ -2125,12 +2119,9 @@
 static struct snd_kcontrol_new skl_controls[] = {
 	SOC_ENUM_EXT("DSP Log Level", dsp_log_enum, skl_tplg_dsp_log_get,
 		     skl_tplg_dsp_log_set),
-<<<<<<< HEAD
-=======
 	SND_SOC_BYTES_TLV("Topology Change Notification",
 		sizeof(struct skl_tcn_events), skl_tplg_change_notification_get,
 						NULL),
->>>>>>> 6d28c3ec
 };
 
 static const struct snd_soc_component_driver skl_component = {
