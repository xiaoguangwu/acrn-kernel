--- conflicted
+++ resolved
@@ -242,10 +242,7 @@
 	u32 type;
 	u32 length;
 	struct skl_tcn_events tcn_data;
-<<<<<<< HEAD
-=======
 	char data[0];
->>>>>>> e24be489
 };
 
 struct skl_dsp_notify_ops {
