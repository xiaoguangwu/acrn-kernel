/*
 * skl-sst-ipc.c - Intel skl IPC Support
 *
 * Copyright (C) 2014-15, Intel Corporation.
 *
 * This program is free software; you can redistribute it and/or modify
 * it under the terms of the GNU General Public License as version 2, as
 * published by the Free Software Foundation.
 *
 * This program is distributed in the hope that it will be useful, but
 * WITHOUT ANY WARRANTY; without even the implied warranty of
 * MERCHANTABILITY or FITNESS FOR A PARTICULAR PURPOSE.  See the GNU
 * General Public License for more details.
 */
#include <linux/device.h>

#include "../common/sst-dsp.h"
#include "../common/sst-dsp-priv.h"
#include "skl.h"
#include "skl-sst-dsp.h"
#include "skl-sst-ipc.h"
#include "skl-fwlog.h"
#include "sound/hdaudio_ext.h"
#include "skl-topology.h"

#define IPC_IXC_STATUS_BITS		24

/* Global Message - Generic */
#define IPC_GLB_TYPE_SHIFT		24
#define IPC_GLB_TYPE_MASK		(0xf << IPC_GLB_TYPE_SHIFT)
#define IPC_GLB_TYPE(x)			((x) << IPC_GLB_TYPE_SHIFT)

/* Global Message - Reply */
#define IPC_GLB_REPLY_STATUS_SHIFT	24
#define IPC_GLB_REPLY_STATUS_MASK	((0x1 << IPC_GLB_REPLY_STATUS_SHIFT) - 1)
#define IPC_GLB_REPLY_STATUS(x)		((x) << IPC_GLB_REPLY_STATUS_SHIFT)

#define IPC_GLB_REPLY_TYPE_SHIFT	29
#define IPC_GLB_REPLY_TYPE_MASK		0x1F
#define IPC_GLB_REPLY_TYPE(x)		(((x) >> IPC_GLB_REPLY_TYPE_SHIFT) \
					& IPC_GLB_RPLY_TYPE_MASK)

#define IPC_TIMEOUT_MSECS		3000

#define IPC_EMPTY_LIST_SIZE		8

#define IPC_MSG_TARGET_SHIFT		30
#define IPC_MSG_TARGET_MASK		0x1
#define IPC_MSG_TARGET(x)		(((x) & IPC_MSG_TARGET_MASK) \
					<< IPC_MSG_TARGET_SHIFT)

#define IPC_MSG_DIR_SHIFT		29
#define IPC_MSG_DIR_MASK		0x1
#define IPC_MSG_DIR(x)			(((x) & IPC_MSG_DIR_MASK) \
					<< IPC_MSG_DIR_SHIFT)
/* Global Notification Message */
#define IPC_GLB_NOTIFY_CORE_SHIFT	12
#define IPC_GLB_NOTIFY_CORE_MASK	0xF
#define IPC_GLB_NOTIFY_CORE_ID(x)	(((x) >> IPC_GLB_NOTIFY_CORE_SHIFT) \
					& IPC_GLB_NOTIFY_CORE_MASK)
#define IPC_GLB_NOTIFY_TYPE_SHIFT	16
#define IPC_GLB_NOTIFY_TYPE_MASK	0xFF
#define IPC_GLB_NOTIFY_TYPE(x)		(((x) >> IPC_GLB_NOTIFY_TYPE_SHIFT) \
					& IPC_GLB_NOTIFY_TYPE_MASK)

#define IPC_GLB_NOTIFY_MSG_TYPE_SHIFT	24
#define IPC_GLB_NOTIFY_MSG_TYPE_MASK	0x1F
#define IPC_GLB_NOTIFY_MSG_TYPE(x)	(((x) >> IPC_GLB_NOTIFY_MSG_TYPE_SHIFT)	\
						& IPC_GLB_NOTIFY_MSG_TYPE_MASK)

#define IPC_GLB_NOTIFY_RSP_SHIFT	29
#define IPC_GLB_NOTIFY_RSP_MASK		0x1
#define IPC_GLB_NOTIFY_RSP_TYPE(x)	(((x) >> IPC_GLB_NOTIFY_RSP_SHIFT) \
					& IPC_GLB_NOTIFY_RSP_MASK)

/* Pipeline operations */

/* Create pipeline message */
#define IPC_PPL_MEM_SIZE_SHIFT		0
#define IPC_PPL_MEM_SIZE_MASK		0x7FF
#define IPC_PPL_MEM_SIZE(x)		(((x) & IPC_PPL_MEM_SIZE_MASK) \
					<< IPC_PPL_MEM_SIZE_SHIFT)

#define IPC_PPL_TYPE_SHIFT		11
#define IPC_PPL_TYPE_MASK		0x1F
#define IPC_PPL_TYPE(x)			(((x) & IPC_PPL_TYPE_MASK) \
					<< IPC_PPL_TYPE_SHIFT)

#define IPC_INSTANCE_ID_SHIFT		16
#define IPC_INSTANCE_ID_MASK		0xFF
#define IPC_INSTANCE_ID(x)		(((x) & IPC_INSTANCE_ID_MASK) \
					<< IPC_INSTANCE_ID_SHIFT)

#define IPC_PPL_LP_MODE_SHIFT           0
#define IPC_PPL_LP_MODE_MASK            0x1
#define IPC_PPL_LP_MODE(x)              (((x) & IPC_PPL_LP_MODE_MASK) \
					<< IPC_PPL_LP_MODE_SHIFT)

/* Set pipeline state message */
#define IPC_PPL_STATE_SHIFT		0
#define IPC_PPL_STATE_MASK		0x1F
#define IPC_PPL_STATE(x)		(((x) & IPC_PPL_STATE_MASK) \
					<< IPC_PPL_STATE_SHIFT)

/* Module operations primary register */
#define IPC_MOD_ID_SHIFT		0
#define IPC_MOD_ID_MASK		0xFFFF
#define IPC_MOD_ID(x)		(((x) & IPC_MOD_ID_MASK) \
					<< IPC_MOD_ID_SHIFT)

#define IPC_MOD_INSTANCE_ID_SHIFT	16
#define IPC_MOD_INSTANCE_ID_MASK	0xFF
#define IPC_MOD_INSTANCE_ID(x)	(((x) & IPC_MOD_INSTANCE_ID_MASK) \
					<< IPC_MOD_INSTANCE_ID_SHIFT)

/* Init instance message extension register */
#define IPC_PARAM_BLOCK_SIZE_SHIFT	0
#define IPC_PARAM_BLOCK_SIZE_MASK	0xFFFF
#define IPC_PARAM_BLOCK_SIZE(x)		(((x) & IPC_PARAM_BLOCK_SIZE_MASK) \
					<< IPC_PARAM_BLOCK_SIZE_SHIFT)

#define IPC_PPL_INSTANCE_ID_SHIFT	16
#define IPC_PPL_INSTANCE_ID_MASK	0xFF
#define IPC_PPL_INSTANCE_ID(x)		(((x) & IPC_PPL_INSTANCE_ID_MASK) \
					<< IPC_PPL_INSTANCE_ID_SHIFT)

#define IPC_CORE_ID_SHIFT		24
#define IPC_CORE_ID_MASK		0x1F
#define IPC_CORE_ID(x)			(((x) & IPC_CORE_ID_MASK) \
					<< IPC_CORE_ID_SHIFT)

#define IPC_DOMAIN_SHIFT                28
#define IPC_DOMAIN_MASK                 0x1
#define IPC_DOMAIN(x)                   (((x) & IPC_DOMAIN_MASK) \
					<< IPC_DOMAIN_SHIFT)

/* Bind/Unbind message extension register */
#define IPC_DST_MOD_ID_SHIFT		0
#define IPC_DST_MOD_ID(x)		(((x) & IPC_MOD_ID_MASK) \
					<< IPC_DST_MOD_ID_SHIFT)

#define IPC_DST_MOD_INSTANCE_ID_SHIFT 16
#define IPC_DST_MOD_INSTANCE_ID(x)	(((x) & IPC_MOD_INSTANCE_ID_MASK) \
					<< IPC_DST_MOD_INSTANCE_ID_SHIFT)

#define IPC_DST_QUEUE_SHIFT		24
#define IPC_DST_QUEUE_MASK		0x7
#define IPC_DST_QUEUE(x)		(((x) & IPC_DST_QUEUE_MASK) \
					<< IPC_DST_QUEUE_SHIFT)

#define IPC_SRC_QUEUE_SHIFT		27
#define IPC_SRC_QUEUE_MASK		0x7
#define IPC_SRC_QUEUE(x)		(((x) & IPC_SRC_QUEUE_MASK) \
					<< IPC_SRC_QUEUE_SHIFT)
/* Load Module count */
#define IPC_LOAD_MODULE_SHIFT		0
#define IPC_LOAD_MODULE_MASK		0xFF
#define IPC_LOAD_MODULE_CNT(x)		(((x) & IPC_LOAD_MODULE_MASK) \
					<< IPC_LOAD_MODULE_SHIFT)

/* Save pipeline messgae extension register */
#define IPC_DMA_ID_SHIFT		0
#define IPC_DMA_ID_MASK			0x1F
#define IPC_DMA_ID(x)			(((x) & IPC_DMA_ID_MASK) \
					<< IPC_DMA_ID_SHIFT)
/* Large Config message extension register */
#define IPC_DATA_OFFSET_SZ_SHIFT	0
#define IPC_DATA_OFFSET_SZ_MASK		0xFFFFF
#define IPC_DATA_OFFSET_SZ(x)		(((x) & IPC_DATA_OFFSET_SZ_MASK) \
					<< IPC_DATA_OFFSET_SZ_SHIFT)
#define IPC_DATA_OFFSET_SZ_CLEAR	~(IPC_DATA_OFFSET_SZ_MASK \
					  << IPC_DATA_OFFSET_SZ_SHIFT)

#define IPC_LARGE_PARAM_ID_SHIFT	20
#define IPC_LARGE_PARAM_ID_MASK		0xFF
#define IPC_LARGE_PARAM_ID(x)		(((x) & IPC_LARGE_PARAM_ID_MASK) \
					<< IPC_LARGE_PARAM_ID_SHIFT)

#define IPC_FINAL_BLOCK_SHIFT		28
#define IPC_FINAL_BLOCK_MASK		0x1
#define IPC_FINAL_BLOCK(x)		(((x) & IPC_FINAL_BLOCK_MASK) \
					<< IPC_FINAL_BLOCK_SHIFT)

#define IPC_INITIAL_BLOCK_SHIFT		29
#define IPC_INITIAL_BLOCK_MASK		0x1
#define IPC_INITIAL_BLOCK(x)		(((x) & IPC_INITIAL_BLOCK_MASK) \
					<< IPC_INITIAL_BLOCK_SHIFT)
#define IPC_INITIAL_BLOCK_CLEAR		~(IPC_INITIAL_BLOCK_MASK \
					  << IPC_INITIAL_BLOCK_SHIFT)
/* Set D0ix IPC extension register */
#define IPC_D0IX_WAKE_SHIFT		0
#define IPC_D0IX_WAKE_MASK		0x1
#define IPC_D0IX_WAKE(x)		(((x) & IPC_D0IX_WAKE_MASK) \
					<< IPC_D0IX_WAKE_SHIFT)

#define IPC_D0IX_STREAMING_SHIFT	1
#define IPC_D0IX_STREAMING_MASK		0x1
#define IPC_D0IX_STREAMING(x)		(((x) & IPC_D0IX_STREAMING_MASK) \
					<< IPC_D0IX_STREAMING_SHIFT)

/* Offset to get the event data for module notification */
#define MOD_DATA_OFFSET		12
#define SET_LARGE_CFG_FW_CONFIG		7

enum skl_ipc_msg_target {
	IPC_FW_GEN_MSG = 0,
	IPC_MOD_MSG = 1
};

enum skl_ipc_msg_direction {
	IPC_MSG_REQUEST = 0,
	IPC_MSG_REPLY = 1
};

/* Global Message Types */
enum skl_ipc_glb_type {
	IPC_GLB_GET_FW_VERSION = 0, /* Retrieves firmware version */
	IPC_GLB_LOAD_MULTIPLE_MODS = 15,
	IPC_GLB_UNLOAD_MULTIPLE_MODS = 16,
	IPC_GLB_CREATE_PPL = 17,
	IPC_GLB_DELETE_PPL = 18,
	IPC_GLB_SET_PPL_STATE = 19,
	IPC_GLB_GET_PPL_STATE = 20,
	IPC_GLB_GET_PPL_CONTEXT_SIZE = 21,
	IPC_GLB_SAVE_PPL = 22,
	IPC_GLB_RESTORE_PPL = 23,
	IPC_GLB_LOAD_LIBRARY = 24,
	IPC_GLB_NOTIFY = 26,
	IPC_GLB_MAX_IPC_MSG_NUMBER = 31 /* Maximum message number */
};

enum skl_ipc_glb_reply {
	IPC_GLB_REPLY_SUCCESS = 0,

	IPC_GLB_REPLY_UNKNOWN_MSG_TYPE = 1,
	IPC_GLB_REPLY_ERROR_INVALID_PARAM = 2,

	IPC_GLB_REPLY_BUSY = 3,
	IPC_GLB_REPLY_PENDING = 4,
	IPC_GLB_REPLY_FAILURE = 5,
	IPC_GLB_REPLY_INVALID_REQUEST = 6,

	IPC_GLB_REPLY_OUT_OF_MEMORY = 7,
	IPC_GLB_REPLY_OUT_OF_MIPS = 8,

	IPC_GLB_REPLY_INVALID_RESOURCE_ID = 9,
	IPC_GLB_REPLY_INVALID_RESOURCE_STATE = 10,

	IPC_GLB_REPLY_MOD_MGMT_ERROR = 100,
	IPC_GLB_REPLY_MOD_LOAD_CL_FAILED = 101,
	IPC_GLB_REPLY_MOD_LOAD_INVALID_HASH = 102,

	IPC_GLB_REPLY_MOD_UNLOAD_INST_EXIST = 103,
	IPC_GLB_REPLY_MOD_NOT_INITIALIZED = 104,

	IPC_GLB_REPLY_INVALID_CONFIG_PARAM_ID = 120,
	IPC_GLB_REPLY_INVALID_CONFIG_DATA_LEN = 121,
	IPC_GLB_REPLY_GATEWAY_NOT_INITIALIZED = 140,
	IPC_GLB_REPLY_GATEWAY_NOT_EXIST = 141,

	IPC_GLB_REPLY_PPL_NOT_INITIALIZED = 160,
	IPC_GLB_REPLY_PPL_NOT_EXIST = 161,
	IPC_GLB_REPLY_PPL_SAVE_FAILED = 162,
	IPC_GLB_REPLY_PPL_RESTORE_FAILED = 163,

	IPC_MAX_STATUS = ((1<<IPC_IXC_STATUS_BITS)-1)
};

enum skl_ipc_notification_type {
	IPC_GLB_NOTIFY_GLITCH = 0,
	IPC_GLB_NOTIFY_OVERRUN = 1,
	IPC_GLB_NOTIFY_UNDERRUN = 2,
	IPC_GLB_NOTIFY_END_STREAM = 3,
	IPC_GLB_NOTIFY_PHRASE_DETECTED = 4,
	IPC_GLB_NOTIFY_RESOURCE_EVENT = 5,
	IPC_GLB_NOTIFY_LOG_BUFFER_STATUS = 6,
	IPC_GLB_NOTIFY_TIMESTAMP_CAPTURED = 7,
	IPC_GLB_NOTIFY_FW_READY = 8,
	IPC_GLB_NOTIFY_FW_AUD_CLASS_RESULT = 9,
	IPC_GLB_NOTIFY_EXCEPTION_CAUGHT = 10,
	IPC_GLB_MODULE_NOTIFICATION = 12
};

/* Module Message Types */
enum skl_ipc_module_msg {
	IPC_MOD_INIT_INSTANCE = 0,
	IPC_MOD_CONFIG_GET = 1,
	IPC_MOD_CONFIG_SET = 2,
	IPC_MOD_LARGE_CONFIG_GET = 3,
	IPC_MOD_LARGE_CONFIG_SET = 4,
	IPC_MOD_BIND = 5,
	IPC_MOD_UNBIND = 6,
	IPC_MOD_SET_DX = 7,
	IPC_MOD_SET_D0IX = 8,
	IPC_MOD_DELETE_INSTANCE = 11
};

void skl_ipc_tx_data_copy(struct ipc_message *msg, char *tx_data,
		size_t tx_size)
{
	if (tx_size)
		memcpy(msg->tx_data, tx_data, tx_size);
}

static bool skl_ipc_is_dsp_busy(struct sst_dsp *dsp)
{
	u32 hipci;

	hipci = sst_dsp_shim_read_unlocked(dsp, SKL_ADSP_REG_HIPCI);
	return (hipci & SKL_ADSP_REG_HIPCI_BUSY);
}

/* Lock to be held by caller */
static void skl_ipc_tx_msg(struct sst_generic_ipc *ipc, struct ipc_message *msg)
{
	struct skl_ipc_header *header = (struct skl_ipc_header *)(&msg->header);

	if (msg->tx_size)
		sst_dsp_outbox_write(ipc->dsp, msg->tx_data, msg->tx_size);
	sst_dsp_shim_write_unlocked(ipc->dsp, SKL_ADSP_REG_HIPCIE,
						header->extension);
	sst_dsp_shim_write_unlocked(ipc->dsp, SKL_ADSP_REG_HIPCI,
		header->primary | SKL_ADSP_REG_HIPCI_BUSY);
}

int skl_ipc_check_D0i0(struct sst_dsp *dsp, bool state)
{
	int ret;

	/* check D0i3 support */
	if (!dsp->fw_ops.set_state_D0i0)
		return 0;

	/* Attempt D0i0 or D0i3 based on state */
	if (state)
		ret = dsp->fw_ops.set_state_D0i0(dsp);
	else
		ret = dsp->fw_ops.set_state_D0i3(dsp);

	return ret;
}

static struct ipc_message *skl_ipc_reply_get_msg(struct sst_generic_ipc *ipc,
				u64 ipc_header)
{
	struct ipc_message *msg =  NULL;
	struct skl_ipc_header *header = (struct skl_ipc_header *)(&ipc_header);

	if (list_empty(&ipc->rx_list)) {
		dev_err(ipc->dev, "ipc: rx list is empty but received 0x%x\n",
			header->primary);
		goto out;
	}

	msg = list_first_entry(&ipc->rx_list, struct ipc_message, list);

out:
	return msg;

}

static int skl_process_module_notification(struct skl_sst *skl)
{
	struct skl_notify_data *notify_data;
	struct skl_module_notify mod_notif;
	u32 notify_data_sz;
	char *module_data;

	dev_dbg(skl->dev, "***** Module Notification ******\n");
	/* read module notification structure from mailbox */
	sst_dsp_inbox_read(skl->dsp, &mod_notif,
				sizeof(struct skl_module_notify));

	notify_data_sz = sizeof(mod_notif) + mod_notif.event_data_size;
	notify_data = kzalloc((sizeof(*notify_data) + notify_data_sz),
							GFP_KERNEL);

	if (!notify_data)
		return -ENOMEM;

	/* read the complete notification message */
	sst_dsp_inbox_read(skl->dsp, notify_data->data, notify_data_sz);

	notify_data->length = notify_data_sz;
	notify_data->type = 0xFF;

	/* Module notification data to console */
	dev_dbg(skl->dev, "Module Id    = %#x\n",
					(mod_notif.unique_id >> 16));
	dev_dbg(skl->dev, "Instanse Id  = %#x\n",
					(mod_notif.unique_id & 0x0000FFFF));
	dev_dbg(skl->dev, "Data Size    = %d bytes\n",
					mod_notif.event_data_size);

	module_data = notify_data->data;

	print_hex_dump(KERN_DEBUG, "DATA: ", MOD_DATA_OFFSET, 8, 4,
				module_data, notify_data->length, false);

	skl->notify_ops.notify_cb(skl, IPC_GLB_MODULE_NOTIFICATION,
							notify_data);
	kfree(notify_data);

	return 0;
}

static void
skl_process_log_buffer(struct sst_dsp *sst, struct skl_ipc_header header)
{
	int core, size;
	u32 *ptr;
	u8 *base;
	u32 write, read;

#if defined(CONFIG_SND_SOC_INTEL_CNL_FPGA)
	core = 0;
#else
	core = IPC_GLB_NOTIFY_CORE_ID(header.primary);
#endif
	if (!(BIT(core) & sst->trace_wind.flags)) {
		dev_err(sst->dev, "Logging is disabled on dsp %d\n", core);
		return;
	}
	if (skl_dsp_get_buff_users(sst, core) > 2) {
		dev_err(sst->dev, "Can't handle log buffer notification, \
			previous writer is not finished yet !\n \
			dropping log buffer\n");
		return;
	}
	skl_dsp_get_log_buff(sst, core);
#if defined(CONFIG_SND_SOC_INTEL_CNL_FPGA)
	size = sst->trace_wind.size;
#else
	size = sst->trace_wind.size/sst->trace_wind.nr_dsp;
#endif
	base = (u8 *)sst->trace_wind.addr;
	/* move to the source dsp tracing window */
	base += (core * size);
	ptr = (u32 *) base;
	read = ptr[0];
	write = ptr[1];
	if (write > read) {
		skl_dsp_write_log(sst, (void __iomem *)(base + 8 + read),
					core, (write - read));
		/* read pointer */
		ptr[0] += write - read;
	} else {
		skl_dsp_write_log(sst, (void __iomem *) (base + 8 + read),
					core, size - 8 - read);
		skl_dsp_write_log(sst, (void __iomem *) (base + 8),
					core, write);
		ptr[0] = write;
	}
	skl_dsp_put_log_buff(sst, core);
}

int skl_ipc_process_notification(struct sst_generic_ipc *ipc,
		struct skl_ipc_header header)
{
	struct skl_sst *skl = container_of(ipc, struct skl_sst, ipc);
	int ret;

	if (IPC_GLB_NOTIFY_MSG_TYPE(header.primary)) {
		switch (IPC_GLB_NOTIFY_TYPE(header.primary)) {

		case IPC_GLB_NOTIFY_UNDERRUN:
			dev_err(ipc->dev, "FW Underrun %x\n", header.primary);
			break;

		case IPC_GLB_NOTIFY_RESOURCE_EVENT:
			dev_err(ipc->dev, "MCPS Budget Violation: %x\n",
						header.primary);
			break;

		case IPC_GLB_NOTIFY_FW_READY:
			skl->boot_complete = true;
			wake_up(&skl->boot_wait);
			break;

		case IPC_GLB_NOTIFY_LOG_BUFFER_STATUS:
			skl_process_log_buffer(skl->dsp, header);
			break;

		case IPC_GLB_NOTIFY_PHRASE_DETECTED:
			dev_dbg(ipc->dev, "***** Phrase Detected **********\n");

			/*
			 * Per HW recomendation, After phrase detection,
			 * clear the CGCTL.MISCBDCGE.
			 *
			 * This will be set back on stream closure
			 */
			skl->enable_miscbdcge(ipc->dev, false);
			skl->miscbdcg_disabled = true;
			break;
		case IPC_GLB_NOTIFY_EXCEPTION_CAUGHT:
			dev_err(ipc->dev, "*****Exception Detected **********\n");
			/* hexdump of the fw core exception record reg */
			ret = skl_dsp_crash_dump_read(skl);
			if (ret < 0) {
				dev_err(ipc->dev,
					"dsp crash dump read fail:%d\n", ret);
				return ret;
			}
			break;

		case IPC_GLB_MODULE_NOTIFICATION:
			ret = skl_process_module_notification(skl);
			if (ret < 0) {
				dev_err(ipc->dev,
				"Module Notification read fail:%d\n", ret);
				return ret;
			}
			break;

		default:
			dev_err(ipc->dev, "ipc: Unhandled error msg=%x\n",
						header.primary);
			break;
		}
	}

	return 0;
}

static int skl_ipc_set_reply_error_code(u32 reply)
{
	switch (reply) {
	case IPC_GLB_REPLY_OUT_OF_MEMORY:
		return -ENOMEM;

	case IPC_GLB_REPLY_BUSY:
		return -EBUSY;

	default:
		return -EINVAL;
	}
}

void skl_ipc_process_reply(struct sst_generic_ipc *ipc,
		struct skl_ipc_header header)
{
	struct ipc_message *msg;
	u32 reply = header.primary & IPC_GLB_REPLY_STATUS_MASK;
	u64 *ipc_header = (u64 *)(&header);
	struct skl_sst *skl = container_of(ipc, struct skl_sst, ipc);
	unsigned long flags;

	spin_lock_irqsave(&ipc->dsp->spinlock, flags);
	msg = skl_ipc_reply_get_msg(ipc, *ipc_header);
	spin_unlock_irqrestore(&ipc->dsp->spinlock, flags);
	if (msg == NULL) {
		dev_dbg(ipc->dev, "ipc: rx list is empty\n");
		return;
	}

	/* first process the header */
	if (reply == IPC_GLB_REPLY_SUCCESS) {
		dev_dbg(ipc->dev, "ipc FW reply %x: success\n", header.primary);
		/* copy the rx data from the mailbox */
		if (IPC_GLB_NOTIFY_MSG_TYPE(header.primary) ==
				IPC_MOD_LARGE_CONFIG_GET)
			msg->rx_size = header.extension &
				IPC_DATA_OFFSET_SZ_MASK;
		sst_dsp_inbox_read(ipc->dsp, msg->rx_data, msg->rx_size);
		switch (IPC_GLB_NOTIFY_MSG_TYPE(header.primary)) {
		case IPC_GLB_LOAD_MULTIPLE_MODS:
		case IPC_GLB_LOAD_LIBRARY:
			skl->mod_load_complete = true;
			skl->mod_load_status = true;
			wake_up(&skl->mod_load_wait);
			break;

		default:
			break;

		}
	} else {
		msg->errno = skl_ipc_set_reply_error_code(reply);
		dev_err(ipc->dev, "ipc FW reply: reply=%d\n", reply);
		dev_err(ipc->dev, "FW Error Code: %u\n",
			ipc->dsp->fw_ops.get_fw_errcode(ipc->dsp));
		switch (IPC_GLB_NOTIFY_MSG_TYPE(header.primary)) {
		case IPC_GLB_LOAD_MULTIPLE_MODS:
		case IPC_GLB_LOAD_LIBRARY:
			skl->mod_load_complete = true;
			skl->mod_load_status = false;
			wake_up(&skl->mod_load_wait);
			break;

		default:
			break;

		}
	}

	spin_lock_irqsave(&ipc->dsp->spinlock, flags);
	list_del(&msg->list);
	sst_ipc_tx_msg_reply_complete(ipc, msg);
	spin_unlock_irqrestore(&ipc->dsp->spinlock, flags);
}

irqreturn_t skl_dsp_irq_thread_handler(int irq, void *context)
{
	struct sst_dsp *dsp = context;
	struct skl_sst *skl = sst_dsp_get_thread_context(dsp);
	struct sst_generic_ipc *ipc = &skl->ipc;
	struct skl_ipc_header header = {0};
	u32 hipcie, hipct, hipcte;
	int ipc_irq = 0;

	if (dsp->intr_status & SKL_ADSPIS_CL_DMA)
		skl_cldma_process_intr(dsp);

	/* Here we handle IPC interrupts only */
	if (!(dsp->intr_status & SKL_ADSPIS_IPC))
		return IRQ_NONE;

	hipcie = sst_dsp_shim_read_unlocked(dsp, SKL_ADSP_REG_HIPCIE);
	hipct = sst_dsp_shim_read_unlocked(dsp, SKL_ADSP_REG_HIPCT);

	/* reply message from DSP */
	if (hipcie & SKL_ADSP_REG_HIPCIE_DONE) {
		sst_dsp_shim_update_bits(dsp, SKL_ADSP_REG_HIPCCTL,
			SKL_ADSP_REG_HIPCCTL_DONE, 0);

		/* clear DONE bit - tell DSP we have completed the operation */
		sst_dsp_shim_update_bits_forced(dsp, SKL_ADSP_REG_HIPCIE,
			SKL_ADSP_REG_HIPCIE_DONE, SKL_ADSP_REG_HIPCIE_DONE);

		ipc_irq = 1;

		/* unmask Done interrupt */
		sst_dsp_shim_update_bits(dsp, SKL_ADSP_REG_HIPCCTL,
			SKL_ADSP_REG_HIPCCTL_DONE, SKL_ADSP_REG_HIPCCTL_DONE);
	}

	/* New message from DSP */
	if (hipct & SKL_ADSP_REG_HIPCT_BUSY) {
		hipcte = sst_dsp_shim_read_unlocked(dsp, SKL_ADSP_REG_HIPCTE);
		header.primary = hipct;
		header.extension = hipcte;
		dev_dbg(dsp->dev, "IPC irq: Firmware respond primary:%x\n",
						header.primary);
		dev_dbg(dsp->dev, "IPC irq: Firmware respond extension:%x\n",
						header.extension);

		if (IPC_GLB_NOTIFY_RSP_TYPE(header.primary)) {
			/* Handle Immediate reply from DSP Core */
			skl_ipc_process_reply(ipc, header);
		} else {
			dev_dbg(dsp->dev, "IPC irq: Notification from firmware\n");
			skl_ipc_process_notification(ipc, header);
		}
		/* clear  busy interrupt */
		sst_dsp_shim_update_bits_forced(dsp, SKL_ADSP_REG_HIPCT,
			SKL_ADSP_REG_HIPCT_BUSY, SKL_ADSP_REG_HIPCT_BUSY);
		ipc_irq = 1;
	}

	if (ipc_irq == 0)
		return IRQ_NONE;

	skl_ipc_int_enable(dsp);

	/* continue to send any remaining messages... */
	schedule_work(&ipc->kwork);

	return IRQ_HANDLED;
}

void skl_ipc_int_enable(struct sst_dsp *ctx)
{
	sst_dsp_shim_update_bits(ctx, SKL_ADSP_REG_ADSPIC,
			SKL_ADSPIC_IPC, SKL_ADSPIC_IPC);
}

void skl_ipc_int_disable(struct sst_dsp *ctx)
{
	sst_dsp_shim_update_bits_unlocked(ctx, SKL_ADSP_REG_ADSPIC,
			SKL_ADSPIC_IPC, 0);
}

void skl_ipc_op_int_enable(struct sst_dsp *ctx)
{
	/* enable IPC DONE interrupt */
	sst_dsp_shim_update_bits(ctx, SKL_ADSP_REG_HIPCCTL,
		SKL_ADSP_REG_HIPCCTL_DONE, SKL_ADSP_REG_HIPCCTL_DONE);

	/* Enable IPC BUSY interrupt */
	sst_dsp_shim_update_bits(ctx, SKL_ADSP_REG_HIPCCTL,
		SKL_ADSP_REG_HIPCCTL_BUSY, SKL_ADSP_REG_HIPCCTL_BUSY);
}

void skl_ipc_op_int_disable(struct sst_dsp *ctx)
{
	/* disable IPC DONE interrupt */
	sst_dsp_shim_update_bits_unlocked(ctx, SKL_ADSP_REG_HIPCCTL,
					SKL_ADSP_REG_HIPCCTL_DONE, 0);

	/* Disable IPC BUSY interrupt */
	sst_dsp_shim_update_bits_unlocked(ctx, SKL_ADSP_REG_HIPCCTL,
					SKL_ADSP_REG_HIPCCTL_BUSY, 0);

}

bool skl_ipc_int_status(struct sst_dsp *ctx)
{
	return sst_dsp_shim_read_unlocked(ctx,
			SKL_ADSP_REG_ADSPIS) & SKL_ADSPIS_IPC;
}

int skl_ipc_init(struct device *dev, struct skl_sst *skl)
{
	struct sst_generic_ipc *ipc;
	int err;

	ipc = &skl->ipc;
	ipc->dsp = skl->dsp;
	ipc->dev = dev;

	ipc->tx_data_max_size = SKL_ADSP_W1_SZ;
	ipc->rx_data_max_size = SKL_ADSP_W0_UP_SZ;

	err = sst_ipc_init(ipc);
	if (err)
		return err;

	ipc->ops.tx_msg = skl_ipc_tx_msg;
	ipc->ops.tx_data_copy = skl_ipc_tx_data_copy;
	ipc->ops.is_dsp_busy = skl_ipc_is_dsp_busy;

	return 0;
}

void skl_ipc_free(struct sst_generic_ipc *ipc)
{
	/* Disable IPC DONE interrupt */
	sst_dsp_shim_update_bits(ipc->dsp, SKL_ADSP_REG_HIPCCTL,
		SKL_ADSP_REG_HIPCCTL_DONE, 0);

	/* Disable IPC BUSY interrupt */
	sst_dsp_shim_update_bits(ipc->dsp, SKL_ADSP_REG_HIPCCTL,
		SKL_ADSP_REG_HIPCCTL_BUSY, 0);

	sst_ipc_fini(ipc);
}

int skl_ipc_create_pipeline(struct sst_generic_ipc *ipc,
		u16 ppl_mem_size, u8 ppl_type, u8 instance_id, u8 lp_mode)
{
	struct skl_ipc_header header = {0};
	u64 *ipc_header = (u64 *)(&header);
	int ret;

	header.primary = IPC_MSG_TARGET(IPC_FW_GEN_MSG);
	header.primary |= IPC_MSG_DIR(IPC_MSG_REQUEST);
	header.primary |= IPC_GLB_TYPE(IPC_GLB_CREATE_PPL);
	header.primary |= IPC_INSTANCE_ID(instance_id);
	header.primary |= IPC_PPL_TYPE(ppl_type);
	header.primary |= IPC_PPL_MEM_SIZE(ppl_mem_size);

	header.extension = IPC_PPL_LP_MODE(lp_mode);

	dev_dbg(ipc->dev, "In %s primary=%#x ext=%#x\n", __func__,
		header.primary, header.extension);
	ret = sst_ipc_tx_message_wait(ipc, *ipc_header, NULL, 0, NULL, NULL);
	if (ret < 0) {
		dev_err(ipc->dev, "ipc: create pipeline fail, err: %d\n", ret);
		return ret;
	}

	return ret;
}
EXPORT_SYMBOL_GPL(skl_ipc_create_pipeline);

int skl_ipc_delete_pipeline(struct sst_generic_ipc *ipc, u8 instance_id)
{
	struct skl_ipc_header header = {0};
	u64 *ipc_header = (u64 *)(&header);
	int ret;

	header.primary = IPC_MSG_TARGET(IPC_FW_GEN_MSG);
	header.primary |= IPC_MSG_DIR(IPC_MSG_REQUEST);
	header.primary |= IPC_GLB_TYPE(IPC_GLB_DELETE_PPL);
	header.primary |= IPC_INSTANCE_ID(instance_id);

	dev_dbg(ipc->dev, "In %s primary=%#x ext=%#x\n", __func__,
		header.primary, header.extension);
	ret = sst_ipc_tx_message_wait(ipc, *ipc_header, NULL, 0, NULL, NULL);
	if (ret < 0) {
		dev_err(ipc->dev, "ipc: delete pipeline failed, err %d\n", ret);
		return ret;
	}

	return 0;
}
EXPORT_SYMBOL_GPL(skl_ipc_delete_pipeline);

int skl_ipc_set_pipeline_state(struct sst_generic_ipc *ipc,
		u8 instance_id, enum skl_ipc_pipeline_state state)
{
	struct skl_ipc_header header = {0};
	u64 *ipc_header = (u64 *)(&header);
	int ret;

	header.primary = IPC_MSG_TARGET(IPC_FW_GEN_MSG);
	header.primary |= IPC_MSG_DIR(IPC_MSG_REQUEST);
	header.primary |= IPC_GLB_TYPE(IPC_GLB_SET_PPL_STATE);
	header.primary |= IPC_INSTANCE_ID(instance_id);
	header.primary |= IPC_PPL_STATE(state);

	dev_dbg(ipc->dev, "In %s primary=%#x ext=%#x\n", __func__,
		header.primary, header.extension);
	ret = sst_ipc_tx_message_wait(ipc, *ipc_header, NULL, 0, NULL, NULL);
	if (ret < 0) {
		dev_err(ipc->dev, "ipc: set pipeline state failed, err: %d\n", ret);
		return ret;
	}
	return ret;
}
EXPORT_SYMBOL_GPL(skl_ipc_set_pipeline_state);

int
skl_ipc_save_pipeline(struct sst_generic_ipc *ipc, u8 instance_id, int dma_id)
{
	struct skl_ipc_header header = {0};
	u64 *ipc_header = (u64 *)(&header);
	int ret;

	header.primary = IPC_MSG_TARGET(IPC_FW_GEN_MSG);
	header.primary |= IPC_MSG_DIR(IPC_MSG_REQUEST);
	header.primary |= IPC_GLB_TYPE(IPC_GLB_SAVE_PPL);
	header.primary |= IPC_INSTANCE_ID(instance_id);

	header.extension = IPC_DMA_ID(dma_id);
	dev_dbg(ipc->dev, "In %s primary=%#x ext=%#x\n", __func__,
		header.primary, header.extension);
	ret = sst_ipc_tx_message_wait(ipc, *ipc_header, NULL, 0, NULL, NULL);
	if (ret < 0) {
		dev_err(ipc->dev, "ipc: save pipeline failed, err: %d\n", ret);
		return ret;
	}

	return ret;
}
EXPORT_SYMBOL_GPL(skl_ipc_save_pipeline);

int skl_ipc_restore_pipeline(struct sst_generic_ipc *ipc, u8 instance_id)
{
	struct skl_ipc_header header = {0};
	u64 *ipc_header = (u64 *)(&header);
	int ret;

	header.primary = IPC_MSG_TARGET(IPC_FW_GEN_MSG);
	header.primary |= IPC_MSG_DIR(IPC_MSG_REQUEST);
	header.primary |= IPC_GLB_TYPE(IPC_GLB_RESTORE_PPL);
	header.primary |= IPC_INSTANCE_ID(instance_id);

	dev_dbg(ipc->dev, "In %s primary=%#x ext=%#x\n", __func__,
		header.primary, header.extension);
	ret = sst_ipc_tx_message_wait(ipc, *ipc_header, NULL, 0, NULL, NULL);
	if (ret < 0) {
		dev_err(ipc->dev, "ipc: restore  pipeline failed, err: %d\n", ret);
		return ret;
	}

	return ret;
}
EXPORT_SYMBOL_GPL(skl_ipc_restore_pipeline);

int skl_ipc_set_dx(struct sst_generic_ipc *ipc, u8 instance_id,
		u16 module_id, struct skl_ipc_dxstate_info *dx)
{
	struct skl_ipc_header header = {0};
	u64 *ipc_header = (u64 *)(&header);
	int ret;

	header.primary = IPC_MSG_TARGET(IPC_MOD_MSG);
	header.primary |= IPC_MSG_DIR(IPC_MSG_REQUEST);
	header.primary |= IPC_GLB_TYPE(IPC_MOD_SET_DX);
	header.primary |= IPC_MOD_INSTANCE_ID(instance_id);
	header.primary |= IPC_MOD_ID(module_id);

	dev_dbg(ipc->dev, "In %s primary=%#x ext=%#x\n", __func__,
		header.primary, header.extension);
	ret = sst_ipc_tx_message_wait(ipc, *ipc_header,
				dx, sizeof(*dx), NULL, NULL);
	if (ret < 0) {
		dev_err(ipc->dev, "ipc: set dx failed, err %d\n", ret);
		return ret;
	}

	return ret;
}
EXPORT_SYMBOL_GPL(skl_ipc_set_dx);

int skl_ipc_delete_instance(struct sst_generic_ipc *ipc,
			struct skl_ipc_init_instance_msg *msg)
{
	struct skl_ipc_header header = {0};
	u64 *ipc_header = (u64 *)(&header);
	int ret;

	header.primary = IPC_MSG_TARGET(IPC_MOD_MSG);
	header.primary |= IPC_MSG_DIR(IPC_MSG_REQUEST);
	header.primary |= IPC_GLB_TYPE(IPC_MOD_DELETE_INSTANCE);
	header.primary |= IPC_MOD_INSTANCE_ID(msg->instance_id);
	header.primary |= IPC_MOD_ID(msg->module_id);

	dev_dbg(ipc->dev, "In %s primary=%#x ext=%#x\n", __func__,
		header.primary, header.extension);
	ret = sst_ipc_tx_message_wait(ipc, *ipc_header, NULL,
			msg->param_data_size, NULL, NULL);

	if (ret < 0) {
		dev_err(ipc->dev, "ipc: delete instance failed\n");
		return ret;
	}

	return ret;
}
EXPORT_SYMBOL_GPL(skl_ipc_delete_instance);

int skl_ipc_init_instance(struct sst_generic_ipc *ipc,
		struct skl_ipc_init_instance_msg *msg, void *param_data)
{
	struct skl_ipc_header header = {0};
	u64 *ipc_header = (u64 *)(&header);
	int ret;
	u32 *buffer = (u32 *)param_data;
	 /* param_block_size must be in dwords */
	u16 param_block_size = msg->param_data_size / sizeof(u32);

	print_hex_dump_debug("Param data:", DUMP_PREFIX_NONE,
		16, 4, buffer, param_block_size, false);

	header.primary = IPC_MSG_TARGET(IPC_MOD_MSG);
	header.primary |= IPC_MSG_DIR(IPC_MSG_REQUEST);
	header.primary |= IPC_GLB_TYPE(IPC_MOD_INIT_INSTANCE);
	header.primary |= IPC_MOD_INSTANCE_ID(msg->instance_id);
	header.primary |= IPC_MOD_ID(msg->module_id);

	header.extension = IPC_CORE_ID(msg->core_id);
	header.extension |= IPC_PPL_INSTANCE_ID(msg->ppl_instance_id);
	header.extension |= IPC_PARAM_BLOCK_SIZE(param_block_size);
	header.extension |= IPC_DOMAIN(msg->domain);

	dev_dbg(ipc->dev, "In %s primary=%#x ext=%#x\n", __func__,
		header.primary, header.extension);
	ret = sst_ipc_tx_message_wait(ipc, *ipc_header, param_data,
			msg->param_data_size, NULL, NULL);

	if (ret < 0) {
		dev_err(ipc->dev, "ipc: init instance failed\n");
		return ret;
	}

	return ret;
}
EXPORT_SYMBOL_GPL(skl_ipc_init_instance);

int skl_ipc_bind_unbind(struct sst_generic_ipc *ipc,
		struct skl_ipc_bind_unbind_msg *msg)
{
	struct skl_ipc_header header = {0};
	u64 *ipc_header = (u64 *)(&header);
	u8 bind_unbind = msg->bind ? IPC_MOD_BIND : IPC_MOD_UNBIND;
	int ret;

	header.primary = IPC_MSG_TARGET(IPC_MOD_MSG);
	header.primary |= IPC_MSG_DIR(IPC_MSG_REQUEST);
	header.primary |= IPC_GLB_TYPE(bind_unbind);
	header.primary |= IPC_MOD_INSTANCE_ID(msg->instance_id);
	header.primary |= IPC_MOD_ID(msg->module_id);

	header.extension = IPC_DST_MOD_ID(msg->dst_module_id);
	header.extension |= IPC_DST_MOD_INSTANCE_ID(msg->dst_instance_id);
	header.extension |= IPC_DST_QUEUE(msg->dst_queue);
	header.extension |= IPC_SRC_QUEUE(msg->src_queue);

	dev_dbg(ipc->dev, "In %s primary=%#x ext=%#x\n", __func__,
		header.primary, header.extension);
	ret = sst_ipc_tx_message_wait(ipc, *ipc_header, NULL, 0, NULL, NULL);
	if (ret < 0) {
		dev_err(ipc->dev, "ipc: bind/unbind failed\n");
		return ret;
	}

	return ret;
}
EXPORT_SYMBOL_GPL(skl_ipc_bind_unbind);

/*
 * In order to load a module we need to send IPC to initiate that. DMA will
 * performed to load the module memory. The FW supports multiple module load
 * at single shot, so we can send IPC with N modules represented by
 * module_cnt
 */
int skl_ipc_load_modules(struct sst_generic_ipc *ipc,
				u8 module_cnt, void *data)
{
	struct skl_ipc_header header = {0};
	u64 *ipc_header = (u64 *)(&header);
	int ret;

	header.primary = IPC_MSG_TARGET(IPC_FW_GEN_MSG);
	header.primary |= IPC_MSG_DIR(IPC_MSG_REQUEST);
	header.primary |= IPC_GLB_TYPE(IPC_GLB_LOAD_MULTIPLE_MODS);
	header.primary |= IPC_LOAD_MODULE_CNT(module_cnt);

	ret = sst_ipc_tx_message_wait(ipc, *ipc_header, data,
				(sizeof(u16) * module_cnt), NULL, NULL);
	if (ret < 0)
		dev_err(ipc->dev, "ipc: load modules failed :%d\n", ret);

	return ret;
}
EXPORT_SYMBOL_GPL(skl_ipc_load_modules);

int skl_ipc_unload_modules(struct sst_generic_ipc *ipc, u8 module_cnt,
							void *data)
{
	struct skl_ipc_header header = {0};
	u64 *ipc_header = (u64 *)(&header);
	int ret;

	header.primary = IPC_MSG_TARGET(IPC_FW_GEN_MSG);
	header.primary |= IPC_MSG_DIR(IPC_MSG_REQUEST);
	header.primary |= IPC_GLB_TYPE(IPC_GLB_UNLOAD_MULTIPLE_MODS);
	header.primary |= IPC_LOAD_MODULE_CNT(module_cnt);

	ret = sst_ipc_tx_message_wait(ipc, *ipc_header, data,
				(sizeof(u16) * module_cnt), NULL, NULL);
	if (ret < 0)
		dev_err(ipc->dev, "ipc: unload modules failed :%d\n", ret);

	return ret;
}
EXPORT_SYMBOL_GPL(skl_ipc_unload_modules);

int skl_ipc_set_large_config(struct sst_generic_ipc *ipc,
		struct skl_ipc_large_config_msg *msg, u32 *param)
{
	struct skl_ipc_header header = {0};
	u64 *ipc_header = (u64 *)(&header);
	int ret = 0;
	size_t sz_remaining, tx_size, data_offset;

	header.primary = IPC_MSG_TARGET(IPC_MOD_MSG);
	header.primary |= IPC_MSG_DIR(IPC_MSG_REQUEST);
	header.primary |= IPC_GLB_TYPE(IPC_MOD_LARGE_CONFIG_SET);
	header.primary |= IPC_MOD_INSTANCE_ID(msg->instance_id);
	header.primary |= IPC_MOD_ID(msg->module_id);

	header.extension = IPC_DATA_OFFSET_SZ(msg->param_data_size);
	header.extension |= IPC_LARGE_PARAM_ID(msg->large_param_id);
	header.extension |= IPC_FINAL_BLOCK(0);
	header.extension |= IPC_INITIAL_BLOCK(1);

	sz_remaining = msg->param_data_size;
	data_offset = 0;
	while (sz_remaining != 0) {
		tx_size = sz_remaining > SKL_ADSP_W1_SZ
				? SKL_ADSP_W1_SZ : sz_remaining;
		if (tx_size == sz_remaining)
			header.extension |= IPC_FINAL_BLOCK(1);

		dev_dbg(ipc->dev, "In %s primary=%#x ext=%#x\n", __func__,
			header.primary, header.extension);
		dev_dbg(ipc->dev, "transmitting offset: %#x, size: %#x\n",
			(unsigned)data_offset, (unsigned)tx_size);
		ret = sst_ipc_tx_message_wait(ipc, *ipc_header,
					  ((char *)param) + data_offset,
					  tx_size, NULL, NULL);
		if (ret < 0) {
			dev_err(ipc->dev,
				"ipc: set large config fail, err: %d\n", ret);
			return ret;
		}
		sz_remaining -= tx_size;
		data_offset = msg->param_data_size - sz_remaining;

		/* clear the fields */
		header.extension &= IPC_INITIAL_BLOCK_CLEAR;
		header.extension &= IPC_DATA_OFFSET_SZ_CLEAR;
		/* fill the fields */
		header.extension |= IPC_INITIAL_BLOCK(0);
		header.extension |= IPC_DATA_OFFSET_SZ(data_offset);
	}

	return ret;
}
EXPORT_SYMBOL_GPL(skl_ipc_set_large_config);

int skl_ipc_get_large_config(struct sst_generic_ipc *ipc,
		struct skl_ipc_large_config_msg *msg, u32 *param,
		u32 *txparam, u32 tx_bytes, size_t *rx_bytes)
{
	struct skl_ipc_header header = {0};
	u64 *ipc_header = (u64 *)(&header);
	int ret = 0;
	size_t sz_remaining, rx_size, data_offset, inbox_sz;

	header.primary = IPC_MSG_TARGET(IPC_MOD_MSG);
	header.primary |= IPC_MSG_DIR(IPC_MSG_REQUEST);
	header.primary |= IPC_GLB_TYPE(IPC_MOD_LARGE_CONFIG_GET);
	header.primary |= IPC_MOD_INSTANCE_ID(msg->instance_id);
	header.primary |= IPC_MOD_ID(msg->module_id);

	if (!tx_bytes)
		header.extension = IPC_DATA_OFFSET_SZ(msg->param_data_size);
	else
		header.extension = IPC_DATA_OFFSET_SZ(tx_bytes);

	header.extension |= IPC_LARGE_PARAM_ID(msg->large_param_id);
	header.extension |= IPC_FINAL_BLOCK(1);
	header.extension |= IPC_INITIAL_BLOCK(1);

	sz_remaining = msg->param_data_size;
	data_offset = 0;
	inbox_sz = ipc->dsp->mailbox.in_size;

	if (msg->param_data_size >= inbox_sz)
		header.extension |= IPC_FINAL_BLOCK(0);

	while (sz_remaining != 0) {
		rx_size = sz_remaining > inbox_sz
				? inbox_sz : sz_remaining;
		if (rx_size == sz_remaining)
			header.extension |= IPC_FINAL_BLOCK(1);

		dev_dbg(ipc->dev, "In %s primary=%#x ext=%#x\n", __func__,
			header.primary, header.extension);
		dev_dbg(ipc->dev, "receiving offset: %#x, size: %#x\n",
			(unsigned)data_offset, (unsigned)rx_size);

		if (rx_bytes != NULL)
			*rx_bytes = rx_size;

		ret = sst_ipc_tx_message_wait(ipc, *ipc_header,
			((char *)txparam), tx_bytes,
			((char *)param) + data_offset, rx_bytes);

		if (ret < 0) {
			dev_err(ipc->dev,
				"ipc: get large config fail, err: %d\n", ret);
			return ret;
		}
		/* exit as this is the final block */
		if (header.extension | (0 << IPC_FINAL_BLOCK_SHIFT))
			break;

		if (rx_bytes != NULL)
			rx_size = *rx_bytes;

		sz_remaining -= rx_size;

		data_offset = msg->param_data_size - sz_remaining;

		/* clear the fields */
		header.extension &= IPC_INITIAL_BLOCK_CLEAR;
		header.extension &= IPC_DATA_OFFSET_SZ_CLEAR;
		/* fill the fields */
		header.extension |= IPC_INITIAL_BLOCK(0);
		header.extension |= IPC_DATA_OFFSET_SZ(data_offset);
	}

	return ret;
}
EXPORT_SYMBOL_GPL(skl_ipc_get_large_config);

<<<<<<< HEAD
void skl_ipc_set_dma_cfg(struct sst_generic_ipc *ipc, u8 instance_id,
=======
void skl_ipc_set_fw_cfg(struct sst_generic_ipc *ipc, u8 instance_id,
>>>>>>> 228d1d60
			u16 module_id, u32 *data)
{
	struct skl_ipc_large_config_msg msg = {0};
	u32 size_offset = 1;
	int ret;

	msg.module_id = module_id;
	msg.instance_id = instance_id;
	msg.large_param_id = SET_LARGE_CFG_FW_CONFIG;
	/* size of total message = size of payload + size of headers*/
	msg.param_data_size = data[size_offset] + (2 * sizeof(u32));

	ret = skl_ipc_set_large_config(ipc, &msg, data);
	if (ret < 0)
<<<<<<< HEAD
		dev_err(ipc->dev, "ipc: set dma config failed, err %d\n", ret);
}
EXPORT_SYMBOL_GPL(skl_ipc_set_dma_cfg);
=======
		dev_err(ipc->dev, "ipc: set fw config failed, err %d\n", ret);
}
EXPORT_SYMBOL_GPL(skl_ipc_set_fw_cfg);
>>>>>>> 228d1d60

int skl_sst_ipc_load_library(struct sst_generic_ipc *ipc,
				u8 dma_id, u8 table_id, bool wait)
{
	struct skl_ipc_header header = {0};
	u64 *ipc_header = (u64 *)(&header);
	int ret = 0;

	header.primary = IPC_MSG_TARGET(IPC_FW_GEN_MSG);
	header.primary |= IPC_MSG_DIR(IPC_MSG_REQUEST);
	header.primary |= IPC_GLB_TYPE(IPC_GLB_LOAD_LIBRARY);
	header.primary |= IPC_MOD_INSTANCE_ID(table_id);
	header.primary |= IPC_MOD_ID(dma_id);

	if (wait)
		ret = sst_ipc_tx_message_wait(ipc, *ipc_header,
					NULL, 0, NULL, NULL);
	else
		ret = sst_ipc_tx_message_nowait(ipc, *ipc_header, NULL, 0);

	if (ret < 0)
		dev_err(ipc->dev, "ipc: load lib failed\n");

	return ret;
}
EXPORT_SYMBOL_GPL(skl_sst_ipc_load_library);

int skl_ipc_set_d0ix(struct sst_generic_ipc *ipc, struct skl_ipc_d0ix_msg *msg)
{
	struct skl_ipc_header header = {0};
	u64 *ipc_header = (u64 *)(&header);
	int ret;

	header.primary = IPC_MSG_TARGET(IPC_MOD_MSG);
	header.primary |= IPC_MSG_DIR(IPC_MSG_REQUEST);
	header.primary |= IPC_GLB_TYPE(IPC_MOD_SET_D0IX);
	header.primary |= IPC_MOD_INSTANCE_ID(msg->instance_id);
	header.primary |= IPC_MOD_ID(msg->module_id);

	header.extension = IPC_D0IX_WAKE(msg->wake);
	header.extension |= IPC_D0IX_STREAMING(msg->streaming);

	dev_dbg(ipc->dev, "In %s primary=%x ext=%x\n", __func__,
			header.primary,	header.extension);

	/*
	 * Use the nopm IPC here as we dont want it checking for D0iX
	 */
	ret = sst_ipc_tx_message_nopm(ipc, *ipc_header, NULL, 0, NULL, 0);
	if (ret < 0)
		dev_err(ipc->dev, "ipc: set d0ix failed, err %d\n", ret);

	return ret;
}
EXPORT_SYMBOL_GPL(skl_ipc_set_d0ix);<|MERGE_RESOLUTION|>--- conflicted
+++ resolved
@@ -1170,11 +1170,7 @@
 }
 EXPORT_SYMBOL_GPL(skl_ipc_get_large_config);
 
-<<<<<<< HEAD
-void skl_ipc_set_dma_cfg(struct sst_generic_ipc *ipc, u8 instance_id,
-=======
 void skl_ipc_set_fw_cfg(struct sst_generic_ipc *ipc, u8 instance_id,
->>>>>>> 228d1d60
 			u16 module_id, u32 *data)
 {
 	struct skl_ipc_large_config_msg msg = {0};
@@ -1189,15 +1185,9 @@
 
 	ret = skl_ipc_set_large_config(ipc, &msg, data);
 	if (ret < 0)
-<<<<<<< HEAD
-		dev_err(ipc->dev, "ipc: set dma config failed, err %d\n", ret);
-}
-EXPORT_SYMBOL_GPL(skl_ipc_set_dma_cfg);
-=======
 		dev_err(ipc->dev, "ipc: set fw config failed, err %d\n", ret);
 }
 EXPORT_SYMBOL_GPL(skl_ipc_set_fw_cfg);
->>>>>>> 228d1d60
 
 int skl_sst_ipc_load_library(struct sst_generic_ipc *ipc,
 				u8 dma_id, u8 table_id, bool wait)
