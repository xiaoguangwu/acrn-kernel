--- conflicted
+++ resolved
@@ -481,11 +481,8 @@
 void skl_ipc_tx_data_copy(struct ipc_message *msg, char *tx_data,
 		size_t tx_size);
 int skl_notify_tplg_change(struct skl_sst *ctx, int type);
-<<<<<<< HEAD
-=======
 int skl_dsp_crash_dump_read(struct skl_sst *ctx);
 
 void skl_ipc_set_dma_cfg(struct sst_generic_ipc *ipc, u8 instance_id,
 			u16 module_id, u32 *data);
->>>>>>> d691f919
 #endif /* __SKL_IPC_H */