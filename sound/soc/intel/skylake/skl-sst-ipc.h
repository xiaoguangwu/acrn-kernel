/*
 * Intel SKL IPC Support
 *
 * Copyright (C) 2014-15, Intel Corporation.
 *
 * This program is free software; you can redistribute it and/or modify
 * it under the terms of the GNU General Public License as version 2, as
 * published by the Free Software Foundation.
 *
 * This program is distributed in the hope that it will be useful, but
 * WITHOUT ANY WARRANTY; without even the implied warranty of
 * MERCHANTABILITY or FITNESS FOR A PARTICULAR PURPOSE.  See the GNU
 * General Public License for more details.
 */

#ifndef __SKL_IPC_H
#define __SKL_IPC_H

#include <linux/irqreturn.h>
#include <sound/memalloc.h>
#include "../common/sst-ipc.h"
#include "skl-sst-dsp.h"
#include <uapi/sound/skl-tplg-interface.h>

struct sst_dsp;
struct skl_sst;
struct sst_generic_ipc;

#define NO_OF_INJECTOR 6
#define NO_OF_EXTRACTOR 8
#define FW_REG_SZ 1024
#define	SKL_EVENT_GLB_MODULE_NOTIFICATION	12
#define	SKL_TPLG_CHG_NOTIFY	3

enum skl_ipc_pipeline_state {
	PPL_INVALID_STATE =	0,
	PPL_UNINITIALIZED =	1,
	PPL_RESET =		2,
	PPL_PAUSED =		3,
	PPL_RUNNING =		4,
	PPL_ERROR_STOP =	5,
	PPL_SAVED =		6,
	PPL_RESTORED =		7
};

enum base_fw_run_time_param {
	ADSP_PROPERTIES = 0,
	ADSP_RESOURCE_STATE = 1,
	NOTIFICATION_MASK = 3,
	ASTATE_TABLE = 4,
	DMA_CONTROL = 5,
	ENABLE_LOGS = 6,
	FIRMWARE_CONFIG = 7,
	HARDWARE_CONFIG = 8,
	MODULES_INFO = 9,
	PIPELINE_LIST_INFO = 10,
	PIPELINE_PROPS = 11,
	SCHEDULERS_INFO = 12,
	GATEWAYS_INFO = 13,
	MEMORY_STATE_INFO = 14,
	POWER_STATE_INFO = 15
};

struct skl_ipc_dxstate_info {
	u32 core_mask;
	u32 dx_mask;
};

struct skl_ipc_header {
	u32 primary;
	u32 extension;
};

struct skl_dsp_cores {
	unsigned int count;
	enum skl_dsp_states *state;
	int *usage_count;
};

/**
 * skl_d0i3_data: skl D0i3 counters data struct
 *
 * @streaming: Count of usecases that can attempt streaming D0i3
 * @non_streaming: Count of usecases that can attempt non-streaming D0i3
 * @non_d0i3: Count of usecases that cannot attempt D0i3
 * @state: current state
 * @work: D0i3 worker thread
 */
struct skl_d0i3_data {
	int streaming;
	int non_streaming;
	int non_d0i3;
	enum skl_dsp_d0i3_states state;
	struct delayed_work work;
};

#define SKL_LIB_NAME_LENGTH 44
#define SKL_MAX_LIB 16

struct skl_lib_info {
	char name[SKL_LIB_NAME_LENGTH];
	const struct firmware *fw;
};

struct injector_data {
	/* connect or disconnect */
	u8 operation;
	/* Specifies EXTRACTOR or INJECTOR or INJECT_REEXTRACT */
	u32 purpose;
	/* Injector probe param */
	u32 probe_point_id;
	struct hdac_ext_stream *stream;
	int dma_id;
	int dma_buf_size;
	enum skl_probe_state_inj state;
};

struct extractor_data {
	/* Probe connect or disconnect */
	u8 operation;
	/* Specifies EXTRACTOR or INJECTOR or INJECT_REEXTRACT */
	u32 purpose;
	/* Extractor probe param */
	u32 probe_point_id;
	enum skl_probe_state_ext state;
};

struct skl_probe_config {
	struct snd_soc_dapm_widget *w;
	/* Number of extractor DMA's used */
	int e_refc;

	/* Number of injector DMA's used */
	int i_refc;

	int edma_id;
	int edma_type;
	int edma_buffsize;
	int no_extractor;
	int no_injector;
	struct hdac_ext_stream *estream;
	struct injector_data iprobe[NO_OF_INJECTOR];
	struct extractor_data eprobe[NO_OF_EXTRACTOR];
};

struct bra_conf {
	struct snd_dma_buffer pb_dmab;
	struct snd_dma_buffer cp_dmab;
	int pb_stream_tag;
	int cp_stream_tag;
	struct skl_pipe *pb_pipe;
	struct skl_pipe *cp_pipe;
};

struct skl_fw_version {
	u16 major;
	u16 minor;
	u16 hotfix;
	u16 build;
};

struct skl_dma_buff_config {
	u32 min_size_bytes;
	u32 max_size_bytes;
};

enum skl_alh_support_level {
	ALH_NO_SUPPORT = 0x00000,
	ALH_CAVS_1_8_CNL = 0x10000,
};

struct skl_clk_config {
	u32 clock_source;
	u32 clock_param_mask;
};

struct skl_scheduler_config {
	u32  sys_tick_multiplier;
	u32  sys_tick_divider;
	u32  sys_tick_source;
	u32  sys_tick_cfg_length;
	u32  *sys_tick_cfg;
};

struct skl_fw_property_info {
	struct skl_fw_version version;
	u32 memory_reclaimed;
	u32 slow_clock_freq_hz;
	u32 fast_clock_freq_hz;
	enum skl_alh_support_level alh_support;
	u32 ipc_dl_mailbox_bytes;
	u32 ipc_ul_mailbox_bytes;
	u32 trace_log_bytes;
	u32 max_ppl_count;
	u32 max_astate_count;
	u32 max_module_pin_count;
	u32 modules_count;
	u32 max_mod_inst_count;
	u32 max_ll_tasks_per_pri_count;
	u32 ll_pri_count;
	u32 max_dp_tasks_count;
	u32 max_libs_count;
	u32 xtal_freq_hz;
	struct skl_clk_config clk_config;
	struct skl_scheduler_config scheduler_config;
	u32 num_dma_cfg;
	struct skl_dma_buff_config *dma_config;
};

enum skl_cavs_version {
	CAVS_VER_NA = 0x0,
	CAVS_VER_1_5 = 0x1005,
	CAVS_VER_1_8 = 0x1008
};

enum skl_i2s_version {
	I2S_VER_15_SKYLAKE = 0x00000,
	I2S_VER_15_BROXTON = 0x10000,
	I2S_VER_15_BROXTON_P = 0x20000
};

struct skl_i2s_capabilities {
	enum skl_i2s_version version;
	u32 controller_count;
	u32 *controller_base_addr;
};

struct skl_gpdma_capabilities {
	u32 lp_ctrl_count;
	u32 *lp_ch_count;
	u32 hp_ctrl_count;
	u32 *hp_ch_count;
};

struct skl_hw_property_info {
	enum skl_cavs_version cavs_version;
	u32 dsp_cores;
	u32 mem_page_bytes;
	u32 total_phys_mem_pages;
	struct skl_i2s_capabilities i2s_caps;
	struct skl_gpdma_capabilities gpdma_caps;
	u32 gateway_count;
	u32 hb_ebb_count;
	u32 lp_ebb_count;
	u32 ebb_size_bytes;
};

struct skl_notify_kctrl_info {
	struct list_head list;
	u32 notify_id;
	struct snd_kcontrol *notify_kctl;
};

<<<<<<< HEAD
=======
struct skl;
struct hdac_stream;
struct hdac_bus;

>>>>>>> ee383eea
struct skl_sst {
	struct device *dev;
	struct sst_dsp *dsp;

	/* boot */
	wait_queue_head_t boot_wait;
	bool boot_complete;

	/* module load */
	wait_queue_head_t mod_load_wait;
	bool mod_load_complete;
	bool mod_load_status;

	/* IPC messaging */
	struct sst_generic_ipc ipc;

	/* callback for miscbdge */
	void (*enable_miscbdcge)(struct device *dev, bool enable);
	/* Is CGCTL.MISCBDCGE disabled */
	bool miscbdcg_disabled;

	/* Populate module information */
	struct list_head uuid_list;

	/* Is firmware loaded */
	bool fw_loaded;

	/* first boot ? */
	bool is_first_boot;

	/* multi-core */
	struct skl_dsp_cores cores;

	/* library info */
	struct skl_lib_info  lib_info[SKL_MAX_LIB];
	int lib_count;

	/* Callback to update D0i3C register */
	void (*update_d0i3c)(struct device *dev, bool enable);

	struct skl_dsp_notify_ops notify_ops;

	struct skl_d0i3_data d0i3;

	const struct skl_dsp_ops *dsp_ops;

	/* Callback to update dynamic clock and power gating registers */
	void (*clock_power_gating)(struct device *dev, bool enable);

	/* SDW Devices in DSP Space */
	int num_sdw_controllers;
	/* Array of sdw masters */
	struct sdw_master *mstr;
<<<<<<< HEAD
=======
	void (*hda_irq_ack)(struct hdac_bus *bus, struct hdac_stream *hstr);

	int (*request_tplg)(struct skl *skl, const struct firmware **fw);
>>>>>>> ee383eea

	struct skl_probe_config probe_config;

	/* BRA configuration data */
	struct bra_conf *bra_pipe_data;

	/* firmware configuration information */
	struct skl_fw_property_info fw_property;

	/* hardware configuration information */
	struct skl_hw_property_info hw_property;

	/* sysfs for module info */
	struct skl_sysfs_tree *sysfs_tree;

	struct list_head notify_kctls;
<<<<<<< HEAD
=======

	struct list_head tplg_domains;
>>>>>>> ee383eea
};

struct skl_ipc_init_instance_msg {
	u32 module_id;
	u32 instance_id;
	u16 param_data_size;
	u8 ppl_instance_id;
	u8 core_id;
	u8 domain;
};

struct skl_ipc_bind_unbind_msg {
	u32 module_id;
	u32 instance_id;
	u32 dst_module_id;
	u32 dst_instance_id;
	u8 src_queue;
	u8 dst_queue;
	bool bind;
};

struct skl_ipc_large_config_msg {
	u32 module_id;
	u32 instance_id;
	u32 large_param_id;
	u32 param_data_size;
};

struct skl_ipc_d0ix_msg {
	u32 module_id;
	u32 instance_id;
	u8 streaming;
	u8 wake;
};

struct skl_log_state {
	u32	enable;
	u32	priority;
};

struct skl_log_state_msg {
	uint32_t  aging_timer_period;
	uint32_t  fifo_full_timer_period;

	u32	core_mask;
	struct	skl_log_state logs_core[4];
};

struct SystemTime {
	uint32_t  val_l;
	uint32_t  val_u;
};

struct fw_version {
	u16 major;
	u16 minor;
	u16 hotfix;
	u16 build;
} __packed;

struct sw_version {
	u16 major;
	u16 minor;
	u16 hotfix;
	u16 build;
} __packed;

struct skl_module_notify {
	u32 unique_id;
	u32 event_id;
	u32 event_data_size;
	u32 event_data[0];
} __packed;

/* Timeout values in milliseconds for response from FW */
#define SKL_IPC_BOOT_MSECS              3000
#define SKL_IPC_LOAD_LIB_TIMEOUT        3000
#define SKL_IPC_DEFAULT_TIMEOUT         300

#define SKL_IPC_D3_MASK	0
#define SKL_IPC_D0_MASK	3

irqreturn_t skl_dsp_irq_thread_handler(int irq, void *context);

int skl_ipc_tx_message_wait(struct sst_generic_ipc *ipc, u64 header,
	void *tx_data, size_t tx_bytes, void *rx_data, size_t *rx_bytes);
int skl_ipc_create_pipeline(struct sst_generic_ipc *sst_ipc,
		u16 ppl_mem_size, u8 ppl_type, u8 instance_id, u8 lp_mode);

int skl_ipc_delete_pipeline(struct sst_generic_ipc *sst_ipc, u8 instance_id);

int skl_ipc_set_pipeline_state(struct sst_generic_ipc *sst_ipc,
		u8 instance_id,	enum skl_ipc_pipeline_state state);

int skl_ipc_save_pipeline(struct sst_generic_ipc *ipc,
		u8 instance_id, int dma_id);

int skl_ipc_restore_pipeline(struct sst_generic_ipc *ipc, u8 instance_id);

int skl_ipc_init_instance(struct sst_generic_ipc *sst_ipc,
		struct skl_ipc_init_instance_msg *msg, void *param_data);

int skl_ipc_delete_instance(struct sst_generic_ipc *sst_ipc,
				struct skl_ipc_init_instance_msg *msg);

int skl_ipc_bind_unbind(struct sst_generic_ipc *sst_ipc,
		struct skl_ipc_bind_unbind_msg *msg);

int skl_ipc_load_modules(struct sst_generic_ipc *ipc,
				u8 module_cnt, void *data);

int skl_ipc_unload_modules(struct sst_generic_ipc *ipc,
				u8 module_cnt, void *data);

int skl_ipc_set_dx(struct sst_generic_ipc *ipc,
		u8 instance_id, u16 module_id, struct skl_ipc_dxstate_info *dx);

int skl_ipc_set_large_config(struct sst_generic_ipc *ipc,
		struct skl_ipc_large_config_msg *msg, u32 *param);

int skl_ipc_get_large_config(struct sst_generic_ipc *ipc,
		struct skl_ipc_large_config_msg *msg, u32 *param,
		u32 *txparam, u32 tx_bytes, size_t *rx_bytes);

int skl_sst_ipc_load_library(struct sst_generic_ipc *ipc,
			u8 dma_id, u8 table_id, bool wait);

int skl_ipc_set_d0ix(struct sst_generic_ipc *ipc,
		struct skl_ipc_d0ix_msg *msg);

int skl_ipc_check_D0i0(struct sst_dsp *dsp, bool state);

int skl_dsp_enable_logging(struct sst_generic_ipc *ipc, int core, int enable);
int skl_dsp_set_system_time(struct skl_sst *skl_sst);

void skl_ipc_int_enable(struct sst_dsp *dsp);
void skl_ipc_op_int_enable(struct sst_dsp *ctx);
void skl_ipc_op_int_disable(struct sst_dsp *ctx);
void skl_ipc_int_disable(struct sst_dsp *dsp);

bool skl_ipc_int_status(struct sst_dsp *dsp);
void skl_ipc_free(struct sst_generic_ipc *ipc);
int skl_ipc_init(struct device *dev, struct skl_sst *skl);
void skl_clear_module_cnt(struct sst_dsp *ctx);

void skl_ipc_process_reply(struct sst_generic_ipc *ipc,
		struct skl_ipc_header header);
int skl_ipc_process_notification(struct sst_generic_ipc *ipc,
		struct skl_ipc_header header);
void skl_ipc_tx_data_copy(struct ipc_message *msg, char *tx_data,
		size_t tx_size);
int skl_notify_tplg_change(struct skl_sst *ctx, int type);
int skl_dsp_crash_dump_read(struct skl_sst *ctx, int stack_size);

void skl_ipc_set_fw_cfg(struct sst_generic_ipc *ipc, u8 instance_id,
			u16 module_id, u32 *data);
#endif /* __SKL_IPC_H */<|MERGE_RESOLUTION|>--- conflicted
+++ resolved
@@ -251,13 +251,10 @@
 	struct snd_kcontrol *notify_kctl;
 };
 
-<<<<<<< HEAD
-=======
 struct skl;
 struct hdac_stream;
 struct hdac_bus;
 
->>>>>>> ee383eea
 struct skl_sst {
 	struct device *dev;
 	struct sst_dsp *dsp;
@@ -311,12 +308,9 @@
 	int num_sdw_controllers;
 	/* Array of sdw masters */
 	struct sdw_master *mstr;
-<<<<<<< HEAD
-=======
 	void (*hda_irq_ack)(struct hdac_bus *bus, struct hdac_stream *hstr);
 
 	int (*request_tplg)(struct skl *skl, const struct firmware **fw);
->>>>>>> ee383eea
 
 	struct skl_probe_config probe_config;
 
@@ -333,11 +327,8 @@
 	struct skl_sysfs_tree *sysfs_tree;
 
 	struct list_head notify_kctls;
-<<<<<<< HEAD
-=======
 
 	struct list_head tplg_domains;
->>>>>>> ee383eea
 };
 
 struct skl_ipc_init_instance_msg {
