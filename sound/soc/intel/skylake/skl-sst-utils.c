/*
 *  skl-sst-utils.c - SKL sst utils functions
 *
 *  Copyright (C) 2016 Intel Corp
 *
 * This program is free software; you can redistribute it and/or modify
 * it under the terms of the GNU General Public License as version 2, as
 * published by the Free Software Foundation.
 *
 * This program is distributed in the hope that it will be useful, but
 * WITHOUT ANY WARRANTY; without even the implied warranty of
 * MERCHANTABILITY or FITNESS FOR A PARTICULAR PURPOSE.  See the GNU
 * General Public License for more details.
 */

#include <linux/device.h>
#include <linux/slab.h>
#include <linux/uuid.h>
#include <linux/devcoredump.h>
#include <linux/pci.h>
#include "skl-sst-dsp.h"
#include "../common/sst-dsp.h"
#include "../common/sst-dsp-priv.h"
#include "skl-sst-ipc.h"
#include "skl.h"

#define UUID_STR_SIZE 37
<<<<<<< HEAD

=======
#define TYPE0_EXCEPTION 0
#define TYPE1_EXCEPTION 1
#define TYPE2_EXCEPTION 2
#define MAX_CRASH_DATA_TYPES 3
#define CRASH_DUMP_VERSION 0x1
>>>>>>> 994233f1
/* FW Extended Manifest Header id = $AE1 */
#define SKL_EXT_MANIFEST_HEADER_MAGIC   0x31454124

#define UUID_ATTR_RO(_name) \
	struct uuid_attribute uuid_attr_##_name = __ATTR_RO(_name)

struct skl_sysfs_tree {
	struct kobject *dsp_kobj;
	struct kobject *modules_kobj;
	struct skl_sysfs_module **mod_obj;
};

struct skl_sysfs_module {
	struct kobject kobj;
	struct uuid_module *uuid_mod;
	struct list_head *module_list;
	int fw_ops_load_mod;
};

struct uuid_attribute {
	struct attribute	attr;
	ssize_t (*show)(struct skl_sysfs_module *modinfo_obj,
			struct uuid_attribute *attr, char *buf);
	ssize_t (*store)(struct skl_sysfs_module *modinfo_obj,
			struct uuid_attribute *attr, const char *buf,
			size_t count);
};

struct UUID {
	u8 id[16];
};

union seg_flags {
	u32 ul;
	struct {
		u32 contents : 1;
		u32 alloc    : 1;
		u32 load     : 1;
		u32 read_only : 1;
		u32 code     : 1;
		u32 data     : 1;
		u32 _rsvd0   : 2;
		u32 type     : 4;
		u32 _rsvd1   : 4;
		u32 length   : 16;
	} r;
} __packed;

struct segment_desc {
	union seg_flags flags;
	u32 v_base_addr;
	u32 file_offset;
};

struct module_type {
	u32 load_type  : 4;
	u32 auto_start : 1;
	u32 domain_ll  : 1;
	u32 domain_dp  : 1;
	u32 rsvd       : 25;
} __packed;

struct adsp_module_entry {
	u32 struct_id;
	u8  name[8];
	struct UUID uuid;
	struct module_type type;
	u8  hash1[DEFAULT_HASH_SHA256_LEN];
	u32 entry_point;
	u16 cfg_offset;
	u16 cfg_count;
	u32 affinity_mask;
	u16 instance_max_count;
	u16 instance_bss_size;
	struct segment_desc segments[3];
} __packed;

struct adsp_fw_hdr {
	u32 id;
	u32 len;
	u8  name[8];
	u32 preload_page_count;
	u32 fw_image_flags;
	u32 feature_mask;
	u16 major;
	u16 minor;
	u16 hotfix;
	u16 build;
	u32 num_modules;
	u32 hw_buf_base;
	u32 hw_buf_length;
	u32 load_offset;
} __packed;

struct skl_ext_manifest_hdr {
	u32 id;
	u32 len;
	u16 version_major;
	u16 version_minor;
	u32 entries;
};

<<<<<<< HEAD
static int skl_get_pvtid_map(struct uuid_module *module, int instance_id)
{
	int pvt_id;

	for (pvt_id = 0; pvt_id < module->max_instance; pvt_id++) {
		if (module->instance_id[pvt_id] == instance_id)
			return pvt_id;
	}
	return -EINVAL;
}
=======
struct adsp_crash_hdr {
	u16 type;
	u16 length;
	char data[0];
} __packed;

struct adsp_type0_crash_data {
	u32 crash_dump_ver;
	u16 bus_dev_id;
	u16 cavs_hw_version;
	struct fw_version fw_ver;
	struct sw_version sw_ver;
} __packed;

struct adsp_type1_crash_data {
	u32 mod_uuid[4];
	u32 hash[2];
	u16 mod_id;
	u16 rsvd;
} __packed;

struct adsp_type2_crash_data {
	u32 fwreg[FW_REG_SZ];
} __packed;
>>>>>>> 994233f1

int skl_get_module_id(struct skl_sst *ctx, uuid_le *uuid_mod)
{
	struct uuid_module *module;

	list_for_each_entry(module, &ctx->uuid_list, list) {
		if (uuid_le_cmp(*uuid_mod, module->uuid) == 0)
			return module->id;
	}
	return -EINVAL;
}
EXPORT_SYMBOL_GPL(skl_get_module_id);

int skl_get_module_id(struct skl_sst *ctx, uuid_le *uuid_mod)
{
	struct uuid_module *module;

	list_for_each_entry(module, &ctx->uuid_list, list) {
		if (uuid_le_cmp(*uuid_mod, module->uuid) == 0)
			return module->id;
	}
	return -EINVAL;
}
EXPORT_SYMBOL_GPL(skl_get_module_id);

int skl_get_pvt_instance_id_map(struct skl_sst *ctx,
				int module_id, int instance_id)
{
	struct uuid_module *module;

	list_for_each_entry(module, &ctx->uuid_list, list) {
		if (module->id == module_id)
			return skl_get_pvtid_map(module, instance_id);
	}

	return -EINVAL;
}
EXPORT_SYMBOL_GPL(skl_get_pvt_instance_id_map);

static inline int skl_getid_32(struct uuid_module *module, u64 *val,
				int word1_mask, int word2_mask)
{
	int index, max_inst, pvt_id;
	u32 mask_val;

	max_inst =  module->max_instance;
	mask_val = (u32)(*val >> word1_mask);

	if (mask_val != 0xffffffff) {
		index = ffz(mask_val);
		pvt_id = index + word1_mask + word2_mask;
		if (pvt_id <= (max_inst - 1)) {
			*val |= 1ULL << (index + word1_mask);
			return pvt_id;
		}
	}

	return -EINVAL;
}

static inline int skl_pvtid_128(struct uuid_module *module)
{
	int j, i, word1_mask, word2_mask = 0, pvt_id;

	for (j = 0; j < MAX_INSTANCE_BUFF; j++) {
		word1_mask = 0;

		for (i = 0; i < 2; i++) {
			pvt_id = skl_getid_32(module, &module->pvt_id[j],
						word1_mask, word2_mask);
			if (pvt_id >= 0)
				return pvt_id;

			word1_mask += 32;
			if ((word1_mask + word2_mask) >= module->max_instance)
				return -EINVAL;
		}

		word2_mask += 64;
		if (word2_mask >= module->max_instance)
			return -EINVAL;
	}

	return -EINVAL;
}

/**
 * skl_get_pvt_id: generate a private id for use as module id
 *
 * @ctx: driver context
 * @mconfig: module configuration data
 *
 * This generates a 128 bit private unique id for a module TYPE so that
 * module instance is unique
 */
int skl_get_pvt_id(struct skl_sst *ctx, uuid_le *uuid_mod, int instance_id)
{
	struct uuid_module *module;
	int pvt_id;

	list_for_each_entry(module, &ctx->uuid_list, list) {
		if (uuid_le_cmp(*uuid_mod, module->uuid) == 0) {

			pvt_id = skl_pvtid_128(module);
			if (pvt_id >= 0) {
				module->instance_id[pvt_id] = instance_id;

				return pvt_id;
			}
		}
	}

	return -EINVAL;
}
EXPORT_SYMBOL_GPL(skl_get_pvt_id);

/**
 * skl_put_pvt_id: free up the private id allocated
 *
 * @ctx: driver context
 * @mconfig: module configuration data
 *
 * This frees a 128 bit private unique id previously generated
 */
int skl_put_pvt_id(struct skl_sst *ctx, uuid_le *uuid_mod, int *pvt_id)
{
	int i;
	struct uuid_module *module;

	list_for_each_entry(module, &ctx->uuid_list, list) {
		if (uuid_le_cmp(*uuid_mod, module->uuid) == 0) {

			if (*pvt_id != 0)
				i = (*pvt_id) / 64;
			else
				i = 0;

			module->pvt_id[i] &= ~(1 << (*pvt_id));
			*pvt_id = -1;
			return 0;
		}
	}

	return -EINVAL;
}
EXPORT_SYMBOL_GPL(skl_put_pvt_id);

int skl_dsp_crash_dump_read(struct skl_sst *ctx)
{
	int num_mod = 0, size_core_dump;
	struct uuid_module *module, *module1;
	void *coredump;
	void *fw_reg_addr, *offset;
	struct pci_dev *pci = to_pci_dev(ctx->dsp->dev);
	u16 length0, length1, length2;
	struct adsp_crash_hdr *crash_data_hdr;
	struct adsp_type0_crash_data *type0_data;
	struct adsp_type1_crash_data *type1_data;
	struct adsp_type2_crash_data *type2_data;

	if (list_empty(&ctx->uuid_list))
		dev_info(ctx->dev, "Module list is empty\n");

	list_for_each_entry(module1, &ctx->uuid_list, list) {
		num_mod++;
	}

	/* Length representing in DWORD */
	length0 = sizeof(*type0_data) / sizeof(u32);
	length1 = (num_mod * sizeof(*type1_data)) / sizeof(u32);
	length2 = sizeof(*type2_data) / sizeof(u32);

	/* type1 data size is calculated based on number of modules */
	size_core_dump = (MAX_CRASH_DATA_TYPES * sizeof(*crash_data_hdr)) +
			sizeof(*type0_data) + (num_mod * sizeof(*type1_data)) +
			sizeof(*type2_data);

	coredump = vzalloc(size_core_dump);
	if (!coredump)
		return -ENOMEM;

	offset = coredump;

	/* Fill type0 header and data */
	crash_data_hdr = (struct adsp_crash_hdr *) offset;
	crash_data_hdr->type = TYPE0_EXCEPTION;
	crash_data_hdr->length = length0;
	offset += sizeof(*crash_data_hdr);
	type0_data = (struct adsp_type0_crash_data *) offset;
	type0_data->crash_dump_ver = CRASH_DUMP_VERSION;
	type0_data->bus_dev_id = pci->device;
	offset += sizeof(*type0_data);

	/* Fill type1 header and data */
	crash_data_hdr = (struct adsp_crash_hdr *) offset;
	crash_data_hdr->type = TYPE1_EXCEPTION;
	crash_data_hdr->length = length1;
	offset += sizeof(*crash_data_hdr);
	type1_data = (struct adsp_type1_crash_data *) offset;
	list_for_each_entry(module, &ctx->uuid_list, list) {
		memcpy(type1_data->mod_uuid, &(module->uuid),
					(sizeof(type1_data->mod_uuid)));
		memcpy(type1_data->hash, &(module->hash),
					(sizeof(type1_data->hash)));
		memcpy(&type1_data->mod_id, &(module->id),
					(sizeof(type1_data->mod_id)));
		type1_data++;
	}
	offset += (num_mod * sizeof(*type1_data));

	/* Fill type2 header and data */
	crash_data_hdr = (struct adsp_crash_hdr *) offset;
	crash_data_hdr->type = TYPE2_EXCEPTION;
	crash_data_hdr->length = length2;
	offset += sizeof(*crash_data_hdr);
	type2_data = (struct adsp_type2_crash_data *) offset;
	fw_reg_addr = ctx->dsp->mailbox.in_base - ctx->dsp->addr.w0_stat_sz;
	memcpy_fromio(type2_data->fwreg, fw_reg_addr, sizeof(*type2_data));

	dev_coredumpv(ctx->dsp->dev, coredump,
			size_core_dump, GFP_KERNEL);
	return 0;
}

/*
 * Parse the firmware binary to get the UUID, module id
 * and loadable flags
 */
int snd_skl_parse_uuids(struct sst_dsp *ctx, const struct firmware *fw,
			unsigned int offset, int index)
{
	struct adsp_fw_hdr *adsp_hdr;
	struct adsp_module_entry *mod_entry;
	int i, num_entry, size;
	uuid_le *uuid_bin;
	const char *buf;
	struct skl_sst *skl = ctx->thread_context;
	struct uuid_module *module;
	struct firmware stripped_fw;
	unsigned int safe_file;

	/* Get the FW pointer to derive ADSP header */
	stripped_fw.data = fw->data;
	stripped_fw.size = fw->size;

	skl_dsp_strip_extended_manifest(&stripped_fw);

	buf = stripped_fw.data;

	/* check if we have enough space in file to move to header */
	safe_file = sizeof(*adsp_hdr) + offset;
	if (stripped_fw.size <= safe_file) {
		dev_err(ctx->dev, "Small fw file size, No space for hdr\n");
		return -EINVAL;
	}

	adsp_hdr = (struct adsp_fw_hdr *)(buf + offset);

	/* check 1st module entry is in file */
	safe_file += adsp_hdr->len + sizeof(*mod_entry);
	if (stripped_fw.size <= safe_file) {
		dev_err(ctx->dev, "Small fw file size, No module entry\n");
		return -EINVAL;
	}

	mod_entry = (struct adsp_module_entry *)
		(buf + offset + adsp_hdr->len);

	num_entry = adsp_hdr->num_modules;

	/* check all entries are in file */
	safe_file += num_entry * sizeof(*mod_entry);
	if (stripped_fw.size <= safe_file) {
		dev_err(ctx->dev, "Small fw file size, No modules\n");
		return -EINVAL;
	}


	/*
	 * Read the UUID(GUID) from FW Manifest.
	 *
	 * The 16 byte UUID format is: XXXXXXXX-XXXX-XXXX-XXXX-XXXXXXXXXX
	 * Populate the UUID table to store module_id and loadable flags
	 * for the module.
	 */

	for (i = 0; i < num_entry; i++, mod_entry++) {
		module = kzalloc(sizeof(*module), GFP_KERNEL);
		if (!module)
			return -ENOMEM;

		uuid_bin = (uuid_le *)mod_entry->uuid.id;
		memcpy(&module->uuid, uuid_bin, sizeof(module->uuid));

		module->id = (i | (index << 12));
		module->is_loadable = mod_entry->type.load_type;
		module->max_instance = mod_entry->instance_max_count;
		size = sizeof(int) * mod_entry->instance_max_count;
		module->instance_id = devm_kzalloc(ctx->dev, size, GFP_KERNEL);
		if (!module->instance_id) {
			kfree(module);
			return -ENOMEM;
		}
		memcpy(&module->hash, mod_entry->hash1, sizeof(module->hash));

		list_add_tail(&module->list, &skl->uuid_list);

		dev_dbg(ctx->dev,
			"Adding uuid :%pUL   mod id: %d  Loadable: %d\n",
			&module->uuid, module->id, module->is_loadable);
	}

	return 0;
}

static int skl_parse_hw_config_info(struct sst_dsp *ctx, u8 *src, int limit)
{
	struct  skl_tlv_message *message;
	int offset = 0, shift;
	u32 *value;
	struct skl_sst *skl = ctx->thread_context;
	struct skl_hw_property_info *hw_property = &skl->hw_property;
	enum skl_hw_info_type type;

	while (offset < limit) {

		message = (struct skl_tlv_message *)src;
		if (message == NULL)
		break;

		/* Skip TLV header to read value */
		src += sizeof(struct skl_tlv_message);

		value = (u32 *)src;
		type = message->type;

		switch (type) {
		case SKL_CAVS_VERSION:
			hw_property->cavs_version = *value;
			break;

		case SKL_DSP_CORES:
			hw_property->dsp_cores = *value;
			break;

		case SKL_MEM_PAGE_TYPES:
			hw_property->mem_page_bytes = *value;
			break;

		case SKL_TOTAL_PHYS_MEM_PAGES:
			hw_property->total_phys_mem_pages = *value;
			break;

		case SKL_I2S_CAPS:
			memcpy(&hw_property->i2s_caps, value,
				sizeof(hw_property->i2s_caps));
			break;

		case SKL_GPDMA_CAPS:
			memcpy(&hw_property->gpdma_caps, value,
				sizeof(hw_property->gpdma_caps));
			break;

		case SKL_GATEWAY_COUNT:
			hw_property->gateway_count = *value;
			break;

		case SKL_HB_EBB_COUNT:
			hw_property->hb_ebb_count = *value;
			break;

		case SKL_LP_EBB_COUNT:
			hw_property->lp_ebb_count = *value;
			break;

		case SKL_EBB_SIZE_BYTES:
			hw_property->ebb_size_bytes = *value;
			break;

		default:
			dev_err(ctx->dev, "Invalid hw info type:%d \n", type);
			break;
		}

		shift = message->length + sizeof(*message);
		offset += shift;
		/* skip over to next tlv data */
		src += message->length;
	}

	return 0;
}

int skl_get_hardware_configuration(struct sst_dsp *ctx)
{
	struct skl_ipc_large_config_msg msg;
	struct skl_sst *skl = ctx->thread_context;
	u8 *ipc_data;
	int ret = 0;
	size_t rx_bytes;

	ipc_data = kzalloc(DSP_BUF, GFP_KERNEL);
	if (!ipc_data)
		return -ENOMEM;

	msg.module_id = 0;
	msg.instance_id = 0;
	msg.large_param_id = HARDWARE_CONFIG;
	msg.param_data_size = DSP_BUF;

	ret = skl_ipc_get_large_config(&skl->ipc, &msg,
		(u32 *)ipc_data, NULL, 0, &rx_bytes);
	if (ret < 0) {
		dev_err(ctx->dev, "failed to get hw configuration !!!\n");
		goto err;
	}

	ret = skl_parse_hw_config_info(ctx, ipc_data, rx_bytes);
	if (ret < 0)
		dev_err(ctx->dev, "failed to parse configuration !!!\n");

err:
	kfree(ipc_data);
	return ret;
}

void skl_freeup_uuid_list(struct skl_sst *ctx)
{
	struct uuid_module *uuid, *_uuid;

	list_for_each_entry_safe(uuid, _uuid, &ctx->uuid_list, list) {
		list_del(&uuid->list);
		kfree(uuid);
	}
}

/*
 * some firmware binary contains some extended manifest. This needs
 * to be stripped in that case before we load and use that image.
 *
 * Get the module id for the module by checking
 * the table for the UUID for the module
 */
int skl_dsp_strip_extended_manifest(struct firmware *fw)
{
	struct skl_ext_manifest_hdr *hdr;

	/* check if fw file is greater than header we are looking */
	if (fw->size < sizeof(hdr)) {
		pr_err("%s: Firmware file small, no hdr\n", __func__);
		return -EINVAL;
	}

	hdr = (struct skl_ext_manifest_hdr *)fw->data;

	if (hdr->id == SKL_EXT_MANIFEST_HEADER_MAGIC) {
		fw->size -= hdr->len;
		fw->data += hdr->len;
	}

	return 0;
}

int skl_sst_ctx_init(struct device *dev, int irq, const char *fw_name,
	struct skl_dsp_loader_ops dsp_ops, struct skl_sst **dsp,
	struct sst_dsp_device *skl_dev)
{
	struct skl_sst *skl;
	struct sst_dsp *sst;
	int ret;

	skl = devm_kzalloc(dev, sizeof(*skl), GFP_KERNEL);
	if (skl == NULL)
		return -ENOMEM;

	skl->dev = dev;
	skl_dev->thread_context = skl;
	INIT_LIST_HEAD(&skl->uuid_list);
	skl->dsp = skl_dsp_ctx_init(dev, skl_dev, irq);
	if (!skl->dsp) {
		dev_err(skl->dev, "%s: no device\n", __func__);
		return -ENODEV;
	}

	sst = skl->dsp;
	sst->fw_name = fw_name;
	sst->dsp_ops = dsp_ops;
	init_waitqueue_head(&skl->mod_load_wait);
	INIT_LIST_HEAD(&sst->module_list);
	ret = skl_ipc_init(dev, skl);
	if (ret)
		return ret;

	skl->is_first_boot = true;
	if (dsp)
		*dsp = skl;

	return ret;
}

int skl_prepare_lib_load(struct skl_sst *skl, struct skl_lib_info *linfo,
		struct firmware *stripped_fw,
		unsigned int hdr_offset, int index)
{
	int ret;
	struct sst_dsp *dsp = skl->dsp;

	if (linfo->fw == NULL) {
		ret = request_firmware(&linfo->fw, linfo->name,
					skl->dev);
		if (ret < 0) {
			dev_err(skl->dev, "Request lib %s failed:%d\n",
				linfo->name, ret);
			return ret;
		}
	}

	if (skl->is_first_boot) {
		ret = snd_skl_parse_uuids(dsp, linfo->fw, hdr_offset, index);
		if (ret < 0)
			return ret;
	}

	stripped_fw->data = linfo->fw->data;
	stripped_fw->size = linfo->fw->size;
	skl_dsp_strip_extended_manifest(stripped_fw);

	return 0;
}

void skl_release_library(struct skl_lib_info *linfo, int lib_count)
{
	int i;

	/* library indices start from 1 to N. 0 represents base FW */
	for (i = 1; i < lib_count; i++) {
		if (linfo[i].fw) {
			release_firmware(linfo[i].fw);
			linfo[i].fw = NULL;
		}
	}
}
static int skl_fill_sch_cfg(
		struct skl_fw_property_info *fw_property,
		u32 *src)
{
	struct skl_scheduler_config *sch_config =
		&(fw_property->scheduler_config);

	sch_config->sys_tick_multiplier = *src;
	sch_config->sys_tick_divider = *(src + 1);
	sch_config->sys_tick_source = *(src + 2);
	sch_config->sys_tick_cfg_length = *(src + 3);

	if (sch_config->sys_tick_cfg_length > 0) {
		sch_config->sys_tick_cfg =
			kcalloc(sch_config->sys_tick_cfg_length,
					sizeof(*sch_config->sys_tick_cfg),
					GFP_KERNEL);

		if (!sch_config->sys_tick_cfg)
			return -ENOMEM;

		memcpy(sch_config->sys_tick_cfg,
				src + 4,
				sch_config->sys_tick_cfg_length *
				sizeof(*sch_config->sys_tick_cfg));
	}
	return 0;
}

static int skl_fill_dma_cfg(struct skl_tlv_message *message,
		struct skl_fw_property_info *fw_property, u32 *src)
{
	struct skl_dma_buff_config dma_buff_cfg;

	fw_property->num_dma_cfg = message->length /
		sizeof(dma_buff_cfg);

	if (fw_property->num_dma_cfg > 0) {
		fw_property->dma_config =
			kcalloc(fw_property->num_dma_cfg,
					sizeof(dma_buff_cfg),
					GFP_KERNEL);

		if (!fw_property->dma_config)
			return -ENOMEM;

		memcpy(fw_property->dma_config, src,
				message->length);
	}
	return 0;
}

static int skl_parse_fw_config_info(struct sst_dsp *ctx,
		u8 *src, int limit)
{
	struct skl_tlv_message *message;
	int offset = 0, shift, ret = 0;
	u32 *value;
	struct skl_sst *skl = ctx->thread_context;
	struct skl_fw_property_info *fw_property = &skl->fw_property;
	enum skl_fw_info_type type;
	struct skl_scheduler_config *sch_config =
		&fw_property->scheduler_config;

	while (offset < limit) {

		message = (struct skl_tlv_message *)src;
		if (message == NULL)
			break;

		/* Skip TLV header to read value */
		src += sizeof(*message);

		value = (u32 *)src;
		type = message->type;

		switch (type) {
		case SKL_FW_VERSION:
			memcpy(&fw_property->version, value,
					sizeof(fw_property->version));
			break;

		case SKL_MEMORY_RECLAIMED:
			fw_property->memory_reclaimed = *value;
			break;

		case SKL_SLOW_CLOCK_FREQ_HZ:
			fw_property->slow_clock_freq_hz = *value;
			break;

		case SKL_FAST_CLOCK_FREQ_HZ:
			fw_property->fast_clock_freq_hz = *value;
			break;

		case SKL_DMA_BUFFER_CONFIG:
			ret = skl_fill_dma_cfg(message, fw_property, value);
			if (ret < 0)
				goto err;
			break;

		case SKL_ALH_SUPPORT_LEVEL:
			fw_property->alh_support = *value;
			break;

		case SKL_IPC_DL_MAILBOX_BYTES:
			fw_property->ipc_dl_mailbox_bytes = *value;
			break;

		case SKL_IPC_UL_MAILBOX_BYTES:
			fw_property->ipc_ul_mailbox_bytes = *value;
			break;

		case SKL_TRACE_LOG_BYTES:
			fw_property->trace_log_bytes = *value;
			break;

		case SKL_MAX_PPL_COUNT:
			fw_property->max_ppl_count = *value;
			break;

		case SKL_MAX_ASTATE_COUNT:
			fw_property->max_astate_count = *value;
			break;

		case SKL_MAX_MODULE_PIN_COUNT:
			fw_property->max_module_pin_count = *value;
			break;

		case SKL_MODULES_COUNT:
			fw_property->modules_count = *value;
			break;

		case SKL_MAX_MOD_INST_COUNT:
			fw_property->max_mod_inst_count = *value;
			break;

		case SKL_MAX_LL_TASKS_PER_PRI_COUNT:
			fw_property->max_ll_tasks_per_pri_count = *value;
			break;

		case SKL_LL_PRI_COUNT:
			fw_property->ll_pri_count = *value;
			break;

		case SKL_MAX_DP_TASKS_COUNT:
			fw_property->max_dp_tasks_count = *value;
			break;

		case SKL_MAX_LIBS_COUNT:
			fw_property->max_libs_count = *value;
			break;

		case SKL_SCHEDULER_CONFIG:
			ret = skl_fill_sch_cfg(fw_property, value);
			if (ret < 0)
				goto err;
			break;

		case SKL_XTAL_FREQ_HZ:
			fw_property->xtal_freq_hz = *value;
			break;

		case SKL_CLOCKS_CONFIG:
			memcpy(&(fw_property->clk_config), value,
					message->length);
			break;

		default:
			dev_err(ctx->dev, "Invalid fw info type:%d !!\n",
					type);
			break;
		}

		shift = message->length + sizeof(*message);
		offset += shift;
		/* skip over to next tlv data */
		src += message->length;
	}
err:
	if (ret < 0) {
		kfree(fw_property->dma_config);
		kfree(sch_config->sys_tick_cfg);
	}

	return ret;
}

int skl_get_firmware_configuration(struct sst_dsp *ctx)
{
	struct skl_ipc_large_config_msg msg;
	struct skl_sst *skl = ctx->thread_context;
	u8 *ipc_data;
	int ret = 0;
	size_t rx_bytes;

	ipc_data = kzalloc(DSP_BUF, GFP_KERNEL);
	if (!ipc_data)
		return -ENOMEM;

	msg.module_id = 0;
	msg.instance_id = 0;
	msg.large_param_id = FIRMWARE_CONFIG;
	msg.param_data_size = DSP_BUF;

	ret = skl_ipc_get_large_config(&skl->ipc, &msg,
			(u32 *)ipc_data, NULL, 0, &rx_bytes);
	if (ret < 0) {
		dev_err(ctx->dev, "failed to get fw configuration !!!\n");
		goto err;
	}

	ret = skl_parse_fw_config_info(ctx, ipc_data, rx_bytes);
	if (ret < 0)
		dev_err(ctx->dev, "failed to parse configuration !!!\n");

err:
	kfree(ipc_data);
	return ret;
}

static ssize_t uuid_attr_show(struct kobject *kobj, struct attribute *attr,
				char *buf)
{
	struct uuid_attribute *uuid_attr =
		container_of(attr, struct uuid_attribute, attr);
	struct skl_sysfs_module *modinfo_obj =
		container_of(kobj, struct skl_sysfs_module, kobj);

	if (uuid_attr->show)
		return uuid_attr->show(modinfo_obj, uuid_attr, buf);

	return 0;
}

static const struct sysfs_ops uuid_sysfs_ops = {
	.show	= uuid_attr_show,
};

static void uuid_release(struct kobject *kobj)
{
	struct skl_sysfs_module *modinfo_obj =
		container_of(kobj, struct skl_sysfs_module, kobj);

	kfree(modinfo_obj);
}

static struct kobj_type uuid_ktype = {
	.release        = uuid_release,
	.sysfs_ops	= &uuid_sysfs_ops,
};

static ssize_t loaded_show(struct skl_sysfs_module *modinfo_obj,
				struct uuid_attribute *attr, char *buf)
{
	struct skl_module_table *module_list;

	if ((!modinfo_obj->fw_ops_load_mod) ||
		(modinfo_obj->fw_ops_load_mod &&
		!modinfo_obj->uuid_mod->is_loadable))
		return sprintf(buf, "%d\n", true);

	if (list_empty(modinfo_obj->module_list))
		return sprintf(buf, "%d\n", false);

	list_for_each_entry(module_list, modinfo_obj->module_list, list) {
		if (module_list->mod_info->mod_id
					== modinfo_obj->uuid_mod->id)
			return sprintf(buf, "%d\n", module_list->usage_cnt);
	}

	return sprintf(buf, "%d\n", false);
}

static ssize_t hash_show(struct skl_sysfs_module *modinfo_obj,
				struct uuid_attribute *attr, char *buf)
{
	int ret = 0;
	int i;

	for (i = 0; i < DEFAULT_HASH_SHA256_LEN; i++)
		ret += sprintf(buf + ret, "%d ",
					modinfo_obj->uuid_mod->hash[i]);
	ret += sprintf(buf + ret, "\n");

	return ret;
}


static ssize_t id_show(struct skl_sysfs_module *modinfo_obj,
				struct uuid_attribute *attr, char *buf)
{
	return sprintf(buf, "%d\n", modinfo_obj->uuid_mod->id);
}

static UUID_ATTR_RO(loaded);
static UUID_ATTR_RO(hash);
static UUID_ATTR_RO(id);

static struct attribute *modules_attrs[] = {
	&uuid_attr_loaded.attr,
	&uuid_attr_hash.attr,
	&uuid_attr_id.attr,
	NULL,
};

static const struct attribute_group uuid_group = {
	.attrs = modules_attrs,
};

static void free_uuid_node(struct kobject *kobj,
			     const struct attribute_group *group)
{
	if (kobj) {
		sysfs_remove_group(kobj, group);
		kobject_put(kobj);
	}
}

void skl_module_sysfs_exit(struct skl_sst *ctx)
{
	struct skl_sysfs_tree *tree = ctx->sysfs_tree;
	struct skl_sysfs_module **m;

	if (!tree)
		return;

	if (tree->mod_obj) {
		for (m = tree->mod_obj; *m; m++)
			free_uuid_node(&(*m)->kobj, &uuid_group);
		kfree(tree->mod_obj);
	}

	if (tree->modules_kobj)
		kobject_put(tree->modules_kobj);

	if (tree->dsp_kobj)
		kobject_put(tree->dsp_kobj);

	kfree(tree);
	ctx->sysfs_tree = NULL;
}
EXPORT_SYMBOL_GPL(skl_module_sysfs_exit);

int skl_module_sysfs_init(struct skl_sst *ctx, struct kobject *kobj)
{
	struct uuid_module *module;
	struct skl_sysfs_module *modinfo_obj;
	char *uuid_name;
	int count = 0;
	int max_mod = 0;
	int ret = 0;

	if (list_empty(&ctx->uuid_list))
		return 0;

	ctx->sysfs_tree = kzalloc(sizeof(*ctx->sysfs_tree), GFP_KERNEL);
	if (!ctx->sysfs_tree) {
		ret = -ENOMEM;
		goto err_sysfs_exit;
	}

	ctx->sysfs_tree->dsp_kobj = kobject_create_and_add("dsp", kobj);
	if (!ctx->sysfs_tree->dsp_kobj)
		goto err_sysfs_exit;

	ctx->sysfs_tree->modules_kobj = kobject_create_and_add("modules",
						ctx->sysfs_tree->dsp_kobj);
	if (!ctx->sysfs_tree->modules_kobj)
		goto err_sysfs_exit;

	list_for_each_entry(module, &ctx->uuid_list, list)
		max_mod++;

	ctx->sysfs_tree->mod_obj = kcalloc(max_mod + 1,
			sizeof(*ctx->sysfs_tree->mod_obj), GFP_KERNEL);
	if (!ctx->sysfs_tree->mod_obj) {
		ret = -ENOMEM;
		goto err_sysfs_exit;
	}

	list_for_each_entry(module, &ctx->uuid_list, list) {
		modinfo_obj = kzalloc(sizeof(*modinfo_obj), GFP_KERNEL);
		if (!modinfo_obj) {
			ret = -ENOMEM;
			goto err_sysfs_exit;
		}

		uuid_name = kasprintf(GFP_KERNEL, "%pUL", &module->uuid);
		ret = kobject_init_and_add(&modinfo_obj->kobj, &uuid_ktype,
				ctx->sysfs_tree->modules_kobj, uuid_name);
		if (ret < 0)
			goto err_sysfs_exit;

		ret = sysfs_create_group(&modinfo_obj->kobj, &uuid_group);
		if (ret < 0)
			goto err_sysfs_exit;

		modinfo_obj->uuid_mod = module;
		modinfo_obj->module_list = &ctx->dsp->module_list;
		modinfo_obj->fw_ops_load_mod =
				(ctx->dsp->fw_ops.load_mod == NULL) ? 0 : 1;

		ctx->sysfs_tree->mod_obj[count] = modinfo_obj;
		count++;
	}

	return 0;

err_sysfs_exit:
	 skl_module_sysfs_exit(ctx);

	return ret;
}
EXPORT_SYMBOL_GPL(skl_module_sysfs_init);<|MERGE_RESOLUTION|>--- conflicted
+++ resolved
@@ -25,15 +25,11 @@
 #include "skl.h"
 
 #define UUID_STR_SIZE 37
-<<<<<<< HEAD
-
-=======
 #define TYPE0_EXCEPTION 0
 #define TYPE1_EXCEPTION 1
 #define TYPE2_EXCEPTION 2
 #define MAX_CRASH_DATA_TYPES 3
 #define CRASH_DUMP_VERSION 0x1
->>>>>>> 994233f1
 /* FW Extended Manifest Header id = $AE1 */
 #define SKL_EXT_MANIFEST_HEADER_MAGIC   0x31454124
 
@@ -136,18 +132,6 @@
 	u32 entries;
 };
 
-<<<<<<< HEAD
-static int skl_get_pvtid_map(struct uuid_module *module, int instance_id)
-{
-	int pvt_id;
-
-	for (pvt_id = 0; pvt_id < module->max_instance; pvt_id++) {
-		if (module->instance_id[pvt_id] == instance_id)
-			return pvt_id;
-	}
-	return -EINVAL;
-}
-=======
 struct adsp_crash_hdr {
 	u16 type;
 	u16 length;
@@ -172,19 +156,17 @@
 struct adsp_type2_crash_data {
 	u32 fwreg[FW_REG_SZ];
 } __packed;
->>>>>>> 994233f1
-
-int skl_get_module_id(struct skl_sst *ctx, uuid_le *uuid_mod)
-{
-	struct uuid_module *module;
-
-	list_for_each_entry(module, &ctx->uuid_list, list) {
-		if (uuid_le_cmp(*uuid_mod, module->uuid) == 0)
-			return module->id;
+
+static int skl_get_pvtid_map(struct uuid_module *module, int instance_id)
+{
+	int pvt_id;
+
+	for (pvt_id = 0; pvt_id < module->max_instance; pvt_id++) {
+		if (module->instance_id[pvt_id] == instance_id)
+			return pvt_id;
 	}
 	return -EINVAL;
 }
-EXPORT_SYMBOL_GPL(skl_get_module_id);
 
 int skl_get_module_id(struct skl_sst *ctx, uuid_le *uuid_mod)
 {
