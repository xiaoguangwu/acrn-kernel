--- conflicted
+++ resolved
@@ -135,13 +135,10 @@
 	u8 nr_modules;
 	struct skl_module **modules;
 	bool use_tplg_pcm;
-<<<<<<< HEAD
-=======
 	bool nhlt_override;
 	bool mod_set_get_status;
 	struct ep_group_cnt grp_cnt;
 	struct skl_fw_cfg_info cfg;
->>>>>>> 6bd8dbf4
 };
 
 #define skl_to_ebus(s)	(&(s)->ebus)
