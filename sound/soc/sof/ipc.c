// SPDX-License-Identifier: (GPL-2.0 OR BSD-3-Clause)
/*
 * This file is provided under a dual BSD/GPLv2 license.  When using or
 * redistributing this file, you may do so under either license.
 *
 * Copyright(c) 2017 Intel Corporation. All rights reserved.
 *
 * Author: Liam Girdwood <liam.r.girdwood@linux.intel.com>
 *
 * Generic IPC layer that can work over MMIO and SPI/I2C. PHY layer provided
 * by platform driver code.
 */

#include <linux/types.h>
#include <linux/kernel.h>
#include <linux/list.h>
#include <linux/device.h>
#include <linux/wait.h>
#include <linux/spinlock.h>
#include <linux/workqueue.h>
#include <linux/export.h>
#include <linux/slab.h>
#include <linux/delay.h>
#include <linux/sched.h>
#include <linux/platform_device.h>
#include <linux/kthread.h>
#include <linux/firmware.h>
#include <linux/dma-mapping.h>
#include <linux/debugfs.h>
#include <linux/pm_runtime.h>
#include <sound/asound.h>
#include <sound/sof.h>
#include <uapi/sound/sof-ipc.h>
#include "sof-priv.h"
#include "ops.h"

/*
 * IPC message default size and timeout (msecs).
 * TODO: allow platforms to set size and timeout.
 */
#define IPC_TIMEOUT_MSECS	300
#define IPC_EMPTY_LIST_SIZE	8

static void ipc_trace_message(struct snd_sof_dev *sdev, u32 msg_id);
static void ipc_stream_message(struct snd_sof_dev *sdev, u32 msg_cmd);

/*
 * IPC message Tx/Rx message handling.
 */

/* SOF generic IPC data */
struct snd_sof_ipc {
	struct snd_sof_dev *sdev;

	/* TX message work and status */
	wait_queue_head_t wait_txq;
	struct work_struct tx_kwork;
	bool msg_pending;

	/* Rx Message work and status */
	struct work_struct rx_kwork;

	/* lists */
	struct list_head tx_list;
	struct list_head reply_list;
	struct list_head empty_list;
};

/* locks held by caller */
static struct snd_sof_ipc_msg *msg_get_empty(struct snd_sof_ipc *ipc)
{
	struct snd_sof_ipc_msg *msg = NULL;

	/* get first empty message in the list */
	if (!list_empty(&ipc->empty_list)) {
		msg = list_first_entry(&ipc->empty_list, struct snd_sof_ipc_msg,
				       list);
		list_del(&msg->list);
	}

	return msg;
}

/* wait for IPC message reply */
static int tx_wait_done(struct snd_sof_ipc *ipc, struct snd_sof_ipc_msg *msg,
			void *reply_data)
{
	struct snd_sof_dev *sdev = ipc->sdev;
	struct sof_ipc_hdr *hdr = (struct sof_ipc_hdr *)msg->msg_data;
	unsigned long flags;
	int ret;

	/* wait for DSP IPC completion */
	ret = wait_event_timeout(msg->waitq, msg->complete,
				 msecs_to_jiffies(IPC_TIMEOUT_MSECS));

	spin_lock_irqsave(&sdev->ipc_lock, flags);

	if (ret == 0) {
		dev_err(sdev->dev, "error: ipc timed out for 0x%x size 0x%x\n",
			hdr->cmd, hdr->size);
		snd_sof_dsp_dbg_dump(ipc->sdev, SOF_DBG_REGS | SOF_DBG_MBOX);
		snd_sof_trace_notify_for_error(ipc->sdev);
		ret = -ETIMEDOUT;
	} else {
		/* copy the data returned from DSP */
		ret = snd_sof_dsp_get_reply(sdev, msg);
		if (msg->reply_size)
			memcpy(reply_data, msg->reply_data, msg->reply_size);
		if (ret < 0)
			dev_err(sdev->dev, "error: ipc error for 0x%x size 0x%zx\n",
				hdr->cmd, msg->reply_size);
		else
			dev_dbg(sdev->dev, "ipc: 0x%x succeeded\n", hdr->cmd);
	}

	/* return message body to empty list */
	list_move(&msg->list, &ipc->empty_list);

	spin_unlock_irqrestore(&sdev->ipc_lock, flags);

<<<<<<< HEAD
=======
	snd_sof_dsp_cmd_done(sdev, SOF_IPC_DSP_REPLY);

>>>>>>> 26555f29
	/* continue to schedule any remaining messages... */
	snd_sof_ipc_msgs_tx(sdev);

	return ret;
}

/* send IPC message from host to DSP */
int sof_ipc_tx_message(struct snd_sof_ipc *ipc, u32 header,
		       void *msg_data, size_t msg_bytes, void *reply_data,
		       size_t reply_bytes)
{
	struct snd_sof_dev *sdev = ipc->sdev;
	struct snd_sof_ipc_msg *msg;
	unsigned long flags;

	spin_lock_irqsave(&sdev->ipc_lock, flags);

	/* get an empty message */
	msg = msg_get_empty(ipc);
	if (!msg) {
		spin_unlock_irqrestore(&sdev->ipc_lock, flags);
		return -EBUSY;
	}

	msg->header = header;
	msg->msg_size = msg_bytes;
	msg->reply_size = reply_bytes;
	msg->complete = false;

	/* attach any data */
	if (msg_bytes)
		memcpy(msg->msg_data, msg_data, msg_bytes);

	/* add message to transmit list */
	list_add_tail(&msg->list, &ipc->tx_list);

	/* schedule the messgae if not busy */
	if (snd_sof_dsp_is_ready(sdev))
		schedule_work(&ipc->tx_kwork);

	spin_unlock_irqrestore(&sdev->ipc_lock, flags);

	/* now wait for completion */
	return tx_wait_done(ipc, msg, reply_data);
}
EXPORT_SYMBOL(sof_ipc_tx_message);

/* send next IPC message in list */
static void ipc_tx_next_msg(struct work_struct *work)
{
	struct snd_sof_ipc *ipc =
		container_of(work, struct snd_sof_ipc, tx_kwork);
	struct snd_sof_dev *sdev = ipc->sdev;
	struct snd_sof_ipc_msg *msg;

	spin_lock_irq(&sdev->ipc_lock);

	/* send message if HW read and message in TX list */
	if (list_empty(&ipc->tx_list) || !snd_sof_dsp_is_ready(sdev))
		goto out;

	/* send first message in TX list */
	msg = list_first_entry(&ipc->tx_list, struct snd_sof_ipc_msg, list);
	list_move(&msg->list, &ipc->reply_list);
	snd_sof_dsp_send_msg(sdev, msg);

	dev_dbg(sdev->dev, "ipc: send 0x%x\n", msg->header);

out:
	spin_unlock_irq(&sdev->ipc_lock);
}

/* find original TX message from DSP reply */
static struct snd_sof_ipc_msg *sof_ipc_reply_find_msg(struct snd_sof_ipc *ipc,
						      u32 header)
{
	struct snd_sof_dev *sdev = ipc->sdev;
	struct snd_sof_ipc_msg *msg;

	header = SOF_IPC_MESSAGE_ID(header);

	if (list_empty(&ipc->reply_list))
		goto err;

	list_for_each_entry(msg, &ipc->reply_list, list) {
		if (SOF_IPC_MESSAGE_ID(msg->header) == header)
			return msg;
	}

err:
	dev_err(sdev->dev, "error: rx list empty but received 0x%x\n",
		header);
	return NULL;
}

/* mark IPC message as complete - locks held by caller */
static void sof_ipc_tx_msg_reply_complete(struct snd_sof_ipc *ipc,
					  struct snd_sof_ipc_msg *msg)
{
	msg->complete = true;
	wake_up(&msg->waitq);
}

/* drop all IPC messages in preparation for DSP stall/reset */
void sof_ipc_drop_all(struct snd_sof_ipc *ipc)
{
	struct snd_sof_dev *sdev = ipc->sdev;
	struct snd_sof_ipc_msg *msg, *tmp;
	unsigned long flags;

	/* drop all TX and Rx messages before we stall + reset DSP */
	spin_lock_irqsave(&sdev->ipc_lock, flags);

	list_for_each_entry_safe(msg, tmp, &ipc->tx_list, list) {
		list_move(&msg->list, &ipc->empty_list);
		dev_err(sdev->dev, "error: dropped msg %d\n", msg->header);
	}

	list_for_each_entry_safe(msg, tmp, &ipc->reply_list, list) {
		list_move(&msg->list, &ipc->empty_list);
		dev_err(sdev->dev, "error: dropped reply %d\n", msg->header);
	}

	spin_unlock_irqrestore(&sdev->ipc_lock, flags);
}
EXPORT_SYMBOL(sof_ipc_drop_all);

/* handle reply message from DSP */
int snd_sof_ipc_reply(struct snd_sof_dev *sdev, u32 msg_id)
{
	struct snd_sof_ipc_msg *msg;

	msg = sof_ipc_reply_find_msg(sdev->ipc, msg_id);
	if (!msg) {
		dev_err(sdev->dev, "error: can't find message header 0x%x",
			msg_id);
		return -EINVAL;
	}

	/* wake up and return the error if we have waiters on this message ? */
	sof_ipc_tx_msg_reply_complete(sdev->ipc, msg);
	return 0;
}
EXPORT_SYMBOL(snd_sof_ipc_reply);

/* DSP firmware has sent host a message  */
static void ipc_msgs_rx(struct work_struct *work)
{
	struct snd_sof_ipc *ipc =
		container_of(work, struct snd_sof_ipc, rx_kwork);
	struct snd_sof_dev *sdev = ipc->sdev;
	struct sof_ipc_hdr hdr;
	u32 cmd, type;
	int err = -EINVAL;

	/* read back header */
	snd_sof_dsp_mailbox_read(sdev, sdev->dsp_box.offset, &hdr, sizeof(hdr));

	cmd = hdr.cmd & SOF_GLB_TYPE_MASK;
	type = hdr.cmd & SOF_CMD_TYPE_MASK;

	/* check message type */
	switch (cmd) {
	case SOF_IPC_GLB_REPLY:
		dev_err(sdev->dev, "error: ipc reply unknown\n");
		break;
	case SOF_IPC_FW_READY:
		/* check for FW boot completion */
		if (!sdev->boot_complete) {
			if (sdev->ops->fw_ready)
				err = sdev->ops->fw_ready(sdev, cmd);
			if (err < 0) {
				dev_err(sdev->dev, "DSP firmware boot timeout %d\n",
					err);
			} else {
				/* firmware boot completed OK */
				sdev->boot_complete = true;
				dev_dbg(sdev->dev, "booting DSP firmware completed\n");
				wake_up(&sdev->boot_wait);
			}
		}
		break;
	case SOF_IPC_GLB_COMPOUND:
	case SOF_IPC_GLB_TPLG_MSG:
	case SOF_IPC_GLB_PM_MSG:
	case SOF_IPC_GLB_COMP_MSG:
		break;
	case SOF_IPC_GLB_STREAM_MSG:
		/* need to pass msg id into the function */
		ipc_stream_message(sdev, hdr.cmd);
		break;
	case SOF_IPC_GLB_TRACE_MSG:
		ipc_trace_message(sdev, type);
		break;
	default:
		dev_err(sdev->dev, "unknown DSP message 0x%x\n", cmd);
		break;
	}

	dev_dbg(sdev->dev, "ipc rx: 0x%x done\n", hdr.cmd);

	/* tell DSP we are done */
	snd_sof_dsp_cmd_done(sdev, SOF_IPC_HOST_REPLY);
}

/* schedule work to transmit any IPC in queue */
void snd_sof_ipc_msgs_tx(struct snd_sof_dev *sdev)
{
	schedule_work(&sdev->ipc->tx_kwork);
}
EXPORT_SYMBOL(snd_sof_ipc_msgs_tx);

/* schedule work to handle IPC from DSP */
void snd_sof_ipc_msgs_rx(struct snd_sof_dev *sdev)
{
	schedule_work(&sdev->ipc->rx_kwork);
}
EXPORT_SYMBOL(snd_sof_ipc_msgs_rx);

/*
 * IPC trace mechanism.
 */

static void ipc_trace_message(struct snd_sof_dev *sdev, u32 msg_id)
{
	struct sof_ipc_dma_trace_posn posn;

	switch (msg_id) {
	case SOF_IPC_TRACE_DMA_POSITION:
		/* read back full message */
		snd_sof_dsp_mailbox_read(sdev, sdev->dsp_box.offset, &posn,
					 sizeof(posn));
		snd_sof_trace_update_pos(sdev, &posn);
		break;
	default:
		dev_err(sdev->dev, "error: unhandled trace message %x\n",
			msg_id);
		break;
	}
}

/*
 * IPC stream position.
 */

static void ipc_period_elapsed(struct snd_sof_dev *sdev, u32 msg_id)
{
	struct sof_ipc_stream_posn posn;
	struct snd_sof_pcm *spcm;
	u32 posn_offset;
	int direction;

	/* check if we have stream box */
	if (sdev->stream_box.size == 0) {
		/* read back full message */
		snd_sof_dsp_mailbox_read(sdev, sdev->dsp_box.offset, &posn,
					 sizeof(posn));

		spcm = snd_sof_find_spcm_comp(sdev, posn.comp_id, &direction);
	} else {
		spcm = snd_sof_find_spcm_comp(sdev, msg_id, &direction);
	}

	if (!spcm) {
		dev_err(sdev->dev,
			"period elapsed for unknown stream, msg_id %d\n",
			msg_id);
		return;
	}

	/* have stream box read from stream box */
	if (sdev->stream_box.size != 0) {
		posn_offset = spcm->posn_offset[direction];
		snd_sof_dsp_mailbox_read(sdev, posn_offset, &posn,
					 sizeof(posn));

		dev_dbg(sdev->dev, "posn mailbox: posn offset is 0x%x",
			posn_offset);
	}

	dev_dbg(sdev->dev, "posn : host 0x%llx dai 0x%llx wall 0x%llx\n",
		posn.host_posn, posn.dai_posn, posn.wallclock);

	memcpy(&spcm->stream[direction].posn, &posn, sizeof(posn));
	snd_pcm_period_elapsed(spcm->stream[direction].substream);
}

/* DSP notifies host of an XRUN within FW */
static void ipc_xrun(struct snd_sof_dev *sdev, u32 msg_id)
{
	struct sof_ipc_stream_posn posn;
	struct snd_sof_pcm *spcm;
	u32 posn_offset;
	int direction;

	/* check if we have stream MMIO on this platform */
	if (sdev->stream_box.size == 0) {
		/* read back full message */
		snd_sof_dsp_mailbox_read(sdev, sdev->dsp_box.offset, &posn,
					 sizeof(posn));

		spcm = snd_sof_find_spcm_comp(sdev, posn.comp_id, &direction);
	} else {
		spcm = snd_sof_find_spcm_comp(sdev, msg_id, &direction);
	}

	if (!spcm) {
		dev_err(sdev->dev, "XRUN for unknown stream, msg_id %d\n",
			msg_id);
		return;
	}

	/* have stream box read from stream box */
	if (sdev->stream_box.size != 0) {
		posn_offset = spcm->posn_offset[direction];
		snd_sof_dsp_mailbox_read(sdev, posn_offset, &posn,
					 sizeof(posn));

		dev_dbg(sdev->dev, "posn mailbox: posn offset is 0x%x",
			posn_offset);
	}

	dev_dbg(sdev->dev,  "posn XRUN: host %llx comp %d size %d\n",
		posn.host_posn, posn.xrun_comp_id, posn.xrun_size);

#if defined(CONFIG_SOC_SOF_DEBUG_XRUN_STOP)
	/* stop PCM on XRUN - used for pipeline debug */
	memcpy(&spcm->stream[direction].posn, &posn, sizeof(posn));
	snd_pcm_stop_xrun(spcm->stream[direction].substream);
#endif
}

/* stream notifications from DSP FW */
static void ipc_stream_message(struct snd_sof_dev *sdev, u32 msg_cmd)
{
	/* get msg cmd type and msd id */
	u32 msg_type = msg_cmd & SOF_CMD_TYPE_MASK;
	u32 msg_id = SOF_IPC_MESSAGE_ID(msg_cmd);

	switch (msg_type) {
	case SOF_IPC_STREAM_POSITION:
		ipc_period_elapsed(sdev, msg_id);
		break;
	case SOF_IPC_STREAM_TRIG_XRUN:
		ipc_xrun(sdev, msg_id);
		break;
	default:
		dev_err(sdev->dev, "error: unhandled stream message %x\n",
			msg_id);
		break;
	}
}

/* get stream position IPC - use faster MMIO method if available on platform */
int snd_sof_ipc_stream_posn(struct snd_sof_dev *sdev,
			    struct snd_sof_pcm *spcm, int direction,
			    struct sof_ipc_stream_posn *posn)
{
	struct sof_ipc_stream stream;
	int err;

	/* read position via slower IPC */
	stream.hdr.size = sizeof(stream);
	stream.hdr.cmd = SOF_IPC_GLB_STREAM_MSG | SOF_IPC_STREAM_POSITION;
	stream.comp_id = spcm->stream[direction].comp_id;

	/* send IPC to the DSP */
	err = sof_ipc_tx_message(sdev->ipc,
				 stream.hdr.cmd, &stream, sizeof(stream), &posn,
				 sizeof(*posn));
	if (err < 0) {
		dev_err(sdev->dev, "error: failed to get stream %d position\n",
			stream.comp_id);
		return err;
	}

	return 0;
}
EXPORT_SYMBOL(snd_sof_ipc_stream_posn);

/*
 * IPC get()/set() for kcontrols.
 */

int snd_sof_ipc_set_comp_data(struct snd_sof_ipc *ipc,
			      struct snd_sof_control *scontrol, u32 ipc_cmd,
			      enum sof_ipc_ctrl_type ctrl_type,
			      enum sof_ipc_ctrl_cmd ctrl_cmd)
{
	struct snd_sof_dev *sdev = ipc->sdev;
	struct sof_ipc_ctrl_data *cdata = scontrol->control_data;
	int err;

	/* read firmware volume */
	if (scontrol->readback_offset != 0) {
		/* we can read value header via mmaped region */
		snd_sof_dsp_block_write(sdev, scontrol->readback_offset,
					cdata->chanv,
					sizeof(struct sof_ipc_ctrl_value_chan) *
					cdata->num_elems);

	} else {
		/* write value via slower IPC */
		cdata->rhdr.hdr.cmd = SOF_IPC_GLB_COMP_MSG | ipc_cmd;
		cdata->cmd = ctrl_cmd;
		cdata->type = ctrl_type;
		cdata->rhdr.hdr.size = scontrol->size;
		cdata->comp_id = scontrol->comp_id;
		cdata->num_elems = scontrol->num_channels;

		/* send IPC to the DSP */
		err = sof_ipc_tx_message(sdev->ipc,
					 cdata->rhdr.hdr.cmd, cdata,
					 cdata->rhdr.hdr.size,
					 cdata, cdata->rhdr.hdr.size);
		if (err < 0) {
			dev_err(sdev->dev, "error: failed to set control %d values\n",
				cdata->comp_id);
			return err;
		}
	}

	return 0;
}
EXPORT_SYMBOL(snd_sof_ipc_set_comp_data);

int snd_sof_ipc_get_comp_data(struct snd_sof_ipc *ipc,
			      struct snd_sof_control *scontrol, u32 ipc_cmd,
			      enum sof_ipc_ctrl_type ctrl_type,
			      enum sof_ipc_ctrl_cmd ctrl_cmd)
{
	struct snd_sof_dev *sdev = ipc->sdev;
	struct sof_ipc_ctrl_data *cdata = scontrol->control_data;
	int err;

	/* read firmware byte counters */
	if (scontrol->readback_offset != 0) {
		/* we can read values via mmaped region */
		snd_sof_dsp_block_read(sdev, scontrol->readback_offset,
				       cdata->chanv,
				       sizeof(struct sof_ipc_ctrl_value_chan) *
				       cdata->num_elems);

	} else {
		/* read position via slower IPC */
		cdata->rhdr.hdr.cmd = SOF_IPC_GLB_COMP_MSG | ipc_cmd;
		cdata->cmd = ctrl_cmd;
		cdata->type = ctrl_type;
		cdata->rhdr.hdr.size = scontrol->size;
		cdata->comp_id = scontrol->comp_id;
		cdata->num_elems = scontrol->num_channels;

		/* send IPC to the DSP */
		err = sof_ipc_tx_message(sdev->ipc,
					 cdata->rhdr.hdr.cmd, cdata,
					 cdata->rhdr.hdr.size,
					 cdata, cdata->rhdr.hdr.size);
		if (err < 0) {
			dev_err(sdev->dev, "error: failed to get control %d values\n",
				cdata->comp_id);
			return err;
		}
	}

	return 0;
}
EXPORT_SYMBOL(snd_sof_ipc_get_comp_data);

/*
 * IPC layer enumeration.
 */

int snd_sof_dsp_mailbox_init(struct snd_sof_dev *sdev, u32 dspbox,
			     size_t dspbox_size, u32 hostbox,
			     size_t hostbox_size)
{
	sdev->dsp_box.offset = dspbox;
	sdev->dsp_box.size = dspbox_size;
	sdev->host_box.offset = hostbox;
	sdev->host_box.size = hostbox_size;
	return 0;
}
EXPORT_SYMBOL(snd_sof_dsp_mailbox_init);

struct snd_sof_ipc *snd_sof_ipc_init(struct snd_sof_dev *sdev)
{
	struct snd_sof_ipc *ipc;
	struct snd_sof_ipc_msg *msg;
	int i;

	ipc = devm_kzalloc(sdev->dev, sizeof(*ipc), GFP_KERNEL);
	if (!ipc)
		return NULL;

	INIT_LIST_HEAD(&ipc->tx_list);
	INIT_LIST_HEAD(&ipc->reply_list);
	INIT_LIST_HEAD(&ipc->empty_list);
	init_waitqueue_head(&ipc->wait_txq);
	INIT_WORK(&ipc->tx_kwork, ipc_tx_next_msg);
	INIT_WORK(&ipc->rx_kwork, ipc_msgs_rx);
	ipc->sdev = sdev;

	/* pre-allocate messages */
	dev_dbg(sdev->dev, "pre-allocate %d IPC messages\n",
		IPC_EMPTY_LIST_SIZE);
	msg = devm_kzalloc(sdev->dev, sizeof(struct snd_sof_ipc_msg) *
			   IPC_EMPTY_LIST_SIZE, GFP_KERNEL);
	if (!msg)
		return NULL;

	/* pre-allocate message data */
	for (i = 0; i < IPC_EMPTY_LIST_SIZE; i++) {
		msg->msg_data = devm_kzalloc(sdev->dev, PAGE_SIZE, GFP_KERNEL);
		if (!msg->msg_data)
			return NULL;

		msg->reply_data = devm_kzalloc(sdev->dev, PAGE_SIZE,
					       GFP_KERNEL);
		if (!msg->reply_data)
			return NULL;

		init_waitqueue_head(&msg->waitq);
		list_add(&msg->list, &ipc->empty_list);
		msg++;
	}

	return ipc;
}
EXPORT_SYMBOL(snd_sof_ipc_init);

void snd_sof_ipc_free(struct snd_sof_dev *sdev)
{
	cancel_work_sync(&sdev->ipc->tx_kwork);
	cancel_work_sync(&sdev->ipc->rx_kwork);
}
EXPORT_SYMBOL(snd_sof_ipc_free);<|MERGE_RESOLUTION|>--- conflicted
+++ resolved
@@ -119,11 +119,8 @@
 
 	spin_unlock_irqrestore(&sdev->ipc_lock, flags);
 
-<<<<<<< HEAD
-=======
 	snd_sof_dsp_cmd_done(sdev, SOF_IPC_DSP_REPLY);
 
->>>>>>> 26555f29
 	/* continue to schedule any remaining messages... */
 	snd_sof_ipc_msgs_tx(sdev);
 
