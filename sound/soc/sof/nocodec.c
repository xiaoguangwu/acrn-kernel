--- conflicted
+++ resolved
@@ -46,19 +46,11 @@
 
 	/* create dummy BE dai_links */
 	links = devm_kzalloc(dev, sizeof(struct snd_soc_dai_link) *
-<<<<<<< HEAD
-			     ops->dai_drv->num_drv, GFP_KERNEL);
-	if (!links)
-		return -ENOMEM;
-
-	ret = sof_bes_setup(dev, ops, links, ops->dai_drv->num_drv,
-=======
 			     ops->num_drv, GFP_KERNEL);
 	if (!links)
 		return -ENOMEM;
 
 	ret = sof_bes_setup(dev, ops, links, ops->num_drv,
->>>>>>> 26555f29
 			    &sof_nocodec_card);
 	if (ret) {
 		kfree(links);
