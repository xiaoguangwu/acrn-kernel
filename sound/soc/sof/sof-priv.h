/* SPDX-License-Identifier: (GPL-2.0 OR BSD-3-Clause) */
/*
 * This file is provided under a dual BSD/GPLv2 license.  When using or
 * redistributing this file, you may do so under either license.
 *
 * Copyright(c) 2017 Intel Corporation. All rights reserved.
 *
 * Author: Liam Girdwood <liam.r.girdwood@linux.intel.com>
 */

#ifndef __SOUND_SOC_SOF_PRIV_H
#define __SOUND_SOC_SOF_PRIV_H

#include <linux/kernel.h>
#include <linux/types.h>
#include <linux/interrupt.h>
#include <linux/device.h>
#include <linux/pci.h>
#include <linux/firmware.h>
#include <sound/pcm.h>
#include <sound/soc.h>
#include <uapi/sound/sof-ipc.h>
#include <uapi/sound/sof-fw.h>
#include <uapi/sound/asoc.h>
#include <sound/hdaudio.h>
#include <sound/compress_driver.h>

/* debug flags */
#define SOF_DBG_REGS	BIT(1)
#define SOF_DBG_MBOX	BIT(2)
#define SOF_DBG_TEXT	BIT(3)
#define SOF_DBG_PCI	BIT(4)

/* max BARs mmaped devices can use */
#define SND_SOF_BARS	8

/* time in ms for runtime suspend delay */
#define SND_SOF_SUSPEND_DELAY	2000

/* DMA buffer size for trace */
#define DMA_BUF_SIZE_FOR_TRACE (PAGE_SIZE * 16)

/* max number of FE PCMs before BEs */
#define SOF_BE_PCM_BASE		16

<<<<<<< HEAD
=======
#define SOF_IPC_DSP_REPLY		0
#define SOF_IPC_HOST_REPLY		1

>>>>>>> 26555f29
/* convenience constructor for DAI driver streams */
#define SOF_DAI_STREAM(sname, scmin, scmax, srates, sfmt) \
	{.stream_name = sname, .channels_min = scmin, .channels_max = scmax, \
	 .rates = srates, .formats = sfmt}

#define SOF_FORMATS (SNDRV_PCM_FMTBIT_S16_LE | SNDRV_PCM_FMTBIT_S24_LE | \
	SNDRV_PCM_FMTBIT_S32_LE | SNDRV_PCM_FMTBIT_FLOAT)

struct snd_sof_dev;
struct snd_sof_ipc_msg;
struct snd_sof_ipc;
struct snd_sof_debugfs_map;
struct snd_soc_tplg_ops;
struct snd_soc_component;
struct sof_intel_hda_dev;
struct snd_sof_pdata;
<<<<<<< HEAD

struct snd_sof_dai_drv {
	struct snd_soc_dai_driver *drv;
	int num_drv;
};
=======
>>>>>>> 26555f29

/*
 * SOF DSP HW abstraction operations.
 * Used to abstract DSP HW architecture and any IO busses between host CPU
 * and DSP device(s).
 */
struct snd_sof_dsp_ops {
	/* probe and remove */
	int (*remove)(struct snd_sof_dev *sof_dev);
	int (*probe)(struct snd_sof_dev *sof_dev);

	/* DSP core boot / reset */
	int (*run)(struct snd_sof_dev *sof_dev);
	int (*stall)(struct snd_sof_dev *sof_dev);
	int (*reset)(struct snd_sof_dev *sof_dev);

	/* DSP PM */
	int (*suspend)(struct snd_sof_dev *sof_dev, int state);
	int (*resume)(struct snd_sof_dev *sof_dev);

	/* DSP clocking */
	int (*set_clk)(struct snd_sof_dev *sof_dev, u32 freq);

	/* Register IO */
	void (*write)(struct snd_sof_dev *sof_dev, void __iomem *addr,
		      u32 value);
	u32 (*read)(struct snd_sof_dev *sof_dev, void __iomem *addr);
	void (*write64)(struct snd_sof_dev *sof_dev, void __iomem *addr,
			u64 value);
	u64 (*read64)(struct snd_sof_dev *sof_dev, void __iomem *addr);

	/* memcpy IO */
	void (*block_read)(struct snd_sof_dev *sof_dev,
			   u32 offset, void *dest, size_t size);
	void (*block_write)(struct snd_sof_dev *sof_dev,
			    u32 offset, void *src, size_t size);

	/* doorbell */
	irqreturn_t (*irq_handler)(int irq, void *context);
	irqreturn_t (*irq_thread)(int irq, void *context);

	/* mailbox */
	void (*mailbox_read)(struct snd_sof_dev *sof_dev, u32 offset,
			     void *addr, size_t bytes);
	void (*mailbox_write)(struct snd_sof_dev *sof_dev, u32 offset,
			      void *addr, size_t bytes);

	/* ipc */
	int (*send_msg)(struct snd_sof_dev *sof_dev,
			struct snd_sof_ipc_msg *msg);
	int (*get_reply)(struct snd_sof_dev *sof_dev,
			 struct snd_sof_ipc_msg *msg);
	int (*is_ready)(struct snd_sof_dev *sof_dev);
	int (*cmd_done)(struct snd_sof_dev *sof_dev, int dir);

	/* debug */
	const struct snd_sof_debugfs_map *debug_map;
	int debug_map_count;
	void (*dbg_dump)(struct snd_sof_dev *sof_dev, u32 flags);

	/* connect pcm substream to a host stream */
	int (*pcm_open)(struct snd_sof_dev *sdev,
			struct snd_pcm_substream *substream);
	/* disconnect pcm substream to a host stream */
	int (*pcm_close)(struct snd_sof_dev *sdev,
			 struct snd_pcm_substream *substream);

	/* host stream hw params */
<<<<<<< HEAD
	int (*host_stream_hw_params)(struct snd_sof_dev *sdev,
				     struct snd_pcm_substream *substream,
				     struct snd_pcm_hw_params *params);
=======
	int (*pcm_hw_params)(struct snd_sof_dev *sdev,
			     struct snd_pcm_substream *substream,
			     struct snd_pcm_hw_params *params);
>>>>>>> 26555f29

	/* host stream trigger */
	int (*pcm_trigger)(struct snd_sof_dev *sdev,
			   struct snd_pcm_substream *substream, int cmd);

	/* FW loading */
	int (*load_firmware)(struct snd_sof_dev *sof_dev,
			     const struct firmware *fw);
	int (*load_module)(struct snd_sof_dev *sof_dev,
			   struct snd_sof_mod_hdr *hdr);
	int (*fw_ready)(struct snd_sof_dev *sdev, u32 msg_id);

	/* host DMA trace initialization */
	int (*trace_init)(struct snd_sof_dev *sdev, u32 *stream_tag);
	int (*trace_release)(struct snd_sof_dev *sdev);
	int (*trace_trigger)(struct snd_sof_dev *sdev, int cmd);

	/* DAI ops */
<<<<<<< HEAD
	struct snd_sof_dai_drv *dai_drv;
=======
	struct snd_soc_dai_driver *drv;
	int num_drv;
>>>>>>> 26555f29
};

/* DSP architecture specific callbacks for oops and stack dumps */
struct sof_arch_ops {
	void (*dsp_oops)(struct snd_sof_dev *sdev, void *oops);
	void (*dsp_stack)(struct snd_sof_dev *sdev, void *oops,
			  u32 *stack, u32 stack_words);
};

/* DSP device HW descriptor mapping between bus ID and ops */
struct sof_ops_table {
	const struct sof_dev_desc *desc;
	struct snd_sof_dsp_ops *ops;
	struct platform_device *(*new_data)(struct snd_sof_pdata *pdata);
};

/* FS entry for debug files that can expose DSP memories, registers */
<<<<<<< HEAD
struct snd_sof_dfsentry {
=======
struct snd_sof_dfsentry_io {
	struct dentry *dfsentry;
	size_t size;
	void __iomem *buf;
	struct snd_sof_dev *sdev;
};

struct snd_sof_dfsentry_buf {
>>>>>>> 26555f29
	struct dentry *dfsentry;
	size_t size;
	void *buf;
	struct snd_sof_dev *sdev;
};

/* Debug mapping for any DSP memory or registers that can used for debug */
struct snd_sof_debugfs_map {
	const char *name;
	u32 bar;
	u32 offset;
	u32 size;
};

/* mailbox descriptor, used for host <-> DSP IPC */
struct snd_sof_mailbox {
	u32 offset;
	size_t size;
};

/* IPC message descriptor for host <-> DSP IO */
struct snd_sof_ipc_msg {
	struct list_head list;

	/* message data */
	u32 header;
	void *msg_data;
	void *reply_data;
	size_t msg_size;
	size_t reply_size;

	wait_queue_head_t waitq;
	bool complete;
};

/* PCM stream, mapped to FW component  */
struct snd_sof_pcm_stream {
	u32 comp_id;
	struct snd_dma_buffer page_table;
	struct sof_ipc_stream_posn posn;
	struct snd_pcm_substream *substream;
};

/* ASLA SOF PCM device */
struct snd_sof_pcm {
	struct snd_sof_dev *sdev;
	struct snd_soc_tplg_pcm pcm;
	struct snd_sof_pcm_stream stream[2];
	u32 posn_offset[2];
<<<<<<< HEAD
	struct mutex mutex;
=======
	struct mutex mutex;	/* access mutex */
>>>>>>> 26555f29
	struct list_head list;	/* list in sdev pcm list */
};

/* ALSA SOF Kcontrol device */
struct snd_sof_control {
	struct snd_sof_dev *sdev;
	int comp_id;
	int num_channels;
	u32 readback_offset; /* offset to mmaped data if used */
	struct sof_ipc_ctrl_data *control_data;
	u32 size;	/* cdata size */
	enum sof_ipc_ctrl_cmd cmd;
	u32 *volume_table; /* volume table computed from tlv data*/

<<<<<<< HEAD
	struct mutex mutex;
=======
	struct mutex mutex;	/* access mutex */
>>>>>>> 26555f29
	struct list_head list;	/* list in sdev control list */
};

/* ASoC SOF DAPM widget */
struct snd_sof_widget {
	struct snd_sof_dev *sdev;
	int comp_id;
	int pipeline_id;
	int complete;
	int id;

	struct snd_soc_dapm_widget *widget;
<<<<<<< HEAD
	struct mutex mutex;
=======
	struct mutex mutex;	/* access mutex */
>>>>>>> 26555f29
	struct list_head list;	/* list in sdev widget list */

	void *private;		/* core does not touch this */
};

/* ASoC DAI device */
struct snd_sof_dai {
	struct snd_sof_dev *sdev;
	const char *name;

	struct sof_ipc_comp_dai comp_dai;
	struct sof_ipc_dai_config dai_config;
	struct list_head list;	/* list in sdev dai list */
};

/*
 * SOF Device Level.
 */
struct snd_sof_dev {
	struct device *dev;
	struct device *parent;
	spinlock_t ipc_lock;	/* lock for IPC users */
	spinlock_t hw_lock;	/* lock for HW IO access */
	struct pci_dev *pci;

	/* ASoC components */
	struct snd_soc_platform_driver plat_drv;
	const struct snd_soc_component_driver *cmpnt_drv;

	/* DSP firmware boot */
	wait_queue_head_t boot_wait;
	bool boot_complete;

	/* DSP HW differentiation */
	struct snd_sof_pdata *pdata;
	const struct snd_sof_dsp_ops *ops;
	struct sof_intel_hda_dev *hda;	/* for HDA based DSP HW */
	const struct sof_arch_ops *arch_ops;

	/* IPC */
	struct snd_sof_ipc *ipc;
	struct snd_sof_mailbox dsp_box;		/* DSP initiated IPC */
	struct snd_sof_mailbox host_box;	/* Host initiated IPC */
	struct snd_sof_mailbox stream_box;	/* Stream position update */
	u64 irq_status;
	int ipc_irq;
	u32 next_comp_id; /* monotonic - reset during S3 */

	/* memory bases for mmaped DSPs - set by dsp_init() */
	void __iomem *bar[SND_SOF_BARS];	/* DSP base address */
	int mmio_bar;
	int mailbox_bar;
	size_t dsp_oops_offset;

	/* debug */
	struct dentry *debugfs_root;

	/* firmware loader */
	int cl_bar;
	struct snd_dma_buffer dmab;
	struct sof_ipc_fw_ready fw_ready;

	/* topology */
	struct snd_soc_tplg_ops *tplg_ops;
	struct list_head pcm_list;
	struct list_head kcontrol_list;
	struct list_head widget_list;
	struct list_head dai_list;
	struct snd_soc_component *component;

	/* FW configuration */
	struct sof_ipc_dma_buffer_data *info_buffer;
	struct sof_ipc_window *info_window;

	/* IPC timeouts in ms */
	int ipc_timeout;
	int boot_timeout;

	/* Wait queue for code loading */
	wait_queue_head_t waitq;
	int code_loading;

	/* DMA for Trace */
	struct snd_dma_buffer dmatb;
	struct snd_dma_buffer dmatp;
	int dma_trace_pages;
	wait_queue_head_t trace_sleep;
	u32 host_offset;
	bool dtrace_is_enabled;
	bool dtrace_error;

	void *private;			/* core does not touch this */
};

/*
 * SOF platform private struct used as drvdata of
 * platform dev (e.g. pci/acpi/spi...) drvdata.
 */
struct sof_platform_priv {
	struct snd_sof_pdata *sof_pdata;
	struct platform_device *pdev_pcm;
};

/*
 * Device Level.
 */
void snd_sof_shutdown(struct device *dev);
int snd_sof_runtime_suspend(struct device *dev);
int snd_sof_runtime_resume(struct device *dev);
int snd_sof_resume(struct device *dev);
int snd_sof_suspend(struct device *dev);
int snd_sof_suspend_late(struct device *dev);

void snd_sof_new_platform_drv(struct snd_sof_dev *sdev);
void snd_sof_new_dai_drv(struct snd_sof_dev *sdev);

int snd_sof_create_page_table(struct snd_sof_dev *sdev,
			      struct snd_dma_buffer *dmab,
			      unsigned char *page_table, size_t size);

/*
 * Firmware loading.
 */
int snd_sof_load_firmware(struct snd_sof_dev *sdev,
			  const struct firmware *fw);
int snd_sof_load_firmware_memcpy(struct snd_sof_dev *sdev,
				 const struct firmware *fw);
int snd_sof_run_firmware(struct snd_sof_dev *sdev);
int snd_sof_parse_module_memcpy(struct snd_sof_dev *sdev,
				struct snd_sof_mod_hdr *module);
void snd_sof_fw_unload(struct snd_sof_dev *sdev);
int snd_sof_fw_parse_ext_data(struct snd_sof_dev *sdev, u32 offset);

/*
 * IPC low level APIs.
 */
struct snd_sof_ipc *snd_sof_ipc_init(struct snd_sof_dev *sdev);
void snd_sof_ipc_free(struct snd_sof_dev *sdev);
int snd_sof_ipc_reply(struct snd_sof_dev *sdev, u32 msg_id);
void snd_sof_ipc_msgs_rx(struct snd_sof_dev *sdev);
void snd_sof_ipc_msgs_tx(struct snd_sof_dev *sdev);
int snd_sof_ipc_stream_pcm_params(struct snd_sof_dev *sdev,
				  struct sof_ipc_pcm_params *params);
int snd_sof_dsp_mailbox_init(struct snd_sof_dev *sdev, u32 dspbox,
			     size_t dspbox_size, u32 hostbox,
			     size_t hostbox_size);
int sof_ipc_tx_message(struct snd_sof_ipc *ipc, u32 header, void *tx_data,
		       size_t tx_bytes, void *rx_data, size_t rx_bytes);
struct snd_sof_widget *snd_sof_find_swidget(struct snd_sof_dev *sdev,
					    char *name);
struct snd_sof_dai *snd_sof_find_dai(struct snd_sof_dev *sdev,
				     char *name);
struct snd_sof_pcm *snd_sof_find_spcm_dai(struct snd_sof_dev *sdev,
					  struct snd_soc_pcm_runtime *rtd);
struct snd_sof_pcm *snd_sof_find_spcm_name(struct snd_sof_dev *sdev,
					   char *name);
struct snd_sof_pcm *snd_sof_find_spcm_comp(struct snd_sof_dev *sdev,
					   unsigned int comp_id,
					   int *direction);
struct snd_sof_pcm *snd_sof_find_spcm_pcm_id(struct snd_sof_dev *sdev,
					     unsigned int pcm_id);
void sof_ipc_drop_all(struct snd_sof_ipc *ipc);

/*
 * Stream IPC
 */
int snd_sof_ipc_stream_posn(struct snd_sof_dev *sdev,
			    struct snd_sof_pcm *spcm, int direction,
			    struct sof_ipc_stream_posn *posn);

/*
 * Mixer IPC
 */
int snd_sof_ipc_set_comp_data(struct snd_sof_ipc *ipc,
			      struct snd_sof_control *scontrol, u32 ipc_cmd,
			      enum sof_ipc_ctrl_type ctrl_type,
			      enum sof_ipc_ctrl_cmd ctrl_cmd);
int snd_sof_ipc_get_comp_data(struct snd_sof_ipc *ipc,
			      struct snd_sof_control *scontrol, u32 ipc_cmd,
			      enum sof_ipc_ctrl_type ctrl_type,
			      enum sof_ipc_ctrl_cmd ctrl_cmd);

/*
 * Topology.
 */
int snd_sof_init_topology(struct snd_sof_dev *sdev,
			  struct snd_soc_tplg_ops *ops);
int snd_sof_load_topology(struct snd_sof_dev *sdev, const char *file);
void snd_sof_free_topology(struct snd_sof_dev *sdev);

/*
 * Trace/debug
 */
int snd_sof_init_trace(struct snd_sof_dev *sdev);
void snd_sof_release_trace(struct snd_sof_dev *sdev);
int snd_sof_dbg_init(struct snd_sof_dev *sdev);
void snd_sof_free_debug(struct snd_sof_dev *sdev);
int snd_sof_debugfs_create_item(struct snd_sof_dev *sdev,
				void __iomem *base, size_t size,
				const char *name);
int snd_sof_trace_update_pos(struct snd_sof_dev *sdev,
			     struct sof_ipc_dma_trace_posn *posn);
void snd_sof_trace_notify_for_error(struct snd_sof_dev *sdev);
int snd_sof_get_status(struct snd_sof_dev *sdev, u32 panic_code,
		       u32 tracep_code, void *oops, void *stack,
		       size_t stack_size);

/*
 * Platform specific ops.
 */
extern struct snd_compr_ops sof_compressed_ops;

/*
 * Kcontrols.
 */

int snd_sof_volume_get(struct snd_kcontrol *kcontrol,
		       struct snd_ctl_elem_value *ucontrol);
int snd_sof_volume_put(struct snd_kcontrol *kcontrol,
		       struct snd_ctl_elem_value *ucontrol);
int snd_sof_enum_get(struct snd_kcontrol *kcontrol,
		     struct snd_ctl_elem_value *ucontrol);
int snd_sof_enum_put(struct snd_kcontrol *kcontrol,
		     struct snd_ctl_elem_value *ucontrol);
int snd_sof_bytes_get(struct snd_kcontrol *kcontrol,
		      struct snd_ctl_elem_value *ucontrol);
int snd_sof_bytes_put(struct snd_kcontrol *kcontrol,
		      struct snd_ctl_elem_value *ucontrol);

/*
 * DSP Architectures.
 */
static inline void sof_stack(struct snd_sof_dev *sdev, void *oops, u32 *stack,
			     u32 stack_words)
{
	if (sdev->arch_ops->dsp_stack)
		sdev->arch_ops->dsp_stack(sdev, oops, stack, stack_words);
}

static inline void sof_oops(struct snd_sof_dev *sdev, void *oops)
{
	if (sdev->arch_ops->dsp_oops)
		sdev->arch_ops->dsp_oops(sdev, oops);
}

extern const struct sof_arch_ops sof_xtensa_arch_ops;
#endif<|MERGE_RESOLUTION|>--- conflicted
+++ resolved
@@ -43,12 +43,9 @@
 /* max number of FE PCMs before BEs */
 #define SOF_BE_PCM_BASE		16
 
-<<<<<<< HEAD
-=======
 #define SOF_IPC_DSP_REPLY		0
 #define SOF_IPC_HOST_REPLY		1
 
->>>>>>> 26555f29
 /* convenience constructor for DAI driver streams */
 #define SOF_DAI_STREAM(sname, scmin, scmax, srates, sfmt) \
 	{.stream_name = sname, .channels_min = scmin, .channels_max = scmax, \
@@ -65,14 +62,6 @@
 struct snd_soc_component;
 struct sof_intel_hda_dev;
 struct snd_sof_pdata;
-<<<<<<< HEAD
-
-struct snd_sof_dai_drv {
-	struct snd_soc_dai_driver *drv;
-	int num_drv;
-};
-=======
->>>>>>> 26555f29
 
 /*
  * SOF DSP HW abstraction operations.
@@ -141,15 +130,9 @@
 			 struct snd_pcm_substream *substream);
 
 	/* host stream hw params */
-<<<<<<< HEAD
-	int (*host_stream_hw_params)(struct snd_sof_dev *sdev,
-				     struct snd_pcm_substream *substream,
-				     struct snd_pcm_hw_params *params);
-=======
 	int (*pcm_hw_params)(struct snd_sof_dev *sdev,
 			     struct snd_pcm_substream *substream,
 			     struct snd_pcm_hw_params *params);
->>>>>>> 26555f29
 
 	/* host stream trigger */
 	int (*pcm_trigger)(struct snd_sof_dev *sdev,
@@ -168,12 +151,8 @@
 	int (*trace_trigger)(struct snd_sof_dev *sdev, int cmd);
 
 	/* DAI ops */
-<<<<<<< HEAD
-	struct snd_sof_dai_drv *dai_drv;
-=======
 	struct snd_soc_dai_driver *drv;
 	int num_drv;
->>>>>>> 26555f29
 };
 
 /* DSP architecture specific callbacks for oops and stack dumps */
@@ -191,9 +170,6 @@
 };
 
 /* FS entry for debug files that can expose DSP memories, registers */
-<<<<<<< HEAD
-struct snd_sof_dfsentry {
-=======
 struct snd_sof_dfsentry_io {
 	struct dentry *dfsentry;
 	size_t size;
@@ -202,7 +178,6 @@
 };
 
 struct snd_sof_dfsentry_buf {
->>>>>>> 26555f29
 	struct dentry *dfsentry;
 	size_t size;
 	void *buf;
@@ -252,11 +227,7 @@
 	struct snd_soc_tplg_pcm pcm;
 	struct snd_sof_pcm_stream stream[2];
 	u32 posn_offset[2];
-<<<<<<< HEAD
-	struct mutex mutex;
-=======
 	struct mutex mutex;	/* access mutex */
->>>>>>> 26555f29
 	struct list_head list;	/* list in sdev pcm list */
 };
 
@@ -271,11 +242,7 @@
 	enum sof_ipc_ctrl_cmd cmd;
 	u32 *volume_table; /* volume table computed from tlv data*/
 
-<<<<<<< HEAD
-	struct mutex mutex;
-=======
 	struct mutex mutex;	/* access mutex */
->>>>>>> 26555f29
 	struct list_head list;	/* list in sdev control list */
 };
 
@@ -288,11 +255,7 @@
 	int id;
 
 	struct snd_soc_dapm_widget *widget;
-<<<<<<< HEAD
-	struct mutex mutex;
-=======
 	struct mutex mutex;	/* access mutex */
->>>>>>> 26555f29
 	struct list_head list;	/* list in sdev widget list */
 
 	void *private;		/* core does not touch this */
